--- conflicted
+++ resolved
@@ -21,25 +21,12 @@
 type Command struct {
 	UI cli.Ui
 
-<<<<<<< HEAD
-	flags                      *flag.FlagSet
-	k8s                        *k8sflags.K8SFlags
-	flagReleaseName            string
-	flagReplicas               int
-	flagNamespace              string
-	flagK8sServiceNamespace    string
-	flagAllowDNS               bool
-	flagCreateSyncToken        bool
-	flagCreateInjectAuthMethod bool
-	flagBindingRuleSelector    string
-	flagCreateEntLicenseToken  bool
-	flagLogLevel               string
-=======
 	flags                        *flag.FlagSet
 	k8s                          *k8sflags.K8SFlags
 	flagReleaseName              string
 	flagReplicas                 int
 	flagNamespace                string
+	flagK8sServiceNamespace      string
 	flagAllowDNS                 bool
 	flagCreateClientToken        bool
 	flagCreateSyncToken          bool
@@ -51,7 +38,6 @@
 	flagLogLevel                 string
 
 	clientset *kubernetes.Clientset
->>>>>>> bccf2e25
 
 	once sync.Once
 	help string
@@ -319,13 +305,8 @@
 
 	// Support ConnectInject using Kubernetes as an auth method
 	if c.flagCreateInjectAuthMethod {
-<<<<<<< HEAD
 		// Get the Kubernetes service IP address - defaults to 'default'
-		k8sService, err := clientset.CoreV1().Services(c.flagK8sServiceNamespace).Get("kubernetes", metav1.GetOptions{})
-=======
-		// Get the Kubernetes service IP address
-		k8sService, err := c.clientset.CoreV1().Services(c.flagNamespace).Get("kubernetes", metav1.GetOptions{})
->>>>>>> bccf2e25
+		k8sService, err := c.clientset.CoreV1().Services(c.flagK8sServiceNamespace).Get("kubernetes", metav1.GetOptions{})
 		if err != nil {
 			c.UI.Error(fmt.Sprintf("Error getting kubernetes service: %s", err))
 			return 1
