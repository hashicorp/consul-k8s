package serveraclinit

import (
	"bytes"
	"strings"
	"text/template"
)

type rulesData struct {
<<<<<<< HEAD
	EnableNamespaces        bool
	SyncConsulDestNS        string
	SyncEnableNSMirroring   bool
	SyncNSMirroringPrefix   string
	InjectConsulDestNS      string
	InjectEnableNSMirroring bool
	InjectNSMirroringPrefix string
=======
	EnableNamespaces               bool
	ConsulSyncDestinationNamespace string
	EnableSyncK8SNSMirroring       bool
	SyncK8SNSMirroringPrefix       string
	SyncConsulNodeName             string
>>>>>>> 2379a375
}

type gatewayRulesData struct {
	rulesData
	GatewayName      string
	GatewayNamespace string
}

const snapshotAgentRules = `acl = "write"
key "consul-snapshot/lock" {
   policy = "write"
}
session_prefix "" {
   policy = "write"
}
service "consul-snapshot" {
   policy = "write"
}`

const entLicenseRules = `operator = "write"`

const crossNamespaceRules = `namespace_prefix "" {
  service_prefix "" {
    policy = "read"
  }
  node_prefix "" {
    policy = "read"
  }
} `

func (c *Command) agentRules() (string, error) {
	agentRulesTpl := `
  node_prefix "" {
    policy = "write"
  }
{{- if .EnableNamespaces }}
namespace_prefix "" {
{{- end }}
  service_prefix "" {
    policy = "read"
  }
{{- if .EnableNamespaces }}
}
{{- end }}
`

	return c.renderRules(agentRulesTpl)
}

func (c *Command) anonymousTokenRules() (string, error) {
	// For Consul DNS and cross-datacenter Consul Connect,
	// the anonymous token needs to have read access to
	// services in all namespaces.
	// For Consul DNS this is needed because in a DNS request
	// no token can be presented so the anonymous policy will
	// be used and DNS needs to be able to resolve all services.
	// For cross-dc Consul Connect, each Kubernetes pod has a
	// local ACL token returned from the Kubernetes auth method.
	// When making cross-dc requests, the sidecar proxies need read
	// access to services in the other dc. When the API call
	// to read cross-dc services is forwarded to the remote dc, the
	// local ACL token is stripped and the request continues without
	// ACL token. Thus the anonymous policy must
	// allow reading all services.
	anonTokenRulesTpl := `
{{- if .EnableNamespaces }}
namespace_prefix "" {
{{- end }}
  node_prefix "" {
     policy = "read"
  }
  service_prefix "" {
     policy = "read"
  }
{{- if .EnableNamespaces }}
}
{{- end }}
`

	return c.renderRules(anonTokenRulesTpl)
}

// This assumes users are using the default name for the service, i.e.
// "mesh-gateway".
func (c *Command) meshGatewayRules() (string, error) {
	// Mesh gateways can only act as a proxy for services
	// that its ACL token has access to. So, in the case of
	// Consul namespaces, it needs access to all namespaces.
	meshGatewayRulesTpl := `
  agent_prefix "" {
  	policy = "read"
  }
{{- if .EnableNamespaces }}
namespace "default" {
{{- end }}
  service "mesh-gateway" {
     policy = "write"
  }
{{- if .EnableNamespaces }}
}
namespace_prefix "" {
{{- end }}
  node_prefix "" {
  	policy = "read"
  }
  service_prefix "" {
     policy = "read"
  }
{{- if .EnableNamespaces }}
}
{{- end }}
`

	return c.renderRules(meshGatewayRulesTpl)
}

func (c *Command) ingressGatewayRules(name, namespace string) (string, error) {
	ingressGatewayRulesTpl := `
{{- if .EnableNamespaces }}
namespace "{{ .GatewayNamespace }}" {
{{- end }}
  service "{{ .GatewayName }}" {
     policy = "write"
  }
  node_prefix "" {
    policy = "read"
  }
  service_prefix "" {
    policy = "read"
  }
{{- if .EnableNamespaces }}
}
{{- end }}
`

	return c.renderGatewayRules(ingressGatewayRulesTpl, name, namespace)
}

// Creating a separate terminating gateway rule function because
// eventually this may need to be created with permissions for
// all of the services it represents, though that is not part
// of the initial implementation
func (c *Command) terminatingGatewayRules(name, namespace string) (string, error) {
	terminatingGatewayRulesTpl := `
{{- if .EnableNamespaces }}
namespace "{{ .GatewayNamespace }}" {
{{- end }}
  service "{{ .GatewayName }}" {
     policy = "write"
  }
  node_prefix "" {
    policy = "read"
  }
{{- if .EnableNamespaces }}
}
{{- end }}
`

	return c.renderGatewayRules(terminatingGatewayRulesTpl, name, namespace)
}

func (c *Command) syncRules() (string, error) {
	syncRulesTpl := `
  node "{{ .SyncConsulNodeName }}" {
    policy = "write"
  }
{{- if .EnableNamespaces }}
operator = "write"
{{- if .SyncEnableNSMirroring }}
namespace_prefix "{{ .SyncNSMirroringPrefix }}" {
{{- else }}
namespace "{{ .SyncConsulDestNS }}" {
{{- end }}
{{- end }}
  node_prefix "" {
    policy = "read"
  }
  service_prefix "" {
    policy = "write"
  }
{{- if .EnableNamespaces }}
}
{{- end }}
`

	return c.renderRules(syncRulesTpl)
}

func (c *Command) injectRules() (string, error) {
	// The Connect injector only needs permissions to create namespaces.
	injectRulesTpl := `
{{- if .EnableNamespaces }}
operator = "write"
{{- end }}
`
	return c.renderRules(injectRulesTpl)
}

func (c *Command) aclReplicationRules() (string, error) {
	// NOTE: The node_prefix and agent_prefix rules are not required for ACL
	// replication. They're added so that this token can be used as an ACL
	// replication token, an agent token and for the server-acl-init command
	// where we need agent:read to get the current datacenter.
	// This allows us to only pass one token between
	// datacenters during federation since in order to start ACL replication,
	// we need a token with both replication and agent permissions.
	aclReplicationRulesTpl := `
acl = "write"
operator = "write"
agent_prefix "" {
  policy = "read"
}
node_prefix "" {
  policy = "write"
}
{{- if .EnableNamespaces }}
namespace_prefix "" {
{{- end }}
  service_prefix "" {
    policy = "read"
    intentions = "read"
  }
{{- if .EnableNamespaces }}
}
{{- end }}
`
	return c.renderRules(aclReplicationRulesTpl)
}

func (c *Command) controllerRules() (string, error) {
	controllerRules := `
operator = "write"
{{- if .EnableNamespaces }}
{{- if .InjectEnableNSMirroring }}
namespace_prefix "{{ .InjectNSMirroringPrefix }}" {
{{- else }}
namespace "{{ .InjectConsulDestNS }}" {
{{- end }}
{{- end }}
  service_prefix "" {
    policy = "write"
    intentions = "write"
  }
{{- if .EnableNamespaces }}
}
{{- end }}
`
	return c.renderRules(controllerRules)
}

func (c *Command) rulesData() rulesData {
	return rulesData{
<<<<<<< HEAD
		EnableNamespaces:        c.flagEnableNamespaces,
		SyncConsulDestNS:        c.flagConsulSyncDestinationNamespace,
		SyncEnableNSMirroring:   c.flagEnableSyncK8SNSMirroring,
		SyncNSMirroringPrefix:   c.flagSyncK8SNSMirroringPrefix,
		InjectConsulDestNS:      c.flagConsulInjectDestinationNamespace,
		InjectEnableNSMirroring: c.flagEnableInjectK8SNSMirroring,
		InjectNSMirroringPrefix: c.flagInjectK8SNSMirroringPrefix,
=======
		EnableNamespaces:               c.flagEnableNamespaces,
		ConsulSyncDestinationNamespace: c.flagConsulSyncDestinationNamespace,
		EnableSyncK8SNSMirroring:       c.flagEnableSyncK8SNSMirroring,
		SyncK8SNSMirroringPrefix:       c.flagSyncK8SNSMirroringPrefix,
		SyncConsulNodeName:             c.flagSyncConsulNodeName,
>>>>>>> 2379a375
	}
}

func (c *Command) renderRules(tmpl string) (string, error) {
	return c.renderRulesGeneric(tmpl, c.rulesData())
}

func (c *Command) renderGatewayRules(tmpl, gatewayName, gatewayNamespace string) (string, error) {
	// Populate the data that will be used in the template.
	// Not all templates will need all of the fields.
	data := gatewayRulesData{
		rulesData:        c.rulesData(),
		GatewayName:      gatewayName,
		GatewayNamespace: gatewayNamespace,
	}

	return c.renderRulesGeneric(tmpl, data)
}

func (c *Command) renderRulesGeneric(tmpl string, data interface{}) (string, error) {
	// Check that it's a valid template
	compiled, err := template.New("root").Parse(strings.TrimSpace(tmpl))
	if err != nil {
		return "", err
	}

	// Render the template
	var buf bytes.Buffer
	err = compiled.Execute(&buf, data)
	if err != nil {
		// Discard possible partial results on error return
		return "", err
	}

	return buf.String(), nil
}<|MERGE_RESOLUTION|>--- conflicted
+++ resolved
@@ -7,7 +7,6 @@
 )
 
 type rulesData struct {
-<<<<<<< HEAD
 	EnableNamespaces        bool
 	SyncConsulDestNS        string
 	SyncEnableNSMirroring   bool
@@ -15,13 +14,7 @@
 	InjectConsulDestNS      string
 	InjectEnableNSMirroring bool
 	InjectNSMirroringPrefix string
-=======
-	EnableNamespaces               bool
-	ConsulSyncDestinationNamespace string
-	EnableSyncK8SNSMirroring       bool
-	SyncK8SNSMirroringPrefix       string
-	SyncConsulNodeName             string
->>>>>>> 2379a375
+	SyncConsulNodeName      string
 }
 
 type gatewayRulesData struct {
@@ -274,7 +267,6 @@
 
 func (c *Command) rulesData() rulesData {
 	return rulesData{
-<<<<<<< HEAD
 		EnableNamespaces:        c.flagEnableNamespaces,
 		SyncConsulDestNS:        c.flagConsulSyncDestinationNamespace,
 		SyncEnableNSMirroring:   c.flagEnableSyncK8SNSMirroring,
@@ -282,13 +274,7 @@
 		InjectConsulDestNS:      c.flagConsulInjectDestinationNamespace,
 		InjectEnableNSMirroring: c.flagEnableInjectK8SNSMirroring,
 		InjectNSMirroringPrefix: c.flagInjectK8SNSMirroringPrefix,
-=======
-		EnableNamespaces:               c.flagEnableNamespaces,
-		ConsulSyncDestinationNamespace: c.flagConsulSyncDestinationNamespace,
-		EnableSyncK8SNSMirroring:       c.flagEnableSyncK8SNSMirroring,
-		SyncK8SNSMirroringPrefix:       c.flagSyncK8SNSMirroringPrefix,
-		SyncConsulNodeName:             c.flagSyncConsulNodeName,
->>>>>>> 2379a375
+		SyncConsulNodeName:      c.flagSyncConsulNodeName,
 	}
 }
 
