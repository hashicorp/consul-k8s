--- conflicted
+++ resolved
@@ -23,20 +23,13 @@
 	UI cli.Ui
 
 	flags             *flag.FlagSet
-<<<<<<< HEAD
-	k8s               *k8sflags.K8SFlags
-=======
 	k8s               *flags.K8SFlags
->>>>>>> b986ce92
 	flagSecretName    string
 	flagInitType      string
 	flagNamespace     string
 	flagACLDir        string
-<<<<<<< HEAD
+	flagTokenSinkFile string
 	flagDefaultPolicy string
-=======
-	flagTokenSinkFile string
->>>>>>> b986ce92
 
 	k8sClient kubernetes.Interface
 
@@ -58,18 +51,13 @@
 	c.flags.StringVar(&c.flagNamespace, "k8s-namespace", "",
 		"Name of Kubernetes namespace where the servers are deployed")
 	c.flags.StringVar(&c.flagACLDir, "acl-dir", "/consul/aclconfig",
-<<<<<<< HEAD
-		"Directory name of shared volume where acl config will be output")
-	c.flags.StringVar(&c.flagDefaultPolicy, "default-policy", "deny",
-		"Default policy for ACLs. Supported values are \"deny\" (default) and \"allow\"")
-	c.k8s = &k8sflags.K8SFlags{}
-=======
 		"Directory name of shared volume where client acl config file acl-config.json will be written if -init-type=client")
 	c.flags.StringVar(&c.flagTokenSinkFile, "token-sink-file", "",
 		"Optional filepath to write acl token")
+	c.flags.StringVar(&c.flagDefaultPolicy, "default-policy", "deny",
+		"Default policy for ACLs. Supported values are \"deny\" (default) and \"allow\"")
 
 	c.k8s = &flags.K8SFlags{}
->>>>>>> b986ce92
 	flags.Merge(c.flags, c.k8s.Flags())
 	c.help = flags.Usage(help, c.flags)
 }
@@ -80,22 +68,11 @@
 		return 1
 	}
 	if len(c.flags.Args()) > 0 {
-<<<<<<< HEAD
-		c.UI.Error(fmt.Sprintf("Should have no non-flag arguments."))
+		c.UI.Error("Should have no non-flag arguments.")
 		return 1
 	}
-
 	if c.flagDefaultPolicy != "allow" && c.flagDefaultPolicy != "deny" {
 		c.UI.Error(fmt.Sprintf("\"%s\" is not a support default policy", c.flagDefaultPolicy))
-		return 1
-	}
-
-	config, err := subcommand.K8SConfig(c.k8s.KubeConfig())
-	if err != nil {
-		c.UI.Error(fmt.Sprintf("Error retrieving Kubernetes auth: %s", err))
-=======
-		c.UI.Error("Should have no non-flag arguments.")
->>>>>>> b986ce92
 		return 1
 	}
 
@@ -131,16 +108,10 @@
 	if c.flagInitType == "client" {
 		// Construct extra client config json with acl details
 		// This will be mounted as a volume for the client to use
-<<<<<<< HEAD
 		buf, err := renderClientACLConfig(&clientConfig{
 			Secret:        secret,
 			DefaultPolicy: c.flagDefaultPolicy,
 		})
-=======
-		var buf bytes.Buffer
-		tpl := template.Must(template.New("root").Parse(strings.TrimSpace(clientACLConfigTpl)))
-		err := tpl.Execute(&buf, secret)
->>>>>>> b986ce92
 		if err != nil {
 			c.UI.Error(fmt.Sprintf("Error creating template: %s", err))
 			return 1
