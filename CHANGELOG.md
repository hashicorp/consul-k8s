--- conflicted
+++ resolved
@@ -1,4 +1,7 @@
 ## UNRELEASED
+
+* CLI
+  * Delete jobs, cluster roles, and cluster role bindings on `uninstall`. [[GH-820](https://github.com/hashicorp/consul-k8s/pull/820)]
 
 ## 0.36.0 (November 02, 2021)
 
@@ -15,9 +18,6 @@
   * Add support for PartitionExports CRD to enable cross-partition networking. [[GH-802](https://github.com/hashicorp/consul-k8s/pull/802)]
 * CLI
   * Add `status` command. [[GH-768](https://github.com/hashicorp/consul-k8s/pull/768)]
-<<<<<<< HEAD
-  * Delete jobs, cluster roles, and cluster role bindings on `uninstall`. [[GH-820](https://github.com/hashicorp/consul-k8s/pull/820)]
-=======
   * Add `-verbose`, `-v` flag to the `consul-k8s install` command, which outputs all logs emitted from the installation. By default, verbose is set to `false` to hide logs that show resources are not ready. [[GH-810](https://github.com/hashicorp/consul-k8s/pull/810)]
   * Set `prometheus.enabled` to true and enable all metrics for Consul K8s when installing via the `demo` preset. [[GH-809](https://github.com/hashicorp/consul-k8s/pull/809)]
   * Set `controller.enabled` to `true` when installing via the `demo` preset. [[GH818](https://github.com/hashicorp/consul-k8s/pull/818)]
@@ -25,7 +25,6 @@
   * Add Prometheus deployment and Consul K8s metrics integration with demo preset when installing via `-preset=demo`. [[GH-809](https://github.com/hashicorp/consul-k8s/pull/809)]
 * Control Plane
   * Add support for partition-exports config entry as a Custom Resource Definition to help manage cross-partition networking. [[GH-802](https://github.com/hashicorp/consul-k8s/pull/802)]
->>>>>>> 34437993
 
 ## 0.35.0 (October 19, 2021)
 
