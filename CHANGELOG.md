## UNRELEASED

<<<<<<< HEAD
IMPROVEMENTS:
* Connect: Overwrite Kubernetes HTTP readiness and/or liveness probes to point to Envoy proxy when
  transparent proxy is enabled. [[GH-517](https://github.com/hashicorp/consul-k8s/pull/517)]
=======
BUG FIXES:
* Connect: Process every Address in and Endpoints object before returning an error. This ensures an address that isn't reconciled successfully doesn't prevent the remaining addresses from getting reconciled. [[GH-519](https://github.com/hashicorp/consul-k8s/pull/519)]
>>>>>>> 9f7350e4

## 0.26.0-beta2 (May 06, 2021)

BREAKING CHANGES:
* Connect: Add a security context to the init copy container and the envoy sidecar and ensure they
  do not run as root. If a pod container shares the same `runAsUser` (5995) as Envoy an error is returned
  on scheduling. [[GH-493](https://github.com/hashicorp/consul-k8s/pull/493)]

IMPROVEMENTS:
* CRDs: Update ServiceDefaults with Mode, TransparentProxy and UpstreamConfigs fields. Note: Mode and TransparentProxy should not be set
  using this CRD but via annotations. [[GH-502](https://github.com/hashicorp/consul-k8s/pull/502)], [[GH-485](https://github.com/hashicorp/consul-k8s/pull/485)]
* CRDs: Update ProxyDefaults with Mode and TransparentProxy fields. Note: Mode and TransparentProxy should not be set
  using the CRD but via annotations. [[GH-505](https://github.com/hashicorp/consul-k8s/pull/505)], [[GH-485](https://github.com/hashicorp/consul-k8s/pull/485)]
* CRDs: Add CRD for MeshConfigEntry. Supported in Consul 1.10+ [[GH-513](https://github.com/hashicorp/consul-k8s/pull/513)]
* Connect: No longer set multiple tagged addresses in Consul when k8s service has multiple ports and Transparent Proxy is enabled.
  [[GH-511](https://github.com/hashicorp/consul-k8s/pull/511)]
* Connect: Allow exclusion of inbound ports, outbound ports and CIDRs, and additional user IDs when
  Transparent Proxy is enabled. [[GH-506](https://github.com/hashicorp/consul-k8s/pull/506)]

  The following annotations are supported:

  * `consul.hashicorp.com/transparent-proxy-exclude-inbound-ports` - Comma-separated list of inbound ports to exclude.
  * `consul.hashicorp.com/transparent-proxy-exclude-outbound-ports` - Comma-separated list of outbound ports to exclude.
  * `consul.hashicorp.com/transparent-proxy-exclude-outbound-cidrs` - Comma-separated list of IPs or CIDRs to exclude.
  * `consul.hashicorp.com/transparent-proxy-exclude-uids` - Comma-separated list of Linux user IDs to exclude.

* Connect: Add the ability to set default tproxy mode at namespace level via label. [[GH-501](https://github.com/hashicorp/consul-k8s/pull/510)]

  * Setting the annotation `consul.hashicorp.com/transparent-proxy` to `true/false` will define whether tproxy is enabled/disabled for the pod.
  * Setting the label `consul.hashicorp.com/transparent-proxy` to `true/false` on a namespace will define the default behavior for pods in that namespace, which do not also have the annotation set.
  * The default tproxy behavior will be defined by the value of `-enable-transparent-proxy` flag to the `consul-k8s inject-connect` command. It can be overridden in a namespace by the the label on the namespace or for a pod using the annotation on the pod.

* Connect: support upgrades for services deployed before endpoints controller to
  upgrade to a version of consul-k8s with endpoints controller. [[GH-509](https://github.com/hashicorp/consul-k8s/pull/509)]

* Connect: add additional logging to the endpoints controller and connect-init command to help
  the user debug if pods arent starting right away. [[GH-514](https://github.com/hashicorp/consul-k8s/pull/514/)]

BUG FIXES:
* Connect: Use `runAsNonRoot: false` for connect-init's container when tproxy is enabled. [[GH-493](https://github.com/hashicorp/consul-k8s/pull/493)]
* CRDs: Fix a bug where the `config` field in `ProxyDefaults` CR was not synced to Consul because
  `apiextensions.k8s.io/v1` requires CRD spec to have structured schema. [[GH-495](https://github.com/hashicorp/consul-k8s/pull/495)]
* Connect: Fix a bug where health status in Consul is updated incorrectly due to stale pod information in cache.
  [[GH-503](https://github.com/hashicorp/consul-k8s/pull/503)]

## 0.26.0-beta1 (April 16, 2021)

BREAKING CHANGES:
* Connect: Kubernetes Services are now required for all Consul Service Mesh applications.
  The Kubernetes service name will be used as the service name to register with Consul
  unless the annotation `consul.hashicorp.com/connect-service` is provided to the deployment/pod to override this.
  If using ACLs, the ServiceAccountName must match the service name used with Consul.
  
  *Note*: if you're already using a Kubernetes service, no changes are required.

  Example Service:
  ```yaml
  ---
  apiVersion: v1
  kind: Service
  metadata:
    name: sample-app
  spec:
    selector:
      app: sample-app
    ports:
      - port: 80
        targetPort: 9090
  ---
  apiVersion: apps/v1
  kind: Deployment
  metadata:
    labels:
      app: sample-app
    name: sample-app
  spec:
    replicas: 1
    selector:
       matchLabels:
         app: sample-app
    template:
      metadata:
        annotations:
          'consul.hashicorp.com/connect-inject': 'true'
        labels:
          app: sample-app
      spec:
        containers:
        - name: sample-app
          image: sample-app:0.1.0
          ports:
          - containerPort: 9090
    ```
* Connect: `consul.hashicorp.com/connect-sync-period` annotation is no longer supported.
  This annotation was used to configure the sync period of the `consul-sidecar` (aka `lifecycle-sidecar`).
  Since we no longer inject the `consul-sidecar` to keep services registered in Consul, this annotation is
  now meaningless. [[GH-467](https://github.com/hashicorp/consul-k8s/pull/467)]
* Connect: transparent proxy feature is enabled by default. This may break existing deployments.
  Please see details of the feature below.

FEATURES:
* Connect: Support Transparent Proxy. [[GH-481](https://github.com/hashicorp/consul-k8s/pull/481)]
  This feature enables users to use KubeDNS to reach other services within the Consul Service Mesh,
  as well as enforces the inbound and outbound traffic to go through the Envoy proxy.
  Using transparent proxy for your service mesh applications means:
  - Proxy service registrations will set `mode` to `transparent` in the proxy configuration
    so that Consul can configure the Envoy proxy to have an inbound and outbound listener.
  - Both proxy and service registrations will include the cluster IP and service port of the Kubernetes service
    as tagged addresses so that Consul can configure Envoy to route traffic based on that IP and port.
  - The `consul-connect-inject-init` container will run `consul connect redirect-traffic` [command](https://www.consul.io/commands/connect/redirect-traffic),
    which will apply rules (via iptables) to redirect inbound and outbound traffic to the proxy.
    To run this command the `consul-connect-inject-init` requires running as root with capability `NET_ADMIN`.
  
  **Note: this feature is currently in beta.** 
  
  This feature includes the following changes:
  * Add new `-enable-transparent-proxy` flag to the `inject-connect` command.
    When `true`, transparent proxy will be used for all services on the Consul Service Mesh
    within a Kubernetes cluster. This flag defaults to `true`.
  * Add new `consul.hashicorp.com/transparent-proxy` pod annotation to allow enabling and disabling transparent
    proxy for individual services.

IMPROVEMENTS:
* CRDs: update the CRD versions from v1beta1 to v1. [[GH-464](https://github.com/hashicorp/consul-k8s/pull/464)]
* Connect: the `consul-connect-inject-init` container has been split into two init containers. [[GH-441](https://github.com/hashicorp/consul-k8s/pull/441)]
* Connect: A new internal command `consul-k8s connect-init` has been added.
  It replaces the existing init container logic for ACL login and Envoy bootstrapping and introduces a polling wait for service registration,
  see `Endpoints Controller` for more information.
  [[GH-446](https://github.com/hashicorp/consul-k8s/pull/446)], [[GH-452](https://github.com/hashicorp/consul-k8s/pull/452)], [[GH-459](https://github.com/hashicorp/consul-k8s/pull/459)]
* Connect: A new controller `Endpoints Controller` has been added which is responsible for managing service endpoints and service registration.
  When a Kubernetes service referencing a connect-injected pod is deployed, the endpoints controller will be responsible for managing the lifecycle of the connect-injected deployment. [[GH-455](https://github.com/hashicorp/consul-k8s/pull/455)], [[GH-467](https://github.com/hashicorp/consul-k8s/pull/467)], [[GH-470](https://github.com/hashicorp/consul-k8s/pull/470)], [[GH-475](https://github.com/hashicorp/consul-k8s/pull/475)]
  - This includes:
      - service registration and deregistration, formerly managed by the `consul-connect-inject-init`.
      - monitoring health checks, formerly managed by `healthchecks-controller`.
      - re-registering services in the events of consul agent failures, formerly managed by `consul-sidecar`.

  - The endpoints controller replaces the health checks controller while preserving existing functionality. [[GH-472](https://github.com/hashicorp/consul-k8s/pull/472)]

  - The endpoints controller replaces the cleanup controller while preserving existing functionality.
    [[GH-476](https://github.com/hashicorp/consul-k8s/pull/476)], [[GH-454](https://github.com/hashicorp/consul-k8s/pull/454)]

  - Merged metrics configuration support is now partially managed by the endpoints controller.
    [[GH-469](https://github.com/hashicorp/consul-k8s/pull/469)]
* Connect: Leader election support for connect webhook and controller deployment. [[GH-479](https://github.com/hashicorp/consul-k8s/pull/479)]
* Connect: Connect webhook no longer generates its own certificates and relies on them being provided as files on the disk.
  [[GH-454](https://github.com/hashicorp/consul-k8s/pull/454)]] 
* Connect: Connect pods and their Envoy sidecars no longer have a preStop hook as service deregistration is managed by the endpoints controller.
  [[GH-467](https://github.com/hashicorp/consul-k8s/pull/467)]

BUG FIXES:
* CRDs: make `lastSyncedTime` a pointer to prevent setting last synced time Reconcile errors. [[GH-466](https://github.com/hashicorp/consul-k8s/pull/466)]

## 0.25.0 (March 18, 2021)

FEATURES:
* Metrics: add metrics configuration to inject-connect and metrics-merging capability to consul-sidecar. When metrics and metrics merging are enabled, the consul-sidecar will expose an endpoint that merges the app and proxy metrics.

  The flags `-merged-metrics-port`, `-service-metrics-port` and `-service-metrics-path` can be used to configure the merged metrics server, and the application service metrics endpoint on the consul sidecar.

  The flags `-default-enable-metrics`, `-default-enable-metrics-merging`, `-default-merged-metrics-port`, `-default-prometheus-scrape-port` and `-default-prometheus-scrape-path` configure the inject-connect command.

IMPROVEMENTS:
* CRDs: add field Last Synced Time to CRD status and add printer column on CRD to display time since when the
  resource was last successfully synced with Consul. [[GH-448](https://github.com/hashicorp/consul-k8s/pull/448)]
  
BUG FIXES:
* CRDs: fix incorrect validation for `ServiceResolver`. [[GH-456](https://github.com/hashicorp/consul-k8s/pull/456)]

## 0.24.0 (February 16, 2021)

BREAKING CHANGES:
* Connect: the `lifecycle-sidecar` command has been renamed to `consul-sidecar`. [[GH-428](https://github.com/hashicorp/consul-k8s/pull/428)]
* Connect: the `consul-connect-lifecycle-sidecar` container name has been changed to `consul-sidecar` and the `consul-connect-envoy-sidecar` container name has been changed to `envoy-sidecar`. 
[[GH-428](https://github.com/hashicorp/consul-k8s/pull/428)]
* Connect: the `-default-protocol` and `-enable-central-config` flags are no longer supported.
  The `consul.hashicorp.com/connect-service-protocol` annotation on Connect pods is also
  no longer supported. [[GH-418](https://github.com/hashicorp/consul-k8s/pull/418)]

  Current deployments that have the annotation should remove it, otherwise they
  will get an error if a pod from that deployment is rescheduled.

  Removing the annotation will not change their protocol
  since the config entry was already written to Consul. If you wish to change
  the protocol you must migrate the config entry to be managed by a
  [`ServiceDefaults`](https://www.consul.io/docs/agent/config-entries/service-defaults) resource.
  See [Upgrade to CRDs](https://www.consul.io/docs/k8s/crds/upgrade-to-crds) for more
  information.

  To set the protocol for __new__ services, you must use the
  [`ServiceDefaults`](https://www.consul.io/docs/agent/config-entries/service-defaults) resource,
  e.g.

  ```yaml
  apiVersion: consul.hashicorp.com/v1alpha1
  kind: ServiceDefaults
  metadata:
    name: my-service-name
  spec:
    protocol: "http"
  ```
* Connect: pods using an upstream that references a datacenter, e.g.
  `consul.hashicorp.com/connect-service-upstreams: service:8080:dc2` will
  error during injection if Consul does not have a `proxy-defaults` config entry
  with a [mesh gateway mode](https://www.consul.io/docs/connect/config-entries/proxy-defaults#mode)
  set to `local` or `remote`. [[GH-421](https://github.com/hashicorp/consul-k8s/pull/421)]

  In practice, this would have already been causing issues since without that
  config setting, traffic wouldn't have been routed through mesh gateways and
  so would not be actually making it to the other service.

FEATURES:
* CRDs: support annotation `consul.hashicorp.com/migrate-entry` on custom resources
  that will allow an existing config entry to be migrated onto a Kubernetes custom resource. [[GH-419](https://github.com/hashicorp/consul-k8s/pull/419)]
* Connect: add new cleanup controller that runs in the connect-inject deployment. This
  controller cleans up Consul service instances that remain registered despite their
  pods being deleted. This could happen if the pod's `preStop` hook failed to execute
  for some reason. [[GH-433](https://github.com/hashicorp/consul-k8s/pull/433)]

IMPROVEMENTS:
* CRDs: give a more descriptive error when a config entry already exists in Consul. [[GH-420](https://github.com/hashicorp/consul-k8s/pull/420)]
* Set `User-Agent: consul-k8s/<version>` header on calls to Consul where `<version>` is the current
  version of `consul-k8s`. [[GH-434](https://github.com/hashicorp/consul-k8s/pull/434)]

## 0.23.0 (January 22, 2021)

BUG FIXES:
* CRDs: Fix issue where a `ServiceIntentions` resource could be continually resynced with Consul
  because Consul's internal representation had a different order for an array than the Kubernetes resource. [[GH-416](https://github.com/hashicorp/consul-k8s/pull/416)] 
* CRDs: **(Consul Enterprise only)** default the `namespace` fields on resources where Consul performs namespace defaulting to prevent constant re-syncing.
  [[GH-413](https://github.com/hashicorp/consul-k8s/pull/413)]

IMPROVEMENTS:
* ACLs: give better error if policy that consul-k8s tries to update was created manually by user. [[GH-412](https://github.com/hashicorp/consul-k8s/pull/412)]

FEATURES:
* TLS: add `tls-init` command that is responsible for creating and updating Server TLS certificates. [[GH-410](https://github.com/hashicorp/consul-k8s/pull/410)]

## 0.22.0 (December 21, 2020)

BUG FIXES:
* Connect: on termination of a connect injected pod the lifecycle-sidecar sometimes re-registered the application resulting in
  stale service entries for applications which no longer existed. [[GH-409](https://github.com/hashicorp/consul-k8s/pull/409)]

BREAKING CHANGES:
* Connect: the flags `-envoy-image` and `-consul-image` for command `inject-connect` are now required. [[GH-405](https://github.com/hashicorp/consul-k8s/pull/405)]

FEATURES:
* CRDs: add new CRD `IngressGateway` for configuring Consul's [ingress-gateway](https://www.consul.io/docs/agent/config-entries/ingress-gateway) config entry. [[GH-407](https://github.com/hashicorp/consul-k8s/pull/407)]
* CRDs: add new CRD `TerminatingGateway` for configuring Consul's [terminating-gateway](https://www.consul.io/docs/agent/config-entries/terminating-gateway) config entry. [[GH-408](https://github.com/hashicorp/consul-k8s/pull/408)]

## 0.21.0 (November 25, 2020)

IMPROVEMENTS:
* Connect: Add `-log-level` flag to `inject-connect` command. [[GH-400](https://github.com/hashicorp/consul-k8s/pull/400)]
* Connect: Ensure `consul-connect-lifecycle-sidecar` container shuts down gracefully upon receiving `SIGTERM`. [[GH-389](https://github.com/hashicorp/consul-k8s/pull/389)]
* Connect: **(Consul Enterprise only)** give more descriptive error message if using Consul namespaces with a Consul installation that doesn't support namespaces. [[GH-399](https://github.com/hashicorp/consul-k8s/pull/399)]

## 0.20.0 (November 12, 2020)

FEATURES:
* Connect: Support Kubernetes health probe synchronization with Consul for connect injected pods. [[GH-363](https://github.com/hashicorp/consul-k8s/pull/363)]
    * Adds a new controller to the connect-inject webhook which is responsible for synchronizing Kubernetes pod health checks with Consul service instance health checks.
      A Consul health check is registered for each connect-injected pod which mirrors the pod's Readiness status to Consul. This modifies connect routing to only
      pods which have passing Kubernetes health checks. See breaking changes for more information.
    * Adds a new label to connect-injected pods which mirrors the `consul.hashicorp.com/connect-inject-status` annotation.
    * **(Consul Enterprise only)** Adds a new annotation to connect-injected pods when namespaces are enabled: `consul.hashicorp.com/consul-namespace`. [[GH-376](https://github.com/hashicorp/consul-k8s/pull/376)]

BREAKING CHANGES:
* Connect: With the addition of the connect-inject health checks controller any connect services which have failing Kubernetes readiness
  probes will no longer be routable through connect until their Kubernetes health probes are passing.
  Previously, if any connect services were failing their Kubernetes readiness checks they were still routable through connect.
  Users should verify that their connect services are passing Kubernetes readiness probes prior to using health checks synchronization.

DEPRECATIONS:
* `create-inject-token` in the server-acl-init command has been un-deprecated.
  `-create-inject-auth-method` has been deprecated and replaced by `-create-inject-token`.
  
  `-create-inject-namespace-token` in the server-acl-init command has been deprecated. Please use `-create-inject-token` and `-enable-namespaces` flags
  to achieve the same functionality. [[GH-368](https://github.com/hashicorp/consul-k8s/pull/368)]

IMPROVEMENTS:
* Connect: support passing extra arguments to the envoy binary. [[GH-378](https://github.com/hashicorp/consul-k8s/pull/378)]
    
    Arguments can be passed in 2 ways:
    * via a flag to the consul-k8s inject-connect command,
      e.g. `consul-k8s inject-connect -envoy-extra-args="--log-level debug --disable-hot-restart"`
    * via pod annotations,
      e.g. `consul.hashicorp.com/envoy-extra-args: "--log-level debug --disable-hot-restart"`
      
* CRDs:
   * Add Age column to CRDs. [[GH-365](https://github.com/hashicorp/consul-k8s/pull/365)]
   * Add validations and field descriptions for ServiceIntentions CRD. [[GH-385](https://github.com/hashicorp/consul-k8s/pull/385)]
   * Update CRD sync status if deletion in Consul fails. [[GH-365](https://github.com/hashicorp/consul-k8s/pull/365)]

BUG FIXES:
* Federation: **(Consul Enterprise only)** ensure replication ACL token can replicate policies and tokens in Consul namespaces other than `default`. [[GH-364](https://github.com/hashicorp/consul-k8s/issues/364)]
* CRDs: **(Consul Enterprise only)** validate custom resources can only set namespace fields if Consul namespaces are enabled. [[GH-375](https://github.com/hashicorp/consul-k8s/pull/375)]
* CRDs: Ensure ACL token is global so that secondary DCs can manage custom resources.
  Without this fix, controllers running in secondary datacenters would get ACL errors. [[GH-369](https://github.com/hashicorp/consul-k8s/pull/369)]
* CRDs: **(Consul Enterprise only)** Do not attempt to create a `*` namespace when service intentions specify `*` as `destination.namespace`. [[GH-382](https://github.com/hashicorp/consul-k8s/pull/382)]
* CRDs: **(Consul Enterprise only)** Fix namespace support for ServiceIntentions CRD. [[GH-362](https://github.com/hashicorp/consul-k8s/pull/362)]
* CRDs: Rename field namespaces -> namespace in ServiceResolver CRD. [[GH-365](https://github.com/hashicorp/consul-k8s/pull/365)]

## 0.19.0 (October 12, 2020)

FEATURES:
* Add beta support for new commands `consul-k8s controller` and `consul-k8s webhook-cert-manager`. [[GH-353](https://github.com/hashicorp/consul-k8s/pull/353)]

  `controller` will start a Kubernetes controller that acts on Consul
  Custom Resource Definitions. The currently supported CRDs are:
    * `ProxyDefaults` - https://www.consul.io/docs/agent/config-entries/proxy-defaults
    * `ServiceDefaults` - https://www.consul.io/docs/agent/config-entries/service-defaults
    * `ServiceSplitter` - https://www.consul.io/docs/agent/config-entries/service-splitter
    * `ServiceRouter` - https://www.consul.io/docs/agent/config-entries/service-router
    * `ServiceResolver` - https://www.consul.io/docs/agent/config-entries/service-resolver
    * `ServiceIntentions` (requires Consul >= 1.9.0) - https://www.consul.io/docs/agent/config-entries/service-intentions
   
   See [https://www.consul.io/docs/k8s/crds](https://www.consul.io/docs/k8s/crds)
   for more information on the CRD schemas. **Requires Consul >= 1.8.4**.
   
   `webhook-cert-manager` manages certificates for Kubernetes webhooks. It will
   refresh expiring certificates and update corresponding secrets and mutating
   webhook configurations.

BREAKING CHANGES:
* Connect: No longer set `--max-obj-name-len` flag when executing `envoy`. This flag
  was [deprecated](https://www.envoyproxy.io/docs/envoy/latest/version_history/v1.11.0#deprecated)
  in Envoy 1.11.0 and had no effect from then onwards. With Envoy >= 1.15.0 setting
  this flag will result in an error, hence why we're removing it. [[GH-350](https://github.com/hashicorp/consul-k8s/pull/350)]

  If you are running any Envoy version >= 1.11.0 this change will have no effect. If you
  are running an Envoy version < 1.11.0 then you must upgrade Envoy to a newer
  version. This can be done by setting the `global.imageEnvoy` key in the
  Consul Helm chart.

IMPROVEMENTS:

* Add an ability to configure the synthetic Consul node name where catalog sync registers services. [[GH-312](https://github.com/hashicorp/consul-k8s/pull/312)]
  * Sync: Add `-consul-node-name` flag to the `sync-catalog` command to configure the Consul node name for syncing services to Consul.
  * ACLs: Add `-sync-consul-node-name` flag to the server-acl-init command so that it can create correct policy for the sync catalog.

BUG FIXES:
* Connect: use the first secret of type `kubernetes.io/service-account-token` when creating/updating auth method. [[GH-350](https://github.com/hashicorp/consul-k8s/pull/321)]
  
## 0.18.1 (August 10, 2020)

BUG FIXES:

* Connect: Reduce downtime caused by an alias health check of the sidecar proxy not being healthy for up to 1 minute
  when a Connect-enabled service is restarted. Note that this fix reverts the behavior of Consul Connect to the behavior
  it had before consul-k8s `v0.16.0` and Consul `v1.8.x`, where Consul can route to potentially unhealthy instances of a service
  because we don't respect Kubernetes readiness/liveness checks yet. Please follow [GH-155](https://github.com/hashicorp/consul-k8s/issues/155)
  for updates on that feature. [[GH-305](https://github.com/hashicorp/consul-k8s/pull/305)]

## 0.18.0 (July 30, 2020)

IMPROVEMENTS:

* Connect: Add resource request and limit flags for the injected init and lifecycle sidecar containers. These flags replace the hardcoded values previously included. As part of this change, the default value for the lifecycle sidecar container memory limit has increased from `25Mi` to `50Mi`. [[GH-298](https://github.com/hashicorp/consul-k8s/pull/298)], [[GH-300](https://github.com/hashicorp/consul-k8s/pull/300)]

BUG FIXES:

* Connect: Respect allow/deny list flags when namespaces are disabled. [[GH-296](https://github.com/hashicorp/consul-k8s/issues/296)]

## 0.17.0 (July 09, 2020)

BREAKING CHANGES:

* ACLs: Always update Kubernetes auth method created by the `server-acl-init` job. Previously, we would only update the auth method if Consul namespaces are enabled. With this change, we always update it to make sure that any configuration changes or updates to the `connect-injector-authmethod-svc-account` are propagated [[GH-282](https://github.com/hashicorp/consul-k8s/pull/282)].
* Connect: Connect pods have had the following resource settings changed: `consul-connect-inject-init` now has its memory limit set to `150M` up from `25M` and `consul-connect-lifecycle-sidecar` has its CPU request and limit set to `20m` up from `10m`. [[GH-291](https://github.com/hashicorp/consul-k8s/pull/291)]

IMPROVEMENTS:

* Extracted Consul's HTTP flags into our own package so we no longer depend on the internal Consul golang module. [[GH-259](https://github.com/hashicorp/consul-k8s/pull/259)]

BUG FIXES:

* Connect: Update resource settings to fix out of memory errors and CPU usage at 100% of limit. [[GH-283](https://github.com/hashicorp/consul-k8s/issues/283), [consul-helm GH-515](https://github.com/hashicorp/consul-helm/issues/515)]
* Connect: Creating a pod with a different service account name than its Consul service name will now result in an error when ACLs are enabled.
  Previously this would not result in an error, but the pod would not be able to send or receive traffic because its ACL token would be for a
  different service name. [[GH-237](https://github.com/hashicorp/consul-k8s/issues/237)]

## 0.16.0 (June 17, 2020)

FEATURES:

* ACLs: `server-acl-init` now supports creating tokens for ingress and terminating gateways [[GH-264](https://github.com/hashicorp/consul-k8s/pull/264)].
  * Add `-ingress-gateway-name` flag that takes the name of an ingress gateway that needs an acl token. May be specified multiple times. [Enterprise Only] If using Consul namespaces and registering the gateway outside of the default namespace, specify the value in the form `<GatewayName>.<ConsulNamespace>`.
  * Add `-terminating-gateway-name` flag that takes the name of a terminating gateway that needs an acl token. May be specified multiple times. [Enterprise Only] If using Consul namespaces and registering the gateway outside of the default namespace, specify the value in the form `<GatewayName>.<ConsulNamespace>`.
* Connect: Add support for configuring resource settings for memory and cpu limits/requests for sidecar proxies. [[GH-267](https://github.com/hashicorp/consul-k8s/pull/267)]

BREAKING CHANGES:

* Gateways: `service-address` command will now return hostnames if that is the address of the Kubernetes LB. Previously it would resolve the hostname to 1 IP. The `-resolve-hostnames` flag was added to preserve the IP resolution behavior. [[GH-271](https://github.com/hashicorp/consul-k8s/pull/271)]

IMPROVEMENTS:

* Sync: Add `-sync-lb-services-endpoints` flag to optionally sync load balancer endpoint IPs instead of load balancer ingress IP or hostname to Consul [[GH-257](https://github.com/hashicorp/consul-k8s/pull/257)].
* Connect: Add pod name to the consul connect metadata for connect injected pods. [[GH-231](https://github.com/hashicorp/consul-k8s/issues/231)]

BUG FIXES:

* Connect:
    * Fix bug where preStop hook was malformed. This caused Consul ACL tokens to never be deleted for connect services. [[GH-265](https://github.com/hashicorp/consul-k8s/issues/265)]
    * Fix bug where environment variable for upstream was not populated when using a different datacenter resulted. [[GH-246](https://github.com/hashicorp/consul-k8s/issues/246)]
    * Fix bug where the Connect health-check was defined with a service name instead of a service ID. This check was passing in consul version before 1.8, but will now fail with versions 1.8 and higher. [[GH-272](https://github.com/hashicorp/consul-k8s/pull/272)]

## 0.15.0 (May 13, 2020)

BREAKING CHANGES:

* The `service-address` command now resolves load balancer hostnames to the
  first IP. Previously it would use the hostname directly.
  This is a stop-gap measure because Consul currently only supports
  IP addresses for mesh gateways. [[GH-260](https://github.com/hashicorp/consul-k8s/pull/260)]

FEATURES:

* Add new `create-federation-secret` command that will create a Kubernetes secret
  containing data needed for secondary datacenters to federate. This command should be run only in the primary datacenter. [[GH-253](https://github.com/hashicorp/consul-k8s/pull/253)]

## 0.14.0 (April 23, 2020)

BREAKING CHANGES:

* ACLs: Remove `-expected-replicas`, `-release-name`, and `-server-label-selector` flags
  in favor of the new required `-server-address` flag [[GH-238](https://github.com/hashicorp/consul-k8s/pull/238)].

FEATURES:

* ACLs: The `server-acl-init` command can now run against Consul servers running outside of k8s [[GH-243](https://github.com/hashicorp/consul-k8s/pull/243)]:
  * Add `-bootstrap-token-file` flag to provide your own bootstrap token. If set, the command will
    skip ACL bootstrapping.
  * `-server-address` flag can also take a [cloud auto-join](https://www.consul.io/docs/agent/cloud-auto-join.html)
    string to discover server addresses.
  * Add `-inject-auth-method-host` flag to allow configuring the location of the Kubernetes API server
    for the Kubernetes auth method. This is useful because during the login workflow
    Consul servers are talking to the Kubernetes API to verify the service account token.
    When Consul servers are external to the Kubernetes cluster,
    we no longer know the address of the Kubernetes API server that is accessible
    from the external Consul servers.

IMPROVEMENTS:

* ACLs: Add `-server-address` and `-server-port` flags
  so that we don't need to discover server pod IPs and ports through the Kubernetes API [[GH-238](https://github.com/hashicorp/consul-k8s/pull/238)].

BUG FIXES:

* Connect: Fix upstream annotation parsing when multiple prepared queries are separated by spaces [[GH-224](https://github.com/hashicorp/consul-k8s/issues/224)]
* ACLs: Fix bug with `acl-init -token-sink-file` where running the command twice would fail [[GH-248](https://github.com/hashicorp/consul-k8s/pull/248)]

## 0.13.0 (April 06, 2020)

FEATURES:

* ACLs: Support new flag `server-acl-init -create-acl-replication-token` that creates
  an ACL token with permissions to perform ACL replication. [[GH-210](https://github.com/hashicorp/consul-k8s/pull/210)]
* ACLs: Support ACL replication from another datacenter. If `-acl-replication-token-file`
  is set, the `server-acl-init` command will skip ACL bootstrapping and instead
  will use the token in that file to create policies and tokens. This enables
  the `server-acl-init` command to be run in secondary datacenters. [[GH-226](https://github.com/hashicorp/consul-k8s/pull/226)]
* ACLs: Support new flag `acl-init -token-sink-file` that will write the token
  to the specified file. [[GH-232](https://github.com/hashicorp/consul-k8s/pull/232)]
* Commands: Add new command `service-address` that writes the address of the
  specified Kubernetes service to a file. If the service is of type `LoadBalancer`,
  the command will wait until the external address of the load balancer has
  been assigned. If the service is of type `ClusterIP` it will write the cluster
  IP. Services of type `NodePort` or `ExternalName` will result in an error.
  [[GH-234](https://github.com/hashicorp/consul-k8s/pull/234) and [GH-235](https://github.com/hashicorp/consul-k8s/pull/235)]
  
  Example usage:
  
      consul-k8s service-address \
        -k8s-namespace=default \
        -name=consul-mesh-gateway \
        -output-file=address.txt

* Commands: Add new `get-consul-client-ca` command that retrieves Consul clients' CA when auto-encrypt is enabled
  and writes it to a file [[GH-211](https://github.com/hashicorp/consul-k8s/pull/211)].

IMPROVEMENTS:

* ACLs: The following ACL tokens have been changed to local tokens rather than
  global tokens because they only need to be valid in their local datacenter:
  `client`, `enterprise-license`, `snapshot-agent`. In addition, if Consul
  Enterprise namespaces are not enabled, the `catalog-sync` token will be local. [[GH-226](https://github.com/hashicorp/consul-k8s/pull/226)]
* ACLs: If running with `-create-acl-replication-token=true` and `-create-inject-auth-method=true`,
  the anonymous policy will be configured to allow read access to all nodes and
  services. This is required for cross-datacenter Consul Connect requests to
  work. [[GH-230](https://github.com/hashicorp/consul-k8s/pull/230)].
* ACLs: The policy for the anonymous token has been renamed from `dns-policy` to `anonymous-token-policy`
  since it is used for more than DNS now (see above). [[GH-230](https://github.com/hashicorp/consul-k8s/pull/230)].

BUG FIXES:

* Sync: Fix a race condition where sync would delete services at initial startup [[GH-208](https://github.com/hashicorp/consul-k8s/pull/208)]

DEPRECATIONS:

* ACLs: The flag `-init-type=sync` for the command `acl-init` has been deprecated.
  Only the flag `-init-type=client` is supported. Previously, setting `-init-type=sync`
  had no effect so this is not a breaking change. [[GH-232](https://github.com/hashicorp/consul-k8s/pull/232)]
* Connect: deprecate the `-consul-ca-cert` flag in favor of `-ca-file` [[GH-217](https://github.com/hashicorp/consul-k8s/pull/217)]

## 0.12.0 (February 21, 2020)

BREAKING CHANGES:

* Connect Injector
  * Previously the injector would inject sidecars into pods in all namespaces. New flags `-allow-k8s-namespace` and `-deny-k8s-namespace` have been added. If no `-allow-k8s-namespace` flag is specified, the injector **will not inject sidecars into pods in any namespace**. To maintain the previous behavior, set `-allow-k8s-namespace='*'`.
* Catalog Sync
  * `kube-system` and `kube-public` namespaces are now synced from **unless** `-deny-k8s-namespace=kube-system -deny-k8s-namespace=kube-public` are passed to the `sync-catalog` command.
  * Previously, multiple sync processes could be run in the same Kubernetes cluster with different source Kubernetes namespaces and the same `-consul-k8s-tag`. This is no longer possible.
  The sync processes will now delete one-another's registrations. To continue running multiple sync processes, each process must be passed a different `-consul-k8s-tag` flag.
  * Previously, catalog sync would delete services tagged with `-consul-k8s-tag` (defaults to `k8s`) that were registered out-of-band, i.e. not by the sync process itself. It would delete services regardless of which node they were registered on.
  Now the sync process will only delete those services not registered by itself if they are on the `k8s-sync` node (the synthetic node created by the catalog sync process).

* Connect and Mesh Gateways: Consul 1.7+ now requires that we pass `-envoy-version` flag if using a version other than the default (1.13.0) so that it can generate correct bootstrap configuration. This is not yet supported in the Helm chart and consul-k8s, and as such, we require Envoy version 1.13.0.

IMPROVEMENTS:

* Support [**Consul namespaces [Enterprise feature]**](https://www.consul.io/docs/enterprise/namespaces/index.html) in all consul-k8s components [[GH-197](https://github.com/hashicorp/consul-k8s/pull/197)]
* Create allow and deny lists of k8s namespaces for catalog sync and Connect inject
* Connect Inject
  * Changes default Consul Docker image (`-consul-image`) to `consul:1.7.1`
  * Changes default Envoy Docker image (`-envoy-image`) to `envoyproxy/envoy-alpine:v1.13.0`

BUG FIXES:

* Bootstrap ACLs: Allow users to update their Connect ACL binding rule definition on upgrade
* Bootstrap ACLs: Fixes mesh gateway ACL policies to have the correct permissions
* Sync: Fixes a hot loop bug when getting an error from Consul when retrieving service information [[GH-204](https://github.com/hashicorp/consul-k8s/pull/204)]

DEPRECATIONS:
* `connect-inject` flag `-create-inject-token` is deprecated in favor of new flag `-create-inject-auth-method`

NOTES:

* Bootstrap ACLs: Previously, ACL policies were not updated after creation. Now, if namespaces are enabled, they are updated every time the ACL bootstrapper is run so that any namespace config changes can be adjusted. This change is only an issue if you are updating ACL policies after creation.

* Connect: Adds additional parsing of the upstream annotation to support namespaces. The format of the annotation becomes:

    `service_name.optional_namespace:port:optional_datacenter`

  The `service_name.namespace` is only parsed if namespaces are enabled. If they are not enabled and someone has added a `.namespace`, the upstream will not work correctly, as is the case when someone has put in an incorrect service name, port or datacenter. If namespaces are enabled and the `.namespace` is not defined, Consul will automatically fallback to assuming the service is in the same namespace as the service defining the upstream.


## 0.11.0 (January 10, 2020)

Improvements:

* Connect: Add TLS support [[GH-181](https://github.com/hashicorp/consul-k8s/pull/181)].
* Bootstrap ACLs: Add TLS support [[GH-183](https://github.com/hashicorp/consul-k8s/pull/183)].

Notes:

* Build: Our darwin releases for this version and up will be signed and notarized according to Apple's requirements.
Prior to this release, MacOS 10.15+ users attempting to run our software may see the error: "'consul-k8s' cannot be opened because the developer cannot be verified." This error affected all MacOS 10.15+ users who downloaded our software directly via web browsers, and was caused by changes to Apple's third-party software requirements.

  MacOS 10.15+ users should plan to upgrade to 0.11.0+.
* Build: ARM release binaries: Starting with 0.11.0, `consul-k8s` will ship three separate versions of ARM builds. The previous ARM binaries of Consul could potentially crash due to the way the Go runtime manages internal pointers to its Go routine management constructs and how it keeps track of them especially during signal handling (https://github.com/golang/go/issues/32912). From 0.11.0 forward, it is recommended to use:

  consul-k8s\_{version}\_linux_armelv5.zip for all 32-bit armel systems
  consul-k8s\_{version}\_linux_armhfv6.zip for all armhf systems with v6+ architecture
  consul-k8s\_{version}\_linux_arm64.zip for all v8 64-bit architectures
* Build: The `freebsd_arm` variant has been removed.


## 0.10.1 (December 17, 2019)

Bug Fixes:

* Connect: Fix bug where the new lifecycle sidecar didn't have permissions to
  read the ACL token file. [[GH-182](https://github.com/hashicorp/consul-k8s/pull/182)]

## 0.10.0 (December 17, 2019)

Bug Fixes:

* Connect: Fix critical bug where Connect-registered services instances would be deregistered
  when the Consul client on the same node was restarted. This fix adds a new
  sidecar that ensures the service instance is always registered. [[GH-161](https://github.com/hashicorp/consul-k8s/issues/161)]

* Connect: Fix bug where UI links between sidecar and service didn't work because
  the wrong service ID was being used. [[GH-163](https://github.com/hashicorp/consul-k8s/issues/163)]

* Bootstrap ACLs: Support bootstrapACLs for users setting the `nameOverride` config. [[GH-165](https://github.com/hashicorp/consul-k8s/issues/165)]

## 0.9.5 (December 5, 2019)

Bug Fixes:

* Sync: Add Kubernetes namespace as a suffix
  to the service names via `-add-k8s-namespace-suffix` flag.
  This prevents service name collisions in Consul when there
  are two services with the same name in different
  namespaces in Kubernetes [[GH-139](https://github.com/hashicorp/consul-k8s/issues/139)]

* Connect: Only write a `service-defaults` config during Connect injection if
  the protocol is set explicitly [[GH-169](https://github.com/hashicorp/consul-k8s/pull/169)]

## 0.9.4 (October 28, 2019)

Bug Fixes:

* Sync: Now changing the annotation `consul.hashicorp.com/service-sync` to `false`
  or deleting the annotation will un-sync the service. [[GH-76](https://github.com/hashicorp/consul-k8s/issues/76)]

* Sync: Rewrite Consul services to lowercase so they're valid Kubernetes services.
  [[GH-110](https://github.com/hashicorp/consul-k8s/issues/110)]

## 0.9.3 (October 15, 2019)

Bug Fixes:

* Add new delete-completed-job command that is used to delete the
  server-acl-init Kubernetes Job once it's completed. [[GH-152](https://github.com/hashicorp/consul-k8s/pull/152)]

* Fixes a bug where even if the ACL Tokens for the other components existed
  (e.g. client or sync-catalog) we'd try to generate new tokens and update the secrets. [[GH-152](https://github.com/hashicorp/consul-k8s/pull/152)]

## 0.9.2 (October 4, 2019)

Improvements:

* Allow users to set annotations on their Kubernetes services that get synced into
  Consul meta when using the Connect Inject functionality.
  To use, set one or more `consul.hashicorp.com/service-meta-<key>: <value>` annotations
  which will result in Consul meta `<key>: <value>`
  [[GH-141](https://github.com/hashicorp/consul-k8s/pull/141)]

Bug Fixes:

* Fix bug during connect-inject where the `-default-protocol` flag was being
  ignored [[GH-141](https://github.com/hashicorp/consul-k8s/pull/141)]

* Fix bug during connect-inject where service-tag annotations were
  being ignored [[GH-141](https://github.com/hashicorp/consul-k8s/pull/141)]

* Fix bug during `server-acl-init` where if any step errored then the command
  would exit and subsequent commands would fail. Now this command runs until
  completion, i.e. it retries failed steps indefinitely and is idempotent
  [[GH-138](https://github.com/hashicorp/consul-k8s/issues/138)]

Deprecations:

* The `consul.hashicorp.com/connect-service-tags` annotation is deprecated.
  Use `consul.hashicorp.com/service-tags` instead.

## 0.9.1 (September 18, 2019)

Improvements:

* Allow users to set tags on their Kubernetes services that get synced into
  Consul service tags via the `consul.hashicorp.com/connect-service-tags`
  annotation [[GH-115](https://github.com/hashicorp/consul-k8s/pull/115)]

Bug fixes:

* Fix bootstrap acl issue when Consul was installed into a namespace other than `default`
  [[GH-106](https://github.com/hashicorp/consul-k8s/issues/106)]
* Fix sync bug where `ClusterIP` services had their `Service` port instead
  of their `Endpoint` port registered. If the `Service`'s `targetPort` was different
  then `port` then the wrong port would be registered [[GH-132](https://github.com/hashicorp/consul-k8s/issues/132)]


## 0.9.0 (July 8, 2019)

Improvements:

* Allow creation of ACL token for Snapshot Agents
* Allow creation of ACL token for Mesh Gateways
* Allows client ACL token creation to be optional

## 0.8.1 (May 9, 2019)

Bug fixes:

* Fix central configuration write command to handle the case where the service already exists

## 0.8.0 (May 8, 2019)

Improvements:

* Use the endpoint IP address when generating a service id for NodePort services to prevent possible overlap of what are supposed to be unique ids
* Support adding a prefix for Kubernetes -> Consul service sync [[GH 140](https://github.com/hashicorp/consul-helm/issues/140)]
* Support automatic bootstrapping of ACLs in a Consul cluster that is run fully in Kubernetes.
* Support automatic registration of a Kubernetes AuthMethod for use with Connect (available in Consul 1.5+).
* Support central configuration for services, including proxy defaults (available in Consul 1.5+).

Bug fixes:

* Exclude Kubernetes system namespaces from Connect injection

## 0.7.0 (March 21, 2019)

Improvements:

* Use service's namespace when registering endpoints
* Update the Coalesce method to pass go vet tests
* Register Connect services along with the proxy. This allows the services to appear in the intention dropdown in the UI.[[GH 77](https://github.com/hashicorp/consul-helm/issues/77)]
* Add `-log-level` CLI flag for catalog sync

## 0.6.0 (February 22, 2019)

Improvements:

* Add support for prepared queries in the Connect upstream annotation
* Add a health endpoint to the catalog sync process that can be used for Kubernetes health and readiness checks

## 0.5.0 (February 8, 2019)

Improvements:

* Clarify the format of the `consul-write-interval` flag for `consul-k8s` [[GH 61](https://github.com/hashicorp/consul-k8s/issues/61)]
* Add datacenter support to inject annotation
* Update connect injector logging to remove healthcheck log spam and make important messages more visible

Bug fixes:

* Fix service registration naming when using Connect [[GH 36](https://github.com/hashicorp/consul-k8s/issues/36)]
* Fix catalog sync so that agents don't incorrectly deregister Kubernetes services [[GH 40](https://github.com/hashicorp/consul-k8s/issues/40)][[GH 59](https://github.com/hashicorp/consul-k8s/issues/59)]
* Fix performance issue for the k8s -> Consul catalog sync [[GH 60](https://github.com/hashicorp/consul-k8s/issues/60)]

## 0.4.0 (January 11, 2019)
Improvements:

* Supports a configurable tag for the k8s -> Consul sync [[GH 42](https://github.com/hashicorp/consul-k8s/issues/42)]

Bug fixes:

* Register NodePort services with the node's ip address [[GH 8](https://github.com/hashicorp/consul-k8s/issues/8)]
* Add the metadata/annotations field if needed before patching annotations [[GH 20](https://github.com/hashicorp/consul-k8s/issues/20)]

## 0.3.0 (December 7, 2018)
Improvements:

* Support syncing ClusterIP services [[GH 4](https://github.com/hashicorp/consul-k8s/issues/4)]

Bug fixes:

* Allow unnamed container ports to be used in connect-inject default
  annotations.

## 0.2.1 (October 26, 2018)

Bug fixes:

* Fix single direction catalog sync [[GH 7](https://github.com/hashicorp/consul-k8s/issues/7)]

## 0.2.0 (October 10, 2018)

Features:

* **New subcommand: `inject-connect`** runs a mutating admission webhook for
  automatic Connect sidecar injection in Kubernetes. While this can be setup
  manually, we recommend using the Consul helm chart.

## 0.1.0 (September 26, 2018)

* Initial release<|MERGE_RESOLUTION|>--- conflicted
+++ resolved
@@ -1,13 +1,11 @@
 ## UNRELEASED
 
-<<<<<<< HEAD
 IMPROVEMENTS:
 * Connect: Overwrite Kubernetes HTTP readiness and/or liveness probes to point to Envoy proxy when
   transparent proxy is enabled. [[GH-517](https://github.com/hashicorp/consul-k8s/pull/517)]
-=======
-BUG FIXES:
-* Connect: Process every Address in and Endpoints object before returning an error. This ensures an address that isn't reconciled successfully doesn't prevent the remaining addresses from getting reconciled. [[GH-519](https://github.com/hashicorp/consul-k8s/pull/519)]
->>>>>>> 9f7350e4
+
+BUG FIXES:
+* Connect: Process every Address in an Endpoints object before returning an error. This ensures an address that isn't reconciled successfully doesn't prevent the remaining addresses from getting reconciled. [[GH-519](https://github.com/hashicorp/consul-k8s/pull/519)]
 
 ## 0.26.0-beta2 (May 06, 2021)
 
