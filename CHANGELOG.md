## UNRELEASED

IMPROVEMENTS:
* Add flags `-log-level`, `-log-json` to all subcommands to control log level and json formatting. [[GH-523](https://github.com/hashicorp/consul-k8s/pull/523)]

BUG FIXES:
* Connect: Use `AdmissionregistrationV1` instead of `AdmissionregistrationV1beta1` API as it was deprecated in k8s 1.16. [[GH-558](https://github.com/hashicorp/consul-k8s/pull/558)]
* Connect: Fix bug where environment variables `<NAME>_CONNECT_SERVICE_HOST` and
  `<NAME>_CONNECT_SERVICE_PORT` weren't being set when the upstream annotation was used. [[GH-549](https://github.com/hashicorp/consul-k8s/issues/549)]
<<<<<<< HEAD
* Connect: Fix a bug with leaving around ACL tokens after a service has been deregistered. [[GH-571](https://github.com/hashicorp/consul-k8s/issues/540)]
=======
* CRDs: Fix ProxyDefaults and ServiceDefaults resources not syncing with Consul < 1.10.0 [[GH-1023](https://github.com/hashicorp/consul-helm/issues/1023)]
>>>>>>> 8946d1ac

## 0.26.0 (June 22, 2021)

FEATURES:
* Connect: Support Transparent Proxy. [[GH-481](https://github.com/hashicorp/consul-k8s/pull/481)]
  This feature enables users to use KubeDNS to reach other services within the Consul Service Mesh,
  as well as enforces the inbound and outbound traffic to go through the Envoy proxy.

  Using transparent proxy for your service mesh applications means:
  - Proxy service registrations will set `mode` to `transparent` in the proxy configuration
    so that Consul can configure the Envoy proxy to have an inbound and outbound listener.
  - Both proxy and service registrations will include the cluster IP and service port of the Kubernetes service
    as tagged addresses so that Consul can configure Envoy to route traffic based on that IP and port.
  - The `consul-connect-inject-init` container will run `consul connect redirect-traffic` [command](https://www.consul.io/commands/connect/redirect-traffic),
    which will apply rules (via iptables) to redirect inbound and outbound traffic to the proxy.
    To run this command the `consul-connect-inject-init` requires running as root with capability `NET_ADMIN`.

  This feature includes the following changes:
  * Add new `-enable-transparent-proxy` flag to the `inject-connect` command.
    When `true`, transparent proxy will be used for all services on the Consul Service Mesh
    within a Kubernetes cluster. This flag defaults to `true`.
  * Add new `consul.hashicorp.com/transparent-proxy` pod annotation to allow enabling and disabling transparent
    proxy for individual services.
* CRDs: Add CRD for MeshConfigEntry. Supported in Consul 1.10+ [[GH-513](https://github.com/hashicorp/consul-k8s/pull/513)]
* Connect: Overwrite Kubernetes HTTP readiness and/or liveness probes to point to Envoy proxy when
  transparent proxy is enabled. [[GH-517](https://github.com/hashicorp/consul-k8s/pull/517)]
* Connect: Allow exclusion of inbound ports, outbound ports and CIDRs, and additional user IDs when
  Transparent Proxy is enabled. [[GH-506](https://github.com/hashicorp/consul-k8s/pull/506)]

  The following annotations are supported:
  * `consul.hashicorp.com/transparent-proxy-exclude-inbound-ports` - Comma-separated list of inbound ports to exclude.
  * `consul.hashicorp.com/transparent-proxy-exclude-outbound-ports` - Comma-separated list of outbound ports to exclude.
  * `consul.hashicorp.com/transparent-proxy-exclude-outbound-cidrs` - Comma-separated list of IPs or CIDRs to exclude.
  * `consul.hashicorp.com/transparent-proxy-exclude-uids` - Comma-separated list of Linux user IDs to exclude.
* Connect: Add the ability to set default tproxy mode at namespace level via label. [[GH-501](https://github.com/hashicorp/consul-k8s/pull/510)]
  * Setting the annotation `consul.hashicorp.com/transparent-proxy` to `true/false` will define whether tproxy is enabled/disabled for the pod.
  * Setting the label `consul.hashicorp.com/transparent-proxy` to `true/false` on a namespace will define the default behavior for pods in that namespace, which do not also have the annotation set.
  * The default tproxy behavior will be defined by the value of `-enable-transparent-proxy` flag to the `consul-k8s inject-connect` command. It can be overridden in a namespace by the the label on the namespace or for a pod using the annotation on the pod.
* Connect: support upgrades for services deployed before endpoints controller to
  upgrade to a version of consul-k8s with endpoints controller. [[GH-509](https://github.com/hashicorp/consul-k8s/pull/509)]
* Connect: A new command `consul-k8s connect-init` has been added.
  It replaces the existing init-container logic for ACL login and Envoy bootstrapping and introduces a polling wait for service registration,
  see `Endpoints Controller` for more information.
  [[GH-446](https://github.com/hashicorp/consul-k8s/pull/446)], [[GH-452](https://github.com/hashicorp/consul-k8s/pull/452)], [[GH-459](https://github.com/hashicorp/consul-k8s/pull/459)]
* Connect: A new controller `Endpoints Controller` has been added which is responsible for managing service endpoints and service registration.
  When a Kubernetes service references a deployed connect-injected pod, the endpoints controller will be responsible for managing the lifecycle of the connect-injected deployment. [[GH-455](https://github.com/hashicorp/consul-k8s/pull/455)], [[GH-467](https://github.com/hashicorp/consul-k8s/pull/467)], [[GH-470](https://github.com/hashicorp/consul-k8s/pull/470)], [[GH-475](https://github.com/hashicorp/consul-k8s/pull/475)]
  - This includes:
    - service registration and deregistration, formerly managed by the `consul-connect-inject-init`.
    - monitoring health checks, formerly managed by `healthchecks-controller`.
    - re-registering services in the events of consul agent failures, formerly managed by `consul-sidecar`.
  - The endpoints controller replaces the health checks controller while preserving existing functionality. [[GH-472](https://github.com/hashicorp/consul-k8s/pull/472)]
  - The endpoints controller replaces the cleanup controller while preserving existing functionality.
    [[GH-476](https://github.com/hashicorp/consul-k8s/pull/476)], [[GH-454](https://github.com/hashicorp/consul-k8s/pull/454)]
  - Merged metrics configuration support is now partially managed by the endpoints controller.
    [[GH-469](https://github.com/hashicorp/consul-k8s/pull/469)]

IMPROVEMENTS:
* Connect: skip service registration when a service with the same name but in a different Kubernetes namespace is found
  and Consul namespaces are not enabled. [[GH-527](https://github.com/hashicorp/consul-k8s/pull/527)]
* Connect: Leader election support for connect-inject deployment. [[GH-479](https://github.com/hashicorp/consul-k8s/pull/479)]
* Connect: the `consul-connect-inject-init` container has been split into two init containers. [[GH-441](https://github.com/hashicorp/consul-k8s/pull/441)]
 Connect: Connect webhook no longer generates its own certificates and relies on them being provided as files on the disk.
  [[GH-454](https://github.com/hashicorp/consul-k8s/pull/454)]]
* CRDs: Update `ServiceDefaults` with `Mode`, `TransparentProxy`, `DialedDirectly` and `UpstreamConfigs` fields. Note: `Mode` and `TransparentProxy` should not be set
  using this CRD but via annotations. [[GH-502](https://github.com/hashicorp/consul-k8s/pull/502)], [[GH-485](https://github.com/hashicorp/consul-k8s/pull/485)], [[GH-533](https://github.com/hashicorp/consul-k8s/pull/533)]
* CRDs: Update `ProxyDefaults` with `Mode`, `DialedDirectly` and `TransparentProxy` fields. Note: `Mode` and `TransparentProxy` should not be set
  using the CRD but via annotations. [[GH-505](https://github.com/hashicorp/consul-k8s/pull/505)], [[GH-485](https://github.com/hashicorp/consul-k8s/pull/485)], [[GH-533](https://github.com/hashicorp/consul-k8s/pull/533)]
* CRDs: update the CRD versions from v1beta1 to v1. [[GH-464](https://github.com/hashicorp/consul-k8s/pull/464)]
* Delete secrets created by webhook-cert-manager when the deployment is deleted. [[GH-530](https://github.com/hashicorp/consul-k8s/pull/530)]

BUG FIXES:
* CRDs: Update the type of connectTimeout and TTL in ServiceResolver and ServiceRouter from time.Duration to metav1.Duration.
  This allows a user to set these values as a duration string on the resource. Existing resources that had set a specific integer
  duration will continue to function with a duration with 'n' nanoseconds, 'n' being the set value.
* CRDs: Fix a bug where the `config` field in `ProxyDefaults` CR failed syncing to Consul because `apiextensions.k8s.io/v1` requires CRD spec to have structured schema. [[GH-495](https://github.com/hashicorp/consul-k8s/pull/495)]
* CRDs: make `lastSyncedTime` a pointer to prevent setting last synced time Reconcile errors. [[GH-466](https://github.com/hashicorp/consul-k8s/pull/466)]

BREAKING CHANGES:
* Connect: Add a security context to the init copy container and the envoy sidecar and ensure they
  do not run as root. If a pod container shares the same `runAsUser` (5995) as Envoy an error is returned.
  [[GH-493](https://github.com/hashicorp/consul-k8s/pull/493)]
* Connect: Kubernetes Services are required for all Consul Service Mesh applications.
  The Kubernetes service name will be used as the service name to register with Consul
  unless the annotation `consul.hashicorp.com/connect-service` is provided to the deployment/pod to override this.
  If using ACLs, the ServiceAccountName must match the service name used with Consul.

  *Note*: if you're already using a Kubernetes service, no changes required.

  Example Service:
  ```yaml
  ---
  apiVersion: v1
  kind: Service
  metadata:
    name: sample-app
  spec:
    selector:
      app: sample-app
    ports:
      - port: 80
        targetPort: 9090
  ---
  apiVersion: apps/v1
  kind: Deployment
  metadata:
    labels:
      app: sample-app
    name: sample-app
  spec:
    replicas: 1
    selector:
       matchLabels:
         app: sample-app
    template:
      metadata:
        annotations:
          'consul.hashicorp.com/connect-inject': 'true'
        labels:
          app: sample-app
      spec:
        containers:
        - name: sample-app
          image: sample-app:0.1.0
          ports:
          - containerPort: 9090
  ```
* Connect: `consul.hashicorp.com/connect-sync-period` annotation is no longer supported.
  This annotation used to configure the sync period of the `consul-sidecar` (aka `lifecycle-sidecar`).
  Since we no longer inject the `consul-sidecar` to keep services registered in Consul, this annotation has
  been removed. [[GH-467](https://github.com/hashicorp/consul-k8s/pull/467)]
* Connect: transparent proxy feature enabled by default. This may break existing deployments.
  Please see details of the feature.

## 0.26.0-beta3 (May 27, 2021)

IMPROVEMENTS:
* Connect: Overwrite Kubernetes HTTP readiness and/or liveness probes to point to Envoy proxy when
  transparent proxy is enabled. [[GH-517](https://github.com/hashicorp/consul-k8s/pull/517)]
* Connect: Don't set security context for the Envoy proxy when on OpenShift and transparent proxy is disabled.
  [[GH-521](https://github.com/hashicorp/consul-k8s/pull/521)]
* Connect: `consul-connect-inject-init` run with `privileged: true` when transparent proxy is enabled.
  [[GH-524](https://github.com/hashicorp/consul-k8s/pull/524)]

BUG FIXES:
* Connect: Process every Address in an Endpoints object before returning an error. This ensures an address that isn't reconciled successfully doesn't prevent the remaining addresses from getting reconciled. [[GH-519](https://github.com/hashicorp/consul-k8s/pull/519)]

## 0.26.0-beta2 (May 06, 2021)

BREAKING CHANGES:
* Connect: Add a security context to the init copy container and the envoy sidecar and ensure they
  do not run as root. If a pod container shares the same `runAsUser` (5995) as Envoy an error is returned
  on scheduling. [[GH-493](https://github.com/hashicorp/consul-k8s/pull/493)]

IMPROVEMENTS:
* CRDs: Update ServiceDefaults with Mode, TransparentProxy and UpstreamConfigs fields. Note: Mode and TransparentProxy should not be set
  using this CRD but via annotations. [[GH-502](https://github.com/hashicorp/consul-k8s/pull/502)], [[GH-485](https://github.com/hashicorp/consul-k8s/pull/485)]
* CRDs: Update ProxyDefaults with Mode and TransparentProxy fields. Note: Mode and TransparentProxy should not be set
  using the CRD but via annotations. [[GH-505](https://github.com/hashicorp/consul-k8s/pull/505)], [[GH-485](https://github.com/hashicorp/consul-k8s/pull/485)]
* CRDs: Add CRD for MeshConfigEntry. Supported in Consul 1.10+ [[GH-513](https://github.com/hashicorp/consul-k8s/pull/513)]
* Connect: No longer set multiple tagged addresses in Consul when k8s service has multiple ports and Transparent Proxy is enabled.
  [[GH-511](https://github.com/hashicorp/consul-k8s/pull/511)]
* Connect: Allow exclusion of inbound ports, outbound ports and CIDRs, and additional user IDs when
  Transparent Proxy is enabled. [[GH-506](https://github.com/hashicorp/consul-k8s/pull/506)]

  The following annotations are supported:

  * `consul.hashicorp.com/transparent-proxy-exclude-inbound-ports` - Comma-separated list of inbound ports to exclude.
  * `consul.hashicorp.com/transparent-proxy-exclude-outbound-ports` - Comma-separated list of outbound ports to exclude.
  * `consul.hashicorp.com/transparent-proxy-exclude-outbound-cidrs` - Comma-separated list of IPs or CIDRs to exclude.
  * `consul.hashicorp.com/transparent-proxy-exclude-uids` - Comma-separated list of Linux user IDs to exclude.

* Connect: Add the ability to set default tproxy mode at namespace level via label. [[GH-501](https://github.com/hashicorp/consul-k8s/pull/510)]

  * Setting the annotation `consul.hashicorp.com/transparent-proxy` to `true/false` will define whether tproxy is enabled/disabled for the pod.
  * Setting the label `consul.hashicorp.com/transparent-proxy` to `true/false` on a namespace will define the default behavior for pods in that namespace, which do not also have the annotation set.
  * The default tproxy behavior will be defined by the value of `-enable-transparent-proxy` flag to the `consul-k8s inject-connect` command. It can be overridden in a namespace by the the label on the namespace or for a pod using the annotation on the pod.

* Connect: support upgrades for services deployed before endpoints controller to
  upgrade to a version of consul-k8s with endpoints controller. [[GH-509](https://github.com/hashicorp/consul-k8s/pull/509)]

* Connect: add additional logging to the endpoints controller and connect-init command to help
  the user debug if pods arent starting right away. [[GH-514](https://github.com/hashicorp/consul-k8s/pull/514/)]

BUG FIXES:
* Connect: Use `runAsNonRoot: false` for connect-init's container when tproxy is enabled. [[GH-493](https://github.com/hashicorp/consul-k8s/pull/493)]
* CRDs: Fix a bug where the `config` field in `ProxyDefaults` CR was not synced to Consul because
  `apiextensions.k8s.io/v1` requires CRD spec to have structured schema. [[GH-495](https://github.com/hashicorp/consul-k8s/pull/495)]
* Connect: Fix a bug where health status in Consul is updated incorrectly due to stale pod information in cache.
  [[GH-503](https://github.com/hashicorp/consul-k8s/pull/503)]

## 0.26.0-beta1 (April 16, 2021)

BREAKING CHANGES:
* Connect: Kubernetes Services are now required for all Consul Service Mesh applications.
  The Kubernetes service name will be used as the service name to register with Consul
  unless the annotation `consul.hashicorp.com/connect-service` is provided to the deployment/pod to override this.
  If using ACLs, the ServiceAccountName must match the service name used with Consul.
  
  *Note*: if you're already using a Kubernetes service, no changes are required.

  Example Service:
  ```yaml
  ---
  apiVersion: v1
  kind: Service
  metadata:
    name: sample-app
  spec:
    selector:
      app: sample-app
    ports:
      - port: 80
        targetPort: 9090
  ---
  apiVersion: apps/v1
  kind: Deployment
  metadata:
    labels:
      app: sample-app
    name: sample-app
  spec:
    replicas: 1
    selector:
       matchLabels:
         app: sample-app
    template:
      metadata:
        annotations:
          'consul.hashicorp.com/connect-inject': 'true'
        labels:
          app: sample-app
      spec:
        containers:
        - name: sample-app
          image: sample-app:0.1.0
          ports:
          - containerPort: 9090
    ```
* Connect: `consul.hashicorp.com/connect-sync-period` annotation is no longer supported.
  This annotation was used to configure the sync period of the `consul-sidecar` (aka `lifecycle-sidecar`).
  Since we no longer inject the `consul-sidecar` to keep services registered in Consul, this annotation is
  now meaningless. [[GH-467](https://github.com/hashicorp/consul-k8s/pull/467)]
* Connect: transparent proxy feature is enabled by default. This may break existing deployments.
  Please see details of the feature below.

FEATURES:
* Connect: Support Transparent Proxy. [[GH-481](https://github.com/hashicorp/consul-k8s/pull/481)]
  This feature enables users to use KubeDNS to reach other services within the Consul Service Mesh,
  as well as enforces the inbound and outbound traffic to go through the Envoy proxy.
  Using transparent proxy for your service mesh applications means:
  - Proxy service registrations will set `mode` to `transparent` in the proxy configuration
    so that Consul can configure the Envoy proxy to have an inbound and outbound listener.
  - Both proxy and service registrations will include the cluster IP and service port of the Kubernetes service
    as tagged addresses so that Consul can configure Envoy to route traffic based on that IP and port.
  - The `consul-connect-inject-init` container will run `consul connect redirect-traffic` [command](https://www.consul.io/commands/connect/redirect-traffic),
    which will apply rules (via iptables) to redirect inbound and outbound traffic to the proxy.
    To run this command the `consul-connect-inject-init` requires running as root with capability `NET_ADMIN`.
  
  **Note: this feature is currently in beta.** 
  
  This feature includes the following changes:
  * Add new `-enable-transparent-proxy` flag to the `inject-connect` command.
    When `true`, transparent proxy will be used for all services on the Consul Service Mesh
    within a Kubernetes cluster. This flag defaults to `true`.
  * Add new `consul.hashicorp.com/transparent-proxy` pod annotation to allow enabling and disabling transparent
    proxy for individual services.

IMPROVEMENTS:
* CRDs: update the CRD versions from v1beta1 to v1. [[GH-464](https://github.com/hashicorp/consul-k8s/pull/464)]
* Connect: the `consul-connect-inject-init` container has been split into two init containers. [[GH-441](https://github.com/hashicorp/consul-k8s/pull/441)]
* Connect: A new internal command `consul-k8s connect-init` has been added.
  It replaces the existing init container logic for ACL login and Envoy bootstrapping and introduces a polling wait for service registration,
  see `Endpoints Controller` for more information.
  [[GH-446](https://github.com/hashicorp/consul-k8s/pull/446)], [[GH-452](https://github.com/hashicorp/consul-k8s/pull/452)], [[GH-459](https://github.com/hashicorp/consul-k8s/pull/459)]
* Connect: A new controller `Endpoints Controller` has been added which is responsible for managing service endpoints and service registration.
  When a Kubernetes service referencing a connect-injected pod is deployed, the endpoints controller will be responsible for managing the lifecycle of the connect-injected deployment. [[GH-455](https://github.com/hashicorp/consul-k8s/pull/455)], [[GH-467](https://github.com/hashicorp/consul-k8s/pull/467)], [[GH-470](https://github.com/hashicorp/consul-k8s/pull/470)], [[GH-475](https://github.com/hashicorp/consul-k8s/pull/475)]
  - This includes:
      - service registration and deregistration, formerly managed by the `consul-connect-inject-init`.
      - monitoring health checks, formerly managed by `healthchecks-controller`.
      - re-registering services in the events of consul agent failures, formerly managed by `consul-sidecar`.

  - The endpoints controller replaces the health checks controller while preserving existing functionality. [[GH-472](https://github.com/hashicorp/consul-k8s/pull/472)]

  - The endpoints controller replaces the cleanup controller while preserving existing functionality.
    [[GH-476](https://github.com/hashicorp/consul-k8s/pull/476)], [[GH-454](https://github.com/hashicorp/consul-k8s/pull/454)]

  - Merged metrics configuration support is now partially managed by the endpoints controller.
    [[GH-469](https://github.com/hashicorp/consul-k8s/pull/469)]
* Connect: Leader election support for connect webhook and controller deployment. [[GH-479](https://github.com/hashicorp/consul-k8s/pull/479)]
* Connect: Connect webhook no longer generates its own certificates and relies on them being provided as files on the disk.
  [[GH-454](https://github.com/hashicorp/consul-k8s/pull/454)]] 
* Connect: Connect pods and their Envoy sidecars no longer have a preStop hook as service deregistration is managed by the endpoints controller.
  [[GH-467](https://github.com/hashicorp/consul-k8s/pull/467)]

BUG FIXES:
* CRDs: make `lastSyncedTime` a pointer to prevent setting last synced time Reconcile errors. [[GH-466](https://github.com/hashicorp/consul-k8s/pull/466)]

## 0.25.0 (March 18, 2021)

FEATURES:
* Metrics: add metrics configuration to inject-connect and metrics-merging capability to consul-sidecar. When metrics and metrics merging are enabled, the consul-sidecar will expose an endpoint that merges the app and proxy metrics.

  The flags `-merged-metrics-port`, `-service-metrics-port` and `-service-metrics-path` can be used to configure the merged metrics server, and the application service metrics endpoint on the consul sidecar.

  The flags `-default-enable-metrics`, `-default-enable-metrics-merging`, `-default-merged-metrics-port`, `-default-prometheus-scrape-port` and `-default-prometheus-scrape-path` configure the inject-connect command.

IMPROVEMENTS:
* CRDs: add field Last Synced Time to CRD status and add printer column on CRD to display time since when the
  resource was last successfully synced with Consul. [[GH-448](https://github.com/hashicorp/consul-k8s/pull/448)]
  
BUG FIXES:
* CRDs: fix incorrect validation for `ServiceResolver`. [[GH-456](https://github.com/hashicorp/consul-k8s/pull/456)]

## 0.24.0 (February 16, 2021)

BREAKING CHANGES:
* Connect: the `lifecycle-sidecar` command has been renamed to `consul-sidecar`. [[GH-428](https://github.com/hashicorp/consul-k8s/pull/428)]
* Connect: the `consul-connect-lifecycle-sidecar` container name has been changed to `consul-sidecar` and the `consul-connect-envoy-sidecar` container name has been changed to `envoy-sidecar`. 
[[GH-428](https://github.com/hashicorp/consul-k8s/pull/428)]
* Connect: the `-default-protocol` and `-enable-central-config` flags are no longer supported.
  The `consul.hashicorp.com/connect-service-protocol` annotation on Connect pods is also
  no longer supported. [[GH-418](https://github.com/hashicorp/consul-k8s/pull/418)]

  Current deployments that have the annotation should remove it, otherwise they
  will get an error if a pod from that deployment is rescheduled.

  Removing the annotation will not change their protocol
  since the config entry was already written to Consul. If you wish to change
  the protocol you must migrate the config entry to be managed by a
  [`ServiceDefaults`](https://www.consul.io/docs/agent/config-entries/service-defaults) resource.
  See [Upgrade to CRDs](https://www.consul.io/docs/k8s/crds/upgrade-to-crds) for more
  information.

  To set the protocol for __new__ services, you must use the
  [`ServiceDefaults`](https://www.consul.io/docs/agent/config-entries/service-defaults) resource,
  e.g.

  ```yaml
  apiVersion: consul.hashicorp.com/v1alpha1
  kind: ServiceDefaults
  metadata:
    name: my-service-name
  spec:
    protocol: "http"
  ```
* Connect: pods using an upstream that references a datacenter, e.g.
  `consul.hashicorp.com/connect-service-upstreams: service:8080:dc2` will
  error during injection if Consul does not have a `proxy-defaults` config entry
  with a [mesh gateway mode](https://www.consul.io/docs/connect/config-entries/proxy-defaults#mode)
  set to `local` or `remote`. [[GH-421](https://github.com/hashicorp/consul-k8s/pull/421)]

  In practice, this would have already been causing issues since without that
  config setting, traffic wouldn't have been routed through mesh gateways and
  so would not be actually making it to the other service.

FEATURES:
* CRDs: support annotation `consul.hashicorp.com/migrate-entry` on custom resources
  that will allow an existing config entry to be migrated onto a Kubernetes custom resource. [[GH-419](https://github.com/hashicorp/consul-k8s/pull/419)]
* Connect: add new cleanup controller that runs in the connect-inject deployment. This
  controller cleans up Consul service instances that remain registered despite their
  pods being deleted. This could happen if the pod's `preStop` hook failed to execute
  for some reason. [[GH-433](https://github.com/hashicorp/consul-k8s/pull/433)]

IMPROVEMENTS:
* CRDs: give a more descriptive error when a config entry already exists in Consul. [[GH-420](https://github.com/hashicorp/consul-k8s/pull/420)]
* Set `User-Agent: consul-k8s/<version>` header on calls to Consul where `<version>` is the current
  version of `consul-k8s`. [[GH-434](https://github.com/hashicorp/consul-k8s/pull/434)]

## 0.23.0 (January 22, 2021)

BUG FIXES:
* CRDs: Fix issue where a `ServiceIntentions` resource could be continually resynced with Consul
  because Consul's internal representation had a different order for an array than the Kubernetes resource. [[GH-416](https://github.com/hashicorp/consul-k8s/pull/416)] 
* CRDs: **(Consul Enterprise only)** default the `namespace` fields on resources where Consul performs namespace defaulting to prevent constant re-syncing.
  [[GH-413](https://github.com/hashicorp/consul-k8s/pull/413)]

IMPROVEMENTS:
* ACLs: give better error if policy that consul-k8s tries to update was created manually by user. [[GH-412](https://github.com/hashicorp/consul-k8s/pull/412)]

FEATURES:
* TLS: add `tls-init` command that is responsible for creating and updating Server TLS certificates. [[GH-410](https://github.com/hashicorp/consul-k8s/pull/410)]

## 0.22.0 (December 21, 2020)

BUG FIXES:
* Connect: on termination of a connect injected pod the lifecycle-sidecar sometimes re-registered the application resulting in
  stale service entries for applications which no longer existed. [[GH-409](https://github.com/hashicorp/consul-k8s/pull/409)]

BREAKING CHANGES:
* Connect: the flags `-envoy-image` and `-consul-image` for command `inject-connect` are now required. [[GH-405](https://github.com/hashicorp/consul-k8s/pull/405)]

FEATURES:
* CRDs: add new CRD `IngressGateway` for configuring Consul's [ingress-gateway](https://www.consul.io/docs/agent/config-entries/ingress-gateway) config entry. [[GH-407](https://github.com/hashicorp/consul-k8s/pull/407)]
* CRDs: add new CRD `TerminatingGateway` for configuring Consul's [terminating-gateway](https://www.consul.io/docs/agent/config-entries/terminating-gateway) config entry. [[GH-408](https://github.com/hashicorp/consul-k8s/pull/408)]

## 0.21.0 (November 25, 2020)

IMPROVEMENTS:
* Connect: Add `-log-level` flag to `inject-connect` command. [[GH-400](https://github.com/hashicorp/consul-k8s/pull/400)]
* Connect: Ensure `consul-connect-lifecycle-sidecar` container shuts down gracefully upon receiving `SIGTERM`. [[GH-389](https://github.com/hashicorp/consul-k8s/pull/389)]
* Connect: **(Consul Enterprise only)** give more descriptive error message if using Consul namespaces with a Consul installation that doesn't support namespaces. [[GH-399](https://github.com/hashicorp/consul-k8s/pull/399)]

## 0.20.0 (November 12, 2020)

FEATURES:
* Connect: Support Kubernetes health probe synchronization with Consul for connect injected pods. [[GH-363](https://github.com/hashicorp/consul-k8s/pull/363)]
    * Adds a new controller to the connect-inject webhook which is responsible for synchronizing Kubernetes pod health checks with Consul service instance health checks.
      A Consul health check is registered for each connect-injected pod which mirrors the pod's Readiness status to Consul. This modifies connect routing to only
      pods which have passing Kubernetes health checks. See breaking changes for more information.
    * Adds a new label to connect-injected pods which mirrors the `consul.hashicorp.com/connect-inject-status` annotation.
    * **(Consul Enterprise only)** Adds a new annotation to connect-injected pods when namespaces are enabled: `consul.hashicorp.com/consul-namespace`. [[GH-376](https://github.com/hashicorp/consul-k8s/pull/376)]

BREAKING CHANGES:
* Connect: With the addition of the connect-inject health checks controller any connect services which have failing Kubernetes readiness
  probes will no longer be routable through connect until their Kubernetes health probes are passing.
  Previously, if any connect services were failing their Kubernetes readiness checks they were still routable through connect.
  Users should verify that their connect services are passing Kubernetes readiness probes prior to using health checks synchronization.

DEPRECATIONS:
* `create-inject-token` in the server-acl-init command has been un-deprecated.
  `-create-inject-auth-method` has been deprecated and replaced by `-create-inject-token`.
  
  `-create-inject-namespace-token` in the server-acl-init command has been deprecated. Please use `-create-inject-token` and `-enable-namespaces` flags
  to achieve the same functionality. [[GH-368](https://github.com/hashicorp/consul-k8s/pull/368)]

IMPROVEMENTS:
* Connect: support passing extra arguments to the envoy binary. [[GH-378](https://github.com/hashicorp/consul-k8s/pull/378)]
    
    Arguments can be passed in 2 ways:
    * via a flag to the consul-k8s inject-connect command,
      e.g. `consul-k8s inject-connect -envoy-extra-args="--log-level debug --disable-hot-restart"`
    * via pod annotations,
      e.g. `consul.hashicorp.com/envoy-extra-args: "--log-level debug --disable-hot-restart"`
      
* CRDs:
   * Add Age column to CRDs. [[GH-365](https://github.com/hashicorp/consul-k8s/pull/365)]
   * Add validations and field descriptions for ServiceIntentions CRD. [[GH-385](https://github.com/hashicorp/consul-k8s/pull/385)]
   * Update CRD sync status if deletion in Consul fails. [[GH-365](https://github.com/hashicorp/consul-k8s/pull/365)]

BUG FIXES:
* Federation: **(Consul Enterprise only)** ensure replication ACL token can replicate policies and tokens in Consul namespaces other than `default`. [[GH-364](https://github.com/hashicorp/consul-k8s/issues/364)]
* CRDs: **(Consul Enterprise only)** validate custom resources can only set namespace fields if Consul namespaces are enabled. [[GH-375](https://github.com/hashicorp/consul-k8s/pull/375)]
* CRDs: Ensure ACL token is global so that secondary DCs can manage custom resources.
  Without this fix, controllers running in secondary datacenters would get ACL errors. [[GH-369](https://github.com/hashicorp/consul-k8s/pull/369)]
* CRDs: **(Consul Enterprise only)** Do not attempt to create a `*` namespace when service intentions specify `*` as `destination.namespace`. [[GH-382](https://github.com/hashicorp/consul-k8s/pull/382)]
* CRDs: **(Consul Enterprise only)** Fix namespace support for ServiceIntentions CRD. [[GH-362](https://github.com/hashicorp/consul-k8s/pull/362)]
* CRDs: Rename field namespaces -> namespace in ServiceResolver CRD. [[GH-365](https://github.com/hashicorp/consul-k8s/pull/365)]

## 0.19.0 (October 12, 2020)

FEATURES:
* Add beta support for new commands `consul-k8s controller` and `consul-k8s webhook-cert-manager`. [[GH-353](https://github.com/hashicorp/consul-k8s/pull/353)]

  `controller` will start a Kubernetes controller that acts on Consul
  Custom Resource Definitions. The currently supported CRDs are:
    * `ProxyDefaults` - https://www.consul.io/docs/agent/config-entries/proxy-defaults
    * `ServiceDefaults` - https://www.consul.io/docs/agent/config-entries/service-defaults
    * `ServiceSplitter` - https://www.consul.io/docs/agent/config-entries/service-splitter
    * `ServiceRouter` - https://www.consul.io/docs/agent/config-entries/service-router
    * `ServiceResolver` - https://www.consul.io/docs/agent/config-entries/service-resolver
    * `ServiceIntentions` (requires Consul >= 1.9.0) - https://www.consul.io/docs/agent/config-entries/service-intentions
   
   See [https://www.consul.io/docs/k8s/crds](https://www.consul.io/docs/k8s/crds)
   for more information on the CRD schemas. **Requires Consul >= 1.8.4**.
   
   `webhook-cert-manager` manages certificates for Kubernetes webhooks. It will
   refresh expiring certificates and update corresponding secrets and mutating
   webhook configurations.

BREAKING CHANGES:
* Connect: No longer set `--max-obj-name-len` flag when executing `envoy`. This flag
  was [deprecated](https://www.envoyproxy.io/docs/envoy/latest/version_history/v1.11.0#deprecated)
  in Envoy 1.11.0 and had no effect from then onwards. With Envoy >= 1.15.0 setting
  this flag will result in an error, hence why we're removing it. [[GH-350](https://github.com/hashicorp/consul-k8s/pull/350)]

  If you are running any Envoy version >= 1.11.0 this change will have no effect. If you
  are running an Envoy version < 1.11.0 then you must upgrade Envoy to a newer
  version. This can be done by setting the `global.imageEnvoy` key in the
  Consul Helm chart.

IMPROVEMENTS:

* Add an ability to configure the synthetic Consul node name where catalog sync registers services. [[GH-312](https://github.com/hashicorp/consul-k8s/pull/312)]
  * Sync: Add `-consul-node-name` flag to the `sync-catalog` command to configure the Consul node name for syncing services to Consul.
  * ACLs: Add `-sync-consul-node-name` flag to the server-acl-init command so that it can create correct policy for the sync catalog.

BUG FIXES:
* Connect: use the first secret of type `kubernetes.io/service-account-token` when creating/updating auth method. [[GH-350](https://github.com/hashicorp/consul-k8s/pull/321)]
  
## 0.18.1 (August 10, 2020)

BUG FIXES:

* Connect: Reduce downtime caused by an alias health check of the sidecar proxy not being healthy for up to 1 minute
  when a Connect-enabled service is restarted. Note that this fix reverts the behavior of Consul Connect to the behavior
  it had before consul-k8s `v0.16.0` and Consul `v1.8.x`, where Consul can route to potentially unhealthy instances of a service
  because we don't respect Kubernetes readiness/liveness checks yet. Please follow [GH-155](https://github.com/hashicorp/consul-k8s/issues/155)
  for updates on that feature. [[GH-305](https://github.com/hashicorp/consul-k8s/pull/305)]

## 0.18.0 (July 30, 2020)

IMPROVEMENTS:

* Connect: Add resource request and limit flags for the injected init and lifecycle sidecar containers. These flags replace the hardcoded values previously included. As part of this change, the default value for the lifecycle sidecar container memory limit has increased from `25Mi` to `50Mi`. [[GH-298](https://github.com/hashicorp/consul-k8s/pull/298)], [[GH-300](https://github.com/hashicorp/consul-k8s/pull/300)]

BUG FIXES:

* Connect: Respect allow/deny list flags when namespaces are disabled. [[GH-296](https://github.com/hashicorp/consul-k8s/issues/296)]

## 0.17.0 (July 09, 2020)

BREAKING CHANGES:

* ACLs: Always update Kubernetes auth method created by the `server-acl-init` job. Previously, we would only update the auth method if Consul namespaces are enabled. With this change, we always update it to make sure that any configuration changes or updates to the `connect-injector-authmethod-svc-account` are propagated [[GH-282](https://github.com/hashicorp/consul-k8s/pull/282)].
* Connect: Connect pods have had the following resource settings changed: `consul-connect-inject-init` now has its memory limit set to `150M` up from `25M` and `consul-connect-lifecycle-sidecar` has its CPU request and limit set to `20m` up from `10m`. [[GH-291](https://github.com/hashicorp/consul-k8s/pull/291)]

IMPROVEMENTS:

* Extracted Consul's HTTP flags into our own package so we no longer depend on the internal Consul golang module. [[GH-259](https://github.com/hashicorp/consul-k8s/pull/259)]

BUG FIXES:

* Connect: Update resource settings to fix out of memory errors and CPU usage at 100% of limit. [[GH-283](https://github.com/hashicorp/consul-k8s/issues/283), [consul-helm GH-515](https://github.com/hashicorp/consul-helm/issues/515)]
* Connect: Creating a pod with a different service account name than its Consul service name will now result in an error when ACLs are enabled.
  Previously this would not result in an error, but the pod would not be able to send or receive traffic because its ACL token would be for a
  different service name. [[GH-237](https://github.com/hashicorp/consul-k8s/issues/237)]

## 0.16.0 (June 17, 2020)

FEATURES:

* ACLs: `server-acl-init` now supports creating tokens for ingress and terminating gateways [[GH-264](https://github.com/hashicorp/consul-k8s/pull/264)].
  * Add `-ingress-gateway-name` flag that takes the name of an ingress gateway that needs an acl token. May be specified multiple times. [Enterprise Only] If using Consul namespaces and registering the gateway outside of the default namespace, specify the value in the form `<GatewayName>.<ConsulNamespace>`.
  * Add `-terminating-gateway-name` flag that takes the name of a terminating gateway that needs an acl token. May be specified multiple times. [Enterprise Only] If using Consul namespaces and registering the gateway outside of the default namespace, specify the value in the form `<GatewayName>.<ConsulNamespace>`.
* Connect: Add support for configuring resource settings for memory and cpu limits/requests for sidecar proxies. [[GH-267](https://github.com/hashicorp/consul-k8s/pull/267)]

BREAKING CHANGES:

* Gateways: `service-address` command will now return hostnames if that is the address of the Kubernetes LB. Previously it would resolve the hostname to 1 IP. The `-resolve-hostnames` flag was added to preserve the IP resolution behavior. [[GH-271](https://github.com/hashicorp/consul-k8s/pull/271)]

IMPROVEMENTS:

* Sync: Add `-sync-lb-services-endpoints` flag to optionally sync load balancer endpoint IPs instead of load balancer ingress IP or hostname to Consul [[GH-257](https://github.com/hashicorp/consul-k8s/pull/257)].
* Connect: Add pod name to the consul connect metadata for connect injected pods. [[GH-231](https://github.com/hashicorp/consul-k8s/issues/231)]

BUG FIXES:

* Connect:
    * Fix bug where preStop hook was malformed. This caused Consul ACL tokens to never be deleted for connect services. [[GH-265](https://github.com/hashicorp/consul-k8s/issues/265)]
    * Fix bug where environment variable for upstream was not populated when using a different datacenter resulted. [[GH-246](https://github.com/hashicorp/consul-k8s/issues/246)]
    * Fix bug where the Connect health-check was defined with a service name instead of a service ID. This check was passing in consul version before 1.8, but will now fail with versions 1.8 and higher. [[GH-272](https://github.com/hashicorp/consul-k8s/pull/272)]

## 0.15.0 (May 13, 2020)

BREAKING CHANGES:

* The `service-address` command now resolves load balancer hostnames to the
  first IP. Previously it would use the hostname directly.
  This is a stop-gap measure because Consul currently only supports
  IP addresses for mesh gateways. [[GH-260](https://github.com/hashicorp/consul-k8s/pull/260)]

FEATURES:

* Add new `create-federation-secret` command that will create a Kubernetes secret
  containing data needed for secondary datacenters to federate. This command should be run only in the primary datacenter. [[GH-253](https://github.com/hashicorp/consul-k8s/pull/253)]

## 0.14.0 (April 23, 2020)

BREAKING CHANGES:

* ACLs: Remove `-expected-replicas`, `-release-name`, and `-server-label-selector` flags
  in favor of the new required `-server-address` flag [[GH-238](https://github.com/hashicorp/consul-k8s/pull/238)].

FEATURES:

* ACLs: The `server-acl-init` command can now run against Consul servers running outside of k8s [[GH-243](https://github.com/hashicorp/consul-k8s/pull/243)]:
  * Add `-bootstrap-token-file` flag to provide your own bootstrap token. If set, the command will
    skip ACL bootstrapping.
  * `-server-address` flag can also take a [cloud auto-join](https://www.consul.io/docs/agent/cloud-auto-join.html)
    string to discover server addresses.
  * Add `-inject-auth-method-host` flag to allow configuring the location of the Kubernetes API server
    for the Kubernetes auth method. This is useful because during the login workflow
    Consul servers are talking to the Kubernetes API to verify the service account token.
    When Consul servers are external to the Kubernetes cluster,
    we no longer know the address of the Kubernetes API server that is accessible
    from the external Consul servers.

IMPROVEMENTS:

* ACLs: Add `-server-address` and `-server-port` flags
  so that we don't need to discover server pod IPs and ports through the Kubernetes API [[GH-238](https://github.com/hashicorp/consul-k8s/pull/238)].

BUG FIXES:

* Connect: Fix upstream annotation parsing when multiple prepared queries are separated by spaces [[GH-224](https://github.com/hashicorp/consul-k8s/issues/224)]
* ACLs: Fix bug with `acl-init -token-sink-file` where running the command twice would fail [[GH-248](https://github.com/hashicorp/consul-k8s/pull/248)]

## 0.13.0 (April 06, 2020)

FEATURES:

* ACLs: Support new flag `server-acl-init -create-acl-replication-token` that creates
  an ACL token with permissions to perform ACL replication. [[GH-210](https://github.com/hashicorp/consul-k8s/pull/210)]
* ACLs: Support ACL replication from another datacenter. If `-acl-replication-token-file`
  is set, the `server-acl-init` command will skip ACL bootstrapping and instead
  will use the token in that file to create policies and tokens. This enables
  the `server-acl-init` command to be run in secondary datacenters. [[GH-226](https://github.com/hashicorp/consul-k8s/pull/226)]
* ACLs: Support new flag `acl-init -token-sink-file` that will write the token
  to the specified file. [[GH-232](https://github.com/hashicorp/consul-k8s/pull/232)]
* Commands: Add new command `service-address` that writes the address of the
  specified Kubernetes service to a file. If the service is of type `LoadBalancer`,
  the command will wait until the external address of the load balancer has
  been assigned. If the service is of type `ClusterIP` it will write the cluster
  IP. Services of type `NodePort` or `ExternalName` will result in an error.
  [[GH-234](https://github.com/hashicorp/consul-k8s/pull/234) and [GH-235](https://github.com/hashicorp/consul-k8s/pull/235)]
  
  Example usage:
  
      consul-k8s service-address \
        -k8s-namespace=default \
        -name=consul-mesh-gateway \
        -output-file=address.txt

* Commands: Add new `get-consul-client-ca` command that retrieves Consul clients' CA when auto-encrypt is enabled
  and writes it to a file [[GH-211](https://github.com/hashicorp/consul-k8s/pull/211)].

IMPROVEMENTS:

* ACLs: The following ACL tokens have been changed to local tokens rather than
  global tokens because they only need to be valid in their local datacenter:
  `client`, `enterprise-license`, `snapshot-agent`. In addition, if Consul
  Enterprise namespaces are not enabled, the `catalog-sync` token will be local. [[GH-226](https://github.com/hashicorp/consul-k8s/pull/226)]
* ACLs: If running with `-create-acl-replication-token=true` and `-create-inject-auth-method=true`,
  the anonymous policy will be configured to allow read access to all nodes and
  services. This is required for cross-datacenter Consul Connect requests to
  work. [[GH-230](https://github.com/hashicorp/consul-k8s/pull/230)].
* ACLs: The policy for the anonymous token has been renamed from `dns-policy` to `anonymous-token-policy`
  since it is used for more than DNS now (see above). [[GH-230](https://github.com/hashicorp/consul-k8s/pull/230)].

BUG FIXES:

* Sync: Fix a race condition where sync would delete services at initial startup [[GH-208](https://github.com/hashicorp/consul-k8s/pull/208)]

DEPRECATIONS:

* ACLs: The flag `-init-type=sync` for the command `acl-init` has been deprecated.
  Only the flag `-init-type=client` is supported. Previously, setting `-init-type=sync`
  had no effect so this is not a breaking change. [[GH-232](https://github.com/hashicorp/consul-k8s/pull/232)]
* Connect: deprecate the `-consul-ca-cert` flag in favor of `-ca-file` [[GH-217](https://github.com/hashicorp/consul-k8s/pull/217)]

## 0.12.0 (February 21, 2020)

BREAKING CHANGES:

* Connect Injector
  * Previously the injector would inject sidecars into pods in all namespaces. New flags `-allow-k8s-namespace` and `-deny-k8s-namespace` have been added. If no `-allow-k8s-namespace` flag is specified, the injector **will not inject sidecars into pods in any namespace**. To maintain the previous behavior, set `-allow-k8s-namespace='*'`.
* Catalog Sync
  * `kube-system` and `kube-public` namespaces are now synced from **unless** `-deny-k8s-namespace=kube-system -deny-k8s-namespace=kube-public` are passed to the `sync-catalog` command.
  * Previously, multiple sync processes could be run in the same Kubernetes cluster with different source Kubernetes namespaces and the same `-consul-k8s-tag`. This is no longer possible.
  The sync processes will now delete one-another's registrations. To continue running multiple sync processes, each process must be passed a different `-consul-k8s-tag` flag.
  * Previously, catalog sync would delete services tagged with `-consul-k8s-tag` (defaults to `k8s`) that were registered out-of-band, i.e. not by the sync process itself. It would delete services regardless of which node they were registered on.
  Now the sync process will only delete those services not registered by itself if they are on the `k8s-sync` node (the synthetic node created by the catalog sync process).

* Connect and Mesh Gateways: Consul 1.7+ now requires that we pass `-envoy-version` flag if using a version other than the default (1.13.0) so that it can generate correct bootstrap configuration. This is not yet supported in the Helm chart and consul-k8s, and as such, we require Envoy version 1.13.0.

IMPROVEMENTS:

* Support [**Consul namespaces [Enterprise feature]**](https://www.consul.io/docs/enterprise/namespaces/index.html) in all consul-k8s components [[GH-197](https://github.com/hashicorp/consul-k8s/pull/197)]
* Create allow and deny lists of k8s namespaces for catalog sync and Connect inject
* Connect Inject
  * Changes default Consul Docker image (`-consul-image`) to `consul:1.7.1`
  * Changes default Envoy Docker image (`-envoy-image`) to `envoyproxy/envoy-alpine:v1.13.0`

BUG FIXES:

* Bootstrap ACLs: Allow users to update their Connect ACL binding rule definition on upgrade
* Bootstrap ACLs: Fixes mesh gateway ACL policies to have the correct permissions
* Sync: Fixes a hot loop bug when getting an error from Consul when retrieving service information [[GH-204](https://github.com/hashicorp/consul-k8s/pull/204)]

DEPRECATIONS:
* `connect-inject` flag `-create-inject-token` is deprecated in favor of new flag `-create-inject-auth-method`

NOTES:

* Bootstrap ACLs: Previously, ACL policies were not updated after creation. Now, if namespaces are enabled, they are updated every time the ACL bootstrapper is run so that any namespace config changes can be adjusted. This change is only an issue if you are updating ACL policies after creation.

* Connect: Adds additional parsing of the upstream annotation to support namespaces. The format of the annotation becomes:

    `service_name.optional_namespace:port:optional_datacenter`

  The `service_name.namespace` is only parsed if namespaces are enabled. If they are not enabled and someone has added a `.namespace`, the upstream will not work correctly, as is the case when someone has put in an incorrect service name, port or datacenter. If namespaces are enabled and the `.namespace` is not defined, Consul will automatically fallback to assuming the service is in the same namespace as the service defining the upstream.


## 0.11.0 (January 10, 2020)

Improvements:

* Connect: Add TLS support [[GH-181](https://github.com/hashicorp/consul-k8s/pull/181)].
* Bootstrap ACLs: Add TLS support [[GH-183](https://github.com/hashicorp/consul-k8s/pull/183)].

Notes:

* Build: Our darwin releases for this version and up will be signed and notarized according to Apple's requirements.
Prior to this release, MacOS 10.15+ users attempting to run our software may see the error: "'consul-k8s' cannot be opened because the developer cannot be verified." This error affected all MacOS 10.15+ users who downloaded our software directly via web browsers, and was caused by changes to Apple's third-party software requirements.

  MacOS 10.15+ users should plan to upgrade to 0.11.0+.
* Build: ARM release binaries: Starting with 0.11.0, `consul-k8s` will ship three separate versions of ARM builds. The previous ARM binaries of Consul could potentially crash due to the way the Go runtime manages internal pointers to its Go routine management constructs and how it keeps track of them especially during signal handling (https://github.com/golang/go/issues/32912). From 0.11.0 forward, it is recommended to use:

  consul-k8s\_{version}\_linux_armelv5.zip for all 32-bit armel systems
  consul-k8s\_{version}\_linux_armhfv6.zip for all armhf systems with v6+ architecture
  consul-k8s\_{version}\_linux_arm64.zip for all v8 64-bit architectures
* Build: The `freebsd_arm` variant has been removed.


## 0.10.1 (December 17, 2019)

Bug Fixes:

* Connect: Fix bug where the new lifecycle sidecar didn't have permissions to
  read the ACL token file. [[GH-182](https://github.com/hashicorp/consul-k8s/pull/182)]

## 0.10.0 (December 17, 2019)

Bug Fixes:

* Connect: Fix critical bug where Connect-registered services instances would be deregistered
  when the Consul client on the same node was restarted. This fix adds a new
  sidecar that ensures the service instance is always registered. [[GH-161](https://github.com/hashicorp/consul-k8s/issues/161)]

* Connect: Fix bug where UI links between sidecar and service didn't work because
  the wrong service ID was being used. [[GH-163](https://github.com/hashicorp/consul-k8s/issues/163)]

* Bootstrap ACLs: Support bootstrapACLs for users setting the `nameOverride` config. [[GH-165](https://github.com/hashicorp/consul-k8s/issues/165)]

## 0.9.5 (December 5, 2019)

Bug Fixes:

* Sync: Add Kubernetes namespace as a suffix
  to the service names via `-add-k8s-namespace-suffix` flag.
  This prevents service name collisions in Consul when there
  are two services with the same name in different
  namespaces in Kubernetes [[GH-139](https://github.com/hashicorp/consul-k8s/issues/139)]

* Connect: Only write a `service-defaults` config during Connect injection if
  the protocol is set explicitly [[GH-169](https://github.com/hashicorp/consul-k8s/pull/169)]

## 0.9.4 (October 28, 2019)

Bug Fixes:

* Sync: Now changing the annotation `consul.hashicorp.com/service-sync` to `false`
  or deleting the annotation will un-sync the service. [[GH-76](https://github.com/hashicorp/consul-k8s/issues/76)]

* Sync: Rewrite Consul services to lowercase so they're valid Kubernetes services.
  [[GH-110](https://github.com/hashicorp/consul-k8s/issues/110)]

## 0.9.3 (October 15, 2019)

Bug Fixes:

* Add new delete-completed-job command that is used to delete the
  server-acl-init Kubernetes Job once it's completed. [[GH-152](https://github.com/hashicorp/consul-k8s/pull/152)]

* Fixes a bug where even if the ACL Tokens for the other components existed
  (e.g. client or sync-catalog) we'd try to generate new tokens and update the secrets. [[GH-152](https://github.com/hashicorp/consul-k8s/pull/152)]

## 0.9.2 (October 4, 2019)

Improvements:

* Allow users to set annotations on their Kubernetes services that get synced into
  Consul meta when using the Connect Inject functionality.
  To use, set one or more `consul.hashicorp.com/service-meta-<key>: <value>` annotations
  which will result in Consul meta `<key>: <value>`
  [[GH-141](https://github.com/hashicorp/consul-k8s/pull/141)]

Bug Fixes:

* Fix bug during connect-inject where the `-default-protocol` flag was being
  ignored [[GH-141](https://github.com/hashicorp/consul-k8s/pull/141)]

* Fix bug during connect-inject where service-tag annotations were
  being ignored [[GH-141](https://github.com/hashicorp/consul-k8s/pull/141)]

* Fix bug during `server-acl-init` where if any step errored then the command
  would exit and subsequent commands would fail. Now this command runs until
  completion, i.e. it retries failed steps indefinitely and is idempotent
  [[GH-138](https://github.com/hashicorp/consul-k8s/issues/138)]

Deprecations:

* The `consul.hashicorp.com/connect-service-tags` annotation is deprecated.
  Use `consul.hashicorp.com/service-tags` instead.

## 0.9.1 (September 18, 2019)

Improvements:

* Allow users to set tags on their Kubernetes services that get synced into
  Consul service tags via the `consul.hashicorp.com/connect-service-tags`
  annotation [[GH-115](https://github.com/hashicorp/consul-k8s/pull/115)]

Bug fixes:

* Fix bootstrap acl issue when Consul was installed into a namespace other than `default`
  [[GH-106](https://github.com/hashicorp/consul-k8s/issues/106)]
* Fix sync bug where `ClusterIP` services had their `Service` port instead
  of their `Endpoint` port registered. If the `Service`'s `targetPort` was different
  then `port` then the wrong port would be registered [[GH-132](https://github.com/hashicorp/consul-k8s/issues/132)]


## 0.9.0 (July 8, 2019)

Improvements:

* Allow creation of ACL token for Snapshot Agents
* Allow creation of ACL token for Mesh Gateways
* Allows client ACL token creation to be optional

## 0.8.1 (May 9, 2019)

Bug fixes:

* Fix central configuration write command to handle the case where the service already exists

## 0.8.0 (May 8, 2019)

Improvements:

* Use the endpoint IP address when generating a service id for NodePort services to prevent possible overlap of what are supposed to be unique ids
* Support adding a prefix for Kubernetes -> Consul service sync [[GH 140](https://github.com/hashicorp/consul-helm/issues/140)]
* Support automatic bootstrapping of ACLs in a Consul cluster that is run fully in Kubernetes.
* Support automatic registration of a Kubernetes AuthMethod for use with Connect (available in Consul 1.5+).
* Support central configuration for services, including proxy defaults (available in Consul 1.5+).

Bug fixes:

* Exclude Kubernetes system namespaces from Connect injection

## 0.7.0 (March 21, 2019)

Improvements:

* Use service's namespace when registering endpoints
* Update the Coalesce method to pass go vet tests
* Register Connect services along with the proxy. This allows the services to appear in the intention dropdown in the UI.[[GH 77](https://github.com/hashicorp/consul-helm/issues/77)]
* Add `-log-level` CLI flag for catalog sync

## 0.6.0 (February 22, 2019)

Improvements:

* Add support for prepared queries in the Connect upstream annotation
* Add a health endpoint to the catalog sync process that can be used for Kubernetes health and readiness checks

## 0.5.0 (February 8, 2019)

Improvements:

* Clarify the format of the `consul-write-interval` flag for `consul-k8s` [[GH 61](https://github.com/hashicorp/consul-k8s/issues/61)]
* Add datacenter support to inject annotation
* Update connect injector logging to remove healthcheck log spam and make important messages more visible

Bug fixes:

* Fix service registration naming when using Connect [[GH 36](https://github.com/hashicorp/consul-k8s/issues/36)]
* Fix catalog sync so that agents don't incorrectly deregister Kubernetes services [[GH 40](https://github.com/hashicorp/consul-k8s/issues/40)][[GH 59](https://github.com/hashicorp/consul-k8s/issues/59)]
* Fix performance issue for the k8s -> Consul catalog sync [[GH 60](https://github.com/hashicorp/consul-k8s/issues/60)]

## 0.4.0 (January 11, 2019)
Improvements:

* Supports a configurable tag for the k8s -> Consul sync [[GH 42](https://github.com/hashicorp/consul-k8s/issues/42)]

Bug fixes:

* Register NodePort services with the node's ip address [[GH 8](https://github.com/hashicorp/consul-k8s/issues/8)]
* Add the metadata/annotations field if needed before patching annotations [[GH 20](https://github.com/hashicorp/consul-k8s/issues/20)]

## 0.3.0 (December 7, 2018)
Improvements:

* Support syncing ClusterIP services [[GH 4](https://github.com/hashicorp/consul-k8s/issues/4)]

Bug fixes:

* Allow unnamed container ports to be used in connect-inject default
  annotations.

## 0.2.1 (October 26, 2018)

Bug fixes:

* Fix single direction catalog sync [[GH 7](https://github.com/hashicorp/consul-k8s/issues/7)]

## 0.2.0 (October 10, 2018)

Features:

* **New subcommand: `inject-connect`** runs a mutating admission webhook for
  automatic Connect sidecar injection in Kubernetes. While this can be setup
  manually, we recommend using the Consul helm chart.

## 0.1.0 (September 26, 2018)

* Initial release<|MERGE_RESOLUTION|>--- conflicted
+++ resolved
@@ -7,11 +7,8 @@
 * Connect: Use `AdmissionregistrationV1` instead of `AdmissionregistrationV1beta1` API as it was deprecated in k8s 1.16. [[GH-558](https://github.com/hashicorp/consul-k8s/pull/558)]
 * Connect: Fix bug where environment variables `<NAME>_CONNECT_SERVICE_HOST` and
   `<NAME>_CONNECT_SERVICE_PORT` weren't being set when the upstream annotation was used. [[GH-549](https://github.com/hashicorp/consul-k8s/issues/549)]
-<<<<<<< HEAD
 * Connect: Fix a bug with leaving around ACL tokens after a service has been deregistered. [[GH-571](https://github.com/hashicorp/consul-k8s/issues/540)]
-=======
 * CRDs: Fix ProxyDefaults and ServiceDefaults resources not syncing with Consul < 1.10.0 [[GH-1023](https://github.com/hashicorp/consul-helm/issues/1023)]
->>>>>>> 8946d1ac
 
 ## 0.26.0 (June 22, 2021)
 
