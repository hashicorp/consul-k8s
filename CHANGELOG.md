--- conflicted
+++ resolved
@@ -13,12 +13,9 @@
   * Support Pod Security Policies with Vault integration. [[GH-985](https://github.com/hashicorp/consul-k8s/pull/985)]
 * Control Plane
   * Support the value `$POD_NAME` for the annotation `consul.hashicorp.com/service-meta-*` that will now be interpolated and set to the pod's name in the service's metadata. [[GH-982](https://github.com/hashicorp/consul-k8s/pull/982)]
-<<<<<<< HEAD
-  * Avoid making unnecessary calls to Consul in the endpoints controller to improve application startup time when Consul is down. [[GH-779](https://github.com/hashicorp/consul-k8s/issues/779)]
-=======
   * Allow managing Consul sidecar resources via annotations. [[GH-956](https://github.com/hashicorp/consul-k8s/pull/956)]
   * Support using a backslash to escape commas in `consul.hashicorp.com/service-tags` annotation. [[GH-983](https://github.com/hashicorp/consul-k8s/pull/983)]
->>>>>>> 37c409d6
+  * Avoid making unnecessary calls to Consul in the endpoints controller to improve application startup time when Consul is down. [[GH-779](https://github.com/hashicorp/consul-k8s/issues/779)]
 
 BUG FIXES:
 * Helm
