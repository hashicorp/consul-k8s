## UNRELEASED

FEATURES:
* Helm Chart
  * Add support for Consul services to utilize Consul DNS for service discovery. Set `dns.enableRedirection` to allow services to
    use Consul DNS via the Consul DNS Service. [[GH-833](https://github.com/hashicorp/consul-k8s/pull/833)]
* Control Plane
  * Connect: Allow services using Connect to utilize Consul DNS to perform service discovery. [[GH-833](https://github.com/hashicorp/consul-k8s/pull/833)]
  
BREAKING CHANGES:
* Previously [UI metrics](https://www.consul.io/docs/connect/observability/ui-visualization) would be enabled when
  `global.metrics=false` and `ui.metrics.enabled=-`. If you are no longer seeing UI metrics,
  set `global.metrics=true` or `ui.metrics.enabled=true`. [[GH-841](https://github.com/hashicorp/consul-k8s/pull/841)]
* The `enterpriseLicense` section of the values file has been migrated from being under the `server` stanza to being
  under the `global` stanza. Migrating the contents of `server.enterpriseLicense` to `global.enterpriseLicense` will
  ensure the license job works. [[GH-856](https://github.com/hashicorp/consul-k8s/pull/856)]

IMPROVEMENTS:
* Control Plane
  * TLS: Support PKCS1 and PKCS8 private keys for Consul certificate authority. [[GH-843](https://github.com/hashicorp/consul-k8s/pull/843)]
  * Connect: Log a warning when ACLs are enabled and the default service account is used. [[GH-842](https://github.com/hashicorp/consul-k8s/pull/842)]
* CLI
  * Delete jobs, cluster roles, and cluster role bindings on `uninstall`. [[GH-820](https://github.com/hashicorp/consul-k8s/pull/820)]
* Helm Chart
  * Add `component` labels to all resources. [[GH-840](https://github.com/hashicorp/consul-k8s/pull/840)]

BUG FIXES:
* Control Plane
  * ACLs: Fix issue where if one or more servers fail to have their ACL tokens set on the initial run of server-acl-init
    then on subsequent re-runs of server-acl-init the tokens are never set. [[GH-825](https://github.com/hashicorp/consul-k8s/issues/825)]
  * ACLs: Fix issue where if the number of Consul servers is increased, the new servers are never provisioned
    an ACL token. [[GH-677](https://github.com/hashicorp/consul-k8s/issues/677)]
  * Fix issue where after a `helm upgrade`, users would see `x509: certificate signed by unknown authority.`
    errors when modifying config entry resources. [[GH-837](https://github.com/hashicorp/consul-k8s/pull/837)]
* Helm Chart
  * **(Consul Enterprise only)** Error on Helm install if a reserved name is used for the admin partition name or a
    Consul destination namespace for connect or catalog sync. [[GH-846](https://github.com/hashicorp/consul-k8s/pull/846)]
  * Truncate Persistent Volume Claim names when namespace names are too long. [[GH-799](https://github.com/hashicorp/consul-k8s/pull/799)]
<<<<<<< HEAD
  * Populate the federation secret with the generated Gossip key when `global.gossipEncryption.autoGenerate` is set to true. [[GH-854](https://github.com/hashicorp/consul-k8s/pull/854)]
=======
  * Fix issue where UI metrics would be enabled when `global.metrics=false` and `ui.metrics.enabled=-`. [[GH-841](https://github.com/hashicorp/consul-k8s/pull/841)]
>>>>>>> 1eb20757

## 0.36.0 (November 02, 2021)

BREAKING CHANGES:
* Helm Chart
  * The `kube-system` and `local-path-storage` namespaces are now _excluded_ from connect injection by default on Kubernetes versions >= 1.21. If you wish to enable injection on those namespaces, set `connectInject.namespaceSelector` to `null`. [[GH-726](https://github.com/hashicorp/consul-k8s/pull/726)]

IMPROVEMENTS:
* Helm Chart
  * Automatic retry for `gossip-encryption-autogenerate-job` on failure [[GH-789](https://github.com/hashicorp/consul-k8s/pull/789)]
  * `kube-system` and `local-path-storage` namespaces are now excluded from connect injection by default on Kubernetes versions >= 1.21. This prevents deadlock issues when `kube-system` components go down and allows Kind to work without changing the failure policy of the mutating webhook. [[GH-726](https://github.com/hashicorp/consul-k8s/pull/726)]
  * Add support for services across Admin Partitions to communicate using mesh gateways. [[GH-807](https://github.com/hashicorp/consul-k8s/pull/807)]
    * Documentation for the installation can be found [here](https://github.com/hashicorp/consul-k8s/blob/main/docs/admin-partitions-with-acls.md).
  * Add support for PartitionExports CRD to enable cross-partition networking. [[GH-802](https://github.com/hashicorp/consul-k8s/pull/802)]
* CLI
  * Add `status` command. [[GH-768](https://github.com/hashicorp/consul-k8s/pull/768)]
  * Add `-verbose`, `-v` flag to the `consul-k8s install` command, which outputs all logs emitted from the installation. By default, verbose is set to `false` to hide logs that show resources are not ready. [[GH-810](https://github.com/hashicorp/consul-k8s/pull/810)]
  * Set `prometheus.enabled` to true and enable all metrics for Consul K8s when installing via the `demo` preset. [[GH-809](https://github.com/hashicorp/consul-k8s/pull/809)]
  * Set `controller.enabled` to `true` when installing via the `demo` preset. [[GH818](https://github.com/hashicorp/consul-k8s/pull/818)]
  * Set `global.gossipEncryption.autoGenerate` to `true` and `global.tls.enableAutoEncrypt` to `true` when installing via the `secure` preset. [[GH818](https://github.com/hashicorp/consul-k8s/pull/818)]
* Control Plane
  * Add support for partition-exports config entry as a Custom Resource Definition to help manage cross-partition networking. [[GH-802](https://github.com/hashicorp/consul-k8s/pull/802)]

## 0.35.0 (October 19, 2021)

FEATURES:
* Control Plane
  * Add `gossip-encryption-autogenerate` subcommand to generate a random 32 byte Kubernetes secret to be used as a gossip encryption key. [[GH-772](https://github.com/hashicorp/consul-k8s/pull/772)]
  * Add support for `partition-exports` config entry. [[GH-802](https://github.com/hashicorp/consul-k8s/pull/802)], [[GH-803](https://github.com/hashicorp/consul-k8s/pull/803)]
* Helm Chart
  * Add automatic generation of gossip encryption with `global.gossipEncryption.autoGenerate=true`. [[GH-738](https://github.com/hashicorp/consul-k8s/pull/738)]
  * Add support for configuring resources for mesh gateway `service-init` container. [[GH-758](https://github.com/hashicorp/consul-k8s/pull/758)]
  * Add support for `PartitionExports` CRD. [[GH-802](https://github.com/hashicorp/consul-k8s/pull/802)], [[GH-803](https://github.com/hashicorp/consul-k8s/pull/803)]

IMPROVEMENTS:
* Control Plane
  * Upgrade Docker image Alpine version from 3.13 to 3.14. [[GH-737](https://github.com/hashicorp/consul-k8s/pull/737)]
  * CRDs: tune failure backoff so invalid config entries are re-synced more quickly. [[GH-788](https://github.com/hashicorp/consul-k8s/pull/788)]
* Helm Chart
  * Enable adding extra containers to server and client Pods. [[GH-749](https://github.com/hashicorp/consul-k8s/pull/749)]
  * ACL support for Admin Partitions. **(Consul Enterprise only)**
  **BETA** [[GH-766](https://github.com/hashicorp/consul-k8s/pull/766)]
    * This feature now enabled ACL support for Admin Partitions. The server-acl-init job now creates a Partition token. This token
      can be used to bootstrap new partitions as well as manage ACLs in the non-default partitions.
    * Partition to partition networking is disabled if ACLs are enabled.
    * Documentation for the installation can be found [here](https://github.com/hashicorp/consul-k8s/blob/main/docs/admin-partitions-with-acls.md).
* CLI
  * Add `version` command. [[GH-741](https://github.com/hashicorp/consul-k8s/pull/741)]
  * Add `uninstall` command. [[GH-725](https://github.com/hashicorp/consul-k8s/pull/725)]

## 0.34.1 (September 17, 2021)

BUG FIXES:
* Helm
  * Fix consul-k8s image version in values file. [[GH-732](https://github.com/hashicorp/consul-k8s/pull/732)]

## 0.34.0 (September 17, 2021)

FEATURES:
* CLI
  * The `consul-k8s` CLI enables users to deploy and operate Consul on Kubernetes.
    * Support `consul-k8s install` command. [[GH-713](https://github.com/hashicorp/consul-k8s/pull/713)]
* Helm Chart
  * Add support for Admin Partitions. **(Consul Enterprise only)**
  **ALPHA** [[GH-729](https://github.com/hashicorp/consul-k8s/pull/729)]
    * This feature allows Consul to be deployed across multiple Kubernetes clusters while sharing a single set of Consul
servers. The services on each cluster can be independently managed. This feature is an alpha feature. It requires:
      * a flat pod and node network in order for inter-partition networking to work.
      * TLS to be enabled.
      * Consul Namespaces enabled.

      Transparent Proxy is unsupported for cross partition communication.

To enable Admin Partitions on the server cluster use the following config.

```yaml
global:
  enableConsulNamespaces: true
  tls:
    enabled: true
  image: hashicorp/consul-enterprise:1.11.0-ent-alpha
  adminPartitions:
    enabled: true
server:
  exposeGossipAndRPCPorts: true
  enterpriseLicense:
    secretName: license
    secretKey: key
connectInject:
  enabled: true
  transparentProxy:
    defaultEnabled: false
  consulNamespaces:
    mirroringK8S: true
controller:
  enabled: true
```

Identify the LoadBalancer External IP of the `partition-service`

```bash
kubectl get svc consul-consul-partition-service -o json | jq -r '.status.loadBalancer.ingress[0].ip'
```

Migrate the TLS CA credentials from the server cluster to the workload clusters

```bash
kubectl get secret consul-consul-ca-key --context "server-context" -o yaml | kubectl apply --context "workload-context" -f -
kubectl get secret consul-consul-ca-cert --context "server-context" -o yaml | kubectl apply --context "workload-context" -f -
```

Configure the workload cluster using the following config.

```yaml
global:
  enabled: false
  enableConsulNamespaces: true
  image: hashicorp/consul-enterprise:1.11.0-ent-alpha
  adminPartitions:
    enabled: true
    name: "alpha" # Name of Admin Partition
  tls:
    enabled: true
    caCert:
      secretName: consul-consul-ca-cert
      secretKey: tls.crt
    caKey:
      secretName: consul-consul-ca-key
      secretKey: tls.key
server:
  enterpriseLicense:
    secretName: license
    secretKey: key
externalServers:
  enabled: true
  hosts: [ "loadbalancer IP" ] # external IP of partition service LB
  tlsServerName: server.dc1.consul
client:
  enabled: true
  exposeGossipPorts: true
  join: [ "loadbalancer IP" ] # external IP of partition service LB
connectInject:
  enabled: true
  consulNamespaces:
    mirroringK8S: true
controller:
  enabled: true
```

This should lead to the workload cluster having only Consul agents that connect with the Consul server. Services in this
cluster behave like independent services. They can be configured to communicate with services in other partitions by
configuring the upstream configuration on the individual services.

* Control Plane
  * Add support for Admin Partitions. **(Consul Enterprise only)** **
    ALPHA** [[GH-729](https://github.com/hashicorp/consul-k8s/pull/729)]
    * Add Partition-Init job that runs in Kubernetes clusters that do not have servers running to provision Admin
      Partitions.
    * Update endpoints-controller, config-entry controller and config entries to add partition config to them.

IMPROVEMENTS:
* Helm Chart
  * Add ability to specify port for ui service. [[GH-604](https://github.com/hashicorp/consul-k8s/pull/604)]
  * Use `policy/v1` for Consul server `PodDisruptionBudget` if supported. [[GH-606](https://github.com/hashicorp/consul-k8s/pull/606)]
  * Add readiness, liveness and startup probes to the connect inject deployment. [[GH-626](https://github.com/hashicorp/consul-k8s/pull/626)][[GH-701](https://github.com/hashicorp/consul-k8s/pull/701)]
  * Add support for setting container security contexts on client and server Pods. [[GH-620](https://github.com/hashicorp/consul-k8s/pull/620)]
  * Update Envoy image to 1.18.4 [[GH-699](https://github.com/hashicorp/consul-k8s/pull/699)]
  * Add configuration for webhook-cert-manager tolerations [[GH-712](https://github.com/hashicorp/consul-k8s/pull/712)]
  * Update default Consul version to 1.10.2 [[GH-718](https://github.com/hashicorp/consul-k8s/pull/718)]
* Control Plane
  * Add health endpoint to the connect inject webhook that will be healthy when webhook certs are present and not empty. [[GH-626](https://github.com/hashicorp/consul-k8s/pull/626)]
  * Catalog Sync: Fix issue registering NodePort services with wrong IPs when a node has multiple IP addresses. [[GH-619](https://github.com/hashicorp/consul-k8s/pull/619)]
  * Allow registering the same service in multiple namespaces. [[GH-697](https://github.com/hashicorp/consul-k8s/pull/697)]

BUG FIXES:
* Helm Chart
  * Disable [streaming](https://www.consul.io/docs/agent/options#use_streaming_backend) on Consul clients because it is currently not supported when
    doing mesh gateway federation. If you wish to enable it, override the setting using `client.extraConfig`:

    ```yaml
    client:
      extraConfig: |
        {"use_streaming_backend": true}
    ```
    [[GH-718](https://github.com/hashicorp/consul-k8s/pull/718)]

## 0.33.0 (August 12, 2021)

BREAKING CHANGES:
* The consul-k8s repository has been merged with consul-helm and now contains the `consul-k8s-control-plane` binary (previously named `consul-k8s`) and the Helm chart to deploy Consul on Kubernetes. The docker image previously named `hashicorp/consul-k8s` has been renamed to `hashicorp/consul-k8s-control-plane`. The binary and Helm chart will be released together with the same version. **NOTE: If you install Consul through the Helm chart and are not customizing the `global.imageK8S` value then this will not be a breaking change.** [[GH-589](https://github.com/hashicorp/consul-k8s/pull/589)]
  * Helm chart v0.33.0+ will support the corresponding `consul-k8s-control-plane` image with the same version only. For example Helm chart 0.33.0 will only be supported to work with the default value `global.imageK8S`: `hashicorp/consul-k8s-control-plane:0.33.0`.
  * The control-plane binary has been renamed from `consul-k8s` to `consul-k8s-control-plane` and is now invoked as `consul-k8s-control-plane` in the Helm chart. The first version of this newly renamed binary will be 0.33.0.
  * The Go module `github.com/hashicorp/consul-k8s` has been named to `github.com/hashicorp/consul-k8s/control-plane`.
  * The Helm chart is located under `consul-k8s/charts/consul`.
  * The control-plane source code is located under `consul-k8s/control-plane`.
* Minimum Kubernetes versions supported is 1.17+ and now matches what is stated in the `README.md` file.  [[GH-1053](https://github.com/hashicorp/consul-helm/pull/1053)]

IMPROVEMENTS:
* Control Plane
  * Add flags `-log-level`, `-log-json` to all subcommands to control log level and json formatting. [[GH-523](https://github.com/hashicorp/consul-k8s/pull/523)]
  * Execute Consul clients and servers using the Docker entrypoint for consistency. [[GH-590](https://github.com/hashicorp/consul-k8s/pull/590)]
* Helm Chart
  * Substitute `HOST_IP/POD_IP/HOSTNAME` variables in `server.extraConfig` and `client.extraConfig` so they are passed in to server/client config already evaluated at runtime. [[GH-1042](https://github.com/hashicorp/consul-helm/pull/1042)]
  * Set failurePolicy to Fail for connectInject mutating webhook so that pods fail to schedule when the webhook is offline. This can be controlled via `connectInject.failurePolicy`. [[GH-1024](https://github.com/hashicorp/consul-helm/pull/1024)]
  * Allow setting global.logLevel and global.logJSON and propogate this to all consul-k8s commands. [[GH-980](https://github.com/hashicorp/consul-helm/pull/980)]
  * Allow setting `connectInject.replicas` to control number of replicas of webhook injector. [[GH-1029](https://github.com/hashicorp/consul-helm/pull/1029)]
  * Add the ability to manually specify a k8s secret containing server-cert via the value `server.serverCert.secretName`. [[GH-1024](https://github.com/hashicorp/consul-helm/pull/1046)]
  * Allow setting `ui.pathType` for providers that do not support the default pathType "Prefix". [[GH-1012](https://github.com/hashicorp/consul-helm/pull/1012)]
  * Allow setting `client.nodeMeta` to specify arbitrary key-value pairs to associate with the node. [[GH-728](https://github.com/hashicorp/consul-helm/pull/728)]

BUG FIXES:
* Control Plane
  * Connect: Use `AdmissionregistrationV1` instead of `AdmissionregistrationV1beta1` API as it was deprecated in k8s 1.16. [[GH-558](https://github.com/hashicorp/consul-k8s/pull/558)]
  * Connect: Fix bug where environment variables `<NAME>_CONNECT_SERVICE_HOST` and
  `<NAME>_CONNECT_SERVICE_PORT` weren't being set when the upstream annotation was used. [[GH-549](https://github.com/hashicorp/consul-k8s/issues/549)]
  * Connect: Fix a bug with leaving around ACL tokens after a service has been deregistered. Note that this will not clean up existing leftover ACL tokens. [[GH-540](https://github.com/hashicorp/consul-k8s/issues/540)][[GH-599](https://github.com/hashicorp/consul-k8s/issues/599)]
  * CRDs: Fix ProxyDefaults and ServiceDefaults resources not syncing with Consul < 1.10.0 [[GH-1023](https://github.com/hashicorp/consul-helm/issues/1023)]
  * Connect: Skip service registration for duplicate services only on Kubernetes. [[GH-581](https://github.com/hashicorp/consul-k8s/pull/581)]
  * Connect: redirect-traffic command passes ACL token when ACLs are enabled. [[GH-576](https://github.com/hashicorp/consul-k8s/pull/576)]

## 0.26.0 (June 22, 2021)

FEATURES:
* Connect: Support Transparent Proxy. [[GH-481](https://github.com/hashicorp/consul-k8s/pull/481)]
  This feature enables users to use KubeDNS to reach other services within the Consul Service Mesh,
  as well as enforces the inbound and outbound traffic to go through the Envoy proxy.

  Using transparent proxy for your service mesh applications means:
  - Proxy service registrations will set `mode` to `transparent` in the proxy configuration
    so that Consul can configure the Envoy proxy to have an inbound and outbound listener.
  - Both proxy and service registrations will include the cluster IP and service port of the Kubernetes service
    as tagged addresses so that Consul can configure Envoy to route traffic based on that IP and port.
  - The `consul-connect-inject-init` container will run `consul connect redirect-traffic` [command](https://www.consul.io/commands/connect/redirect-traffic),
    which will apply rules (via iptables) to redirect inbound and outbound traffic to the proxy.
    To run this command the `consul-connect-inject-init` requires running as root with capability `NET_ADMIN`.

  This feature includes the following changes:
  * Add new `-enable-transparent-proxy` flag to the `inject-connect` command.
    When `true`, transparent proxy will be used for all services on the Consul Service Mesh
    within a Kubernetes cluster. This flag defaults to `true`.
  * Add new `consul.hashicorp.com/transparent-proxy` pod annotation to allow enabling and disabling transparent
    proxy for individual services.
* CRDs: Add CRD for MeshConfigEntry. Supported in Consul 1.10+ [[GH-513](https://github.com/hashicorp/consul-k8s/pull/513)]
* Connect: Overwrite Kubernetes HTTP readiness and/or liveness probes to point to Envoy proxy when
  transparent proxy is enabled. [[GH-517](https://github.com/hashicorp/consul-k8s/pull/517)]
* Connect: Allow exclusion of inbound ports, outbound ports and CIDRs, and additional user IDs when
  Transparent Proxy is enabled. [[GH-506](https://github.com/hashicorp/consul-k8s/pull/506)]

  The following annotations are supported:
  * `consul.hashicorp.com/transparent-proxy-exclude-inbound-ports` - Comma-separated list of inbound ports to exclude.
  * `consul.hashicorp.com/transparent-proxy-exclude-outbound-ports` - Comma-separated list of outbound ports to exclude.
  * `consul.hashicorp.com/transparent-proxy-exclude-outbound-cidrs` - Comma-separated list of IPs or CIDRs to exclude.
  * `consul.hashicorp.com/transparent-proxy-exclude-uids` - Comma-separated list of Linux user IDs to exclude.
* Connect: Add the ability to set default tproxy mode at namespace level via label. [[GH-501](https://github.com/hashicorp/consul-k8s/pull/510)]
  * Setting the annotation `consul.hashicorp.com/transparent-proxy` to `true/false` will define whether tproxy is enabled/disabled for the pod.
  * Setting the label `consul.hashicorp.com/transparent-proxy` to `true/false` on a namespace will define the default behavior for pods in that namespace, which do not also have the annotation set.
  * The default tproxy behavior will be defined by the value of `-enable-transparent-proxy` flag to the `consul-k8s inject-connect` command. It can be overridden in a namespace by the the label on the namespace or for a pod using the annotation on the pod.
* Connect: support upgrades for services deployed before endpoints controller to
  upgrade to a version of consul-k8s with endpoints controller. [[GH-509](https://github.com/hashicorp/consul-k8s/pull/509)]
* Connect: A new command `consul-k8s connect-init` has been added.
  It replaces the existing init-container logic for ACL login and Envoy bootstrapping and introduces a polling wait for service registration,
  see `Endpoints Controller` for more information.
  [[GH-446](https://github.com/hashicorp/consul-k8s/pull/446)], [[GH-452](https://github.com/hashicorp/consul-k8s/pull/452)], [[GH-459](https://github.com/hashicorp/consul-k8s/pull/459)]
* Connect: A new controller `Endpoints Controller` has been added which is responsible for managing service endpoints and service registration.
  When a Kubernetes service references a deployed connect-injected pod, the endpoints controller will be responsible for managing the lifecycle of the connect-injected deployment. [[GH-455](https://github.com/hashicorp/consul-k8s/pull/455)], [[GH-467](https://github.com/hashicorp/consul-k8s/pull/467)], [[GH-470](https://github.com/hashicorp/consul-k8s/pull/470)], [[GH-475](https://github.com/hashicorp/consul-k8s/pull/475)]
  - This includes:
    - service registration and deregistration, formerly managed by the `consul-connect-inject-init`.
    - monitoring health checks, formerly managed by `healthchecks-controller`.
    - re-registering services in the events of consul agent failures, formerly managed by `consul-sidecar`.
  - The endpoints controller replaces the health checks controller while preserving existing functionality. [[GH-472](https://github.com/hashicorp/consul-k8s/pull/472)]
  - The endpoints controller replaces the cleanup controller while preserving existing functionality.
    [[GH-476](https://github.com/hashicorp/consul-k8s/pull/476)], [[GH-454](https://github.com/hashicorp/consul-k8s/pull/454)]
  - Merged metrics configuration support is now partially managed by the endpoints controller.
    [[GH-469](https://github.com/hashicorp/consul-k8s/pull/469)]

IMPROVEMENTS:
* Connect: skip service registration when a service with the same name but in a different Kubernetes namespace is found
  and Consul namespaces are not enabled. [[GH-527](https://github.com/hashicorp/consul-k8s/pull/527)]
* Connect: Leader election support for connect-inject deployment. [[GH-479](https://github.com/hashicorp/consul-k8s/pull/479)]
* Connect: the `consul-connect-inject-init` container has been split into two init containers. [[GH-441](https://github.com/hashicorp/consul-k8s/pull/441)]
 Connect: Connect webhook no longer generates its own certificates and relies on them being provided as files on the disk.
  [[GH-454](https://github.com/hashicorp/consul-k8s/pull/454)]]
* CRDs: Update `ServiceDefaults` with `Mode`, `TransparentProxy`, `DialedDirectly` and `UpstreamConfigs` fields. Note: `Mode` and `TransparentProxy` should not be set
  using this CRD but via annotations. [[GH-502](https://github.com/hashicorp/consul-k8s/pull/502)], [[GH-485](https://github.com/hashicorp/consul-k8s/pull/485)], [[GH-533](https://github.com/hashicorp/consul-k8s/pull/533)]
* CRDs: Update `ProxyDefaults` with `Mode`, `DialedDirectly` and `TransparentProxy` fields. Note: `Mode` and `TransparentProxy` should not be set
  using the CRD but via annotations. [[GH-505](https://github.com/hashicorp/consul-k8s/pull/505)], [[GH-485](https://github.com/hashicorp/consul-k8s/pull/485)], [[GH-533](https://github.com/hashicorp/consul-k8s/pull/533)]
* CRDs: update the CRD versions from v1beta1 to v1. [[GH-464](https://github.com/hashicorp/consul-k8s/pull/464)]
* Delete secrets created by webhook-cert-manager when the deployment is deleted. [[GH-530](https://github.com/hashicorp/consul-k8s/pull/530)]

BUG FIXES:
* CRDs: Update the type of connectTimeout and TTL in ServiceResolver and ServiceRouter from time.Duration to metav1.Duration.
  This allows a user to set these values as a duration string on the resource. Existing resources that had set a specific integer
  duration will continue to function with a duration with 'n' nanoseconds, 'n' being the set value.
* CRDs: Fix a bug where the `config` field in `ProxyDefaults` CR failed syncing to Consul because `apiextensions.k8s.io/v1` requires CRD spec to have structured schema. [[GH-495](https://github.com/hashicorp/consul-k8s/pull/495)]
* CRDs: make `lastSyncedTime` a pointer to prevent setting last synced time Reconcile errors. [[GH-466](https://github.com/hashicorp/consul-k8s/pull/466)]

BREAKING CHANGES:
* Connect: Add a security context to the init copy container and the envoy sidecar and ensure they
  do not run as root. If a pod container shares the same `runAsUser` (5995) as Envoy an error is returned.
  [[GH-493](https://github.com/hashicorp/consul-k8s/pull/493)]
* Connect: Kubernetes Services are required for all Consul Service Mesh applications.
  The Kubernetes service name will be used as the service name to register with Consul
  unless the annotation `consul.hashicorp.com/connect-service` is provided to the deployment/pod to override this.
  If using ACLs, the ServiceAccountName must match the service name used with Consul.

  *Note*: if you're already using a Kubernetes service, no changes required.

  Example Service:
  ```yaml
  ---
  apiVersion: v1
  kind: Service
  metadata:
    name: sample-app
  spec:
    selector:
      app: sample-app
    ports:
      - port: 80
        targetPort: 9090
  ---
  apiVersion: apps/v1
  kind: Deployment
  metadata:
    labels:
      app: sample-app
    name: sample-app
  spec:
    replicas: 1
    selector:
       matchLabels:
         app: sample-app
    template:
      metadata:
        annotations:
          'consul.hashicorp.com/connect-inject': 'true'
        labels:
          app: sample-app
      spec:
        containers:
        - name: sample-app
          image: sample-app:0.1.0
          ports:
          - containerPort: 9090
  ```
* Connect: `consul.hashicorp.com/connect-sync-period` annotation is no longer supported.
  This annotation used to configure the sync period of the `consul-sidecar` (aka `lifecycle-sidecar`).
  Since we no longer inject the `consul-sidecar` to keep services registered in Consul, this annotation has
  been removed. [[GH-467](https://github.com/hashicorp/consul-k8s/pull/467)]
* Connect: transparent proxy feature enabled by default. This may break existing deployments.
  Please see details of the feature.

## 0.26.0-beta3 (May 27, 2021)

IMPROVEMENTS:
* Connect: Overwrite Kubernetes HTTP readiness and/or liveness probes to point to Envoy proxy when
  transparent proxy is enabled. [[GH-517](https://github.com/hashicorp/consul-k8s/pull/517)]
* Connect: Don't set security context for the Envoy proxy when on OpenShift and transparent proxy is disabled.
  [[GH-521](https://github.com/hashicorp/consul-k8s/pull/521)]
* Connect: `consul-connect-inject-init` run with `privileged: true` when transparent proxy is enabled.
  [[GH-524](https://github.com/hashicorp/consul-k8s/pull/524)]

BUG FIXES:
* Connect: Process every Address in an Endpoints object before returning an error. This ensures an address that isn't reconciled successfully doesn't prevent the remaining addresses from getting reconciled. [[GH-519](https://github.com/hashicorp/consul-k8s/pull/519)]

## 0.26.0-beta2 (May 06, 2021)

BREAKING CHANGES:
* Connect: Add a security context to the init copy container and the envoy sidecar and ensure they
  do not run as root. If a pod container shares the same `runAsUser` (5995) as Envoy an error is returned
  on scheduling. [[GH-493](https://github.com/hashicorp/consul-k8s/pull/493)]

IMPROVEMENTS:
* CRDs: Update ServiceDefaults with Mode, TransparentProxy and UpstreamConfigs fields. Note: Mode and TransparentProxy should not be set
  using this CRD but via annotations. [[GH-502](https://github.com/hashicorp/consul-k8s/pull/502)], [[GH-485](https://github.com/hashicorp/consul-k8s/pull/485)]
* CRDs: Update ProxyDefaults with Mode and TransparentProxy fields. Note: Mode and TransparentProxy should not be set
  using the CRD but via annotations. [[GH-505](https://github.com/hashicorp/consul-k8s/pull/505)], [[GH-485](https://github.com/hashicorp/consul-k8s/pull/485)]
* CRDs: Add CRD for MeshConfigEntry. Supported in Consul 1.10+ [[GH-513](https://github.com/hashicorp/consul-k8s/pull/513)]
* Connect: No longer set multiple tagged addresses in Consul when k8s service has multiple ports and Transparent Proxy is enabled.
  [[GH-511](https://github.com/hashicorp/consul-k8s/pull/511)]
* Connect: Allow exclusion of inbound ports, outbound ports and CIDRs, and additional user IDs when
  Transparent Proxy is enabled. [[GH-506](https://github.com/hashicorp/consul-k8s/pull/506)]

  The following annotations are supported:

  * `consul.hashicorp.com/transparent-proxy-exclude-inbound-ports` - Comma-separated list of inbound ports to exclude.
  * `consul.hashicorp.com/transparent-proxy-exclude-outbound-ports` - Comma-separated list of outbound ports to exclude.
  * `consul.hashicorp.com/transparent-proxy-exclude-outbound-cidrs` - Comma-separated list of IPs or CIDRs to exclude.
  * `consul.hashicorp.com/transparent-proxy-exclude-uids` - Comma-separated list of Linux user IDs to exclude.

* Connect: Add the ability to set default tproxy mode at namespace level via label. [[GH-501](https://github.com/hashicorp/consul-k8s/pull/510)]

  * Setting the annotation `consul.hashicorp.com/transparent-proxy` to `true/false` will define whether tproxy is enabled/disabled for the pod.
  * Setting the label `consul.hashicorp.com/transparent-proxy` to `true/false` on a namespace will define the default behavior for pods in that namespace, which do not also have the annotation set.
  * The default tproxy behavior will be defined by the value of `-enable-transparent-proxy` flag to the `consul-k8s inject-connect` command. It can be overridden in a namespace by the the label on the namespace or for a pod using the annotation on the pod.

* Connect: support upgrades for services deployed before endpoints controller to
  upgrade to a version of consul-k8s with endpoints controller. [[GH-509](https://github.com/hashicorp/consul-k8s/pull/509)]

* Connect: add additional logging to the endpoints controller and connect-init command to help
  the user debug if pods arent starting right away. [[GH-514](https://github.com/hashicorp/consul-k8s/pull/514/)]

BUG FIXES:
* Connect: Use `runAsNonRoot: false` for connect-init's container when tproxy is enabled. [[GH-493](https://github.com/hashicorp/consul-k8s/pull/493)]
* CRDs: Fix a bug where the `config` field in `ProxyDefaults` CR was not synced to Consul because
  `apiextensions.k8s.io/v1` requires CRD spec to have structured schema. [[GH-495](https://github.com/hashicorp/consul-k8s/pull/495)]
* Connect: Fix a bug where health status in Consul is updated incorrectly due to stale pod information in cache.
  [[GH-503](https://github.com/hashicorp/consul-k8s/pull/503)]

## 0.26.0-beta1 (April 16, 2021)

BREAKING CHANGES:
* Connect: Kubernetes Services are now required for all Consul Service Mesh applications.
  The Kubernetes service name will be used as the service name to register with Consul
  unless the annotation `consul.hashicorp.com/connect-service` is provided to the deployment/pod to override this.
  If using ACLs, the ServiceAccountName must match the service name used with Consul.
  
  *Note*: if you're already using a Kubernetes service, no changes are required.

  Example Service:
  ```yaml
  ---
  apiVersion: v1
  kind: Service
  metadata:
    name: sample-app
  spec:
    selector:
      app: sample-app
    ports:
      - port: 80
        targetPort: 9090
  ---
  apiVersion: apps/v1
  kind: Deployment
  metadata:
    labels:
      app: sample-app
    name: sample-app
  spec:
    replicas: 1
    selector:
       matchLabels:
         app: sample-app
    template:
      metadata:
        annotations:
          'consul.hashicorp.com/connect-inject': 'true'
        labels:
          app: sample-app
      spec:
        containers:
        - name: sample-app
          image: sample-app:0.1.0
          ports:
          - containerPort: 9090
    ```
* Connect: `consul.hashicorp.com/connect-sync-period` annotation is no longer supported.
  This annotation was used to configure the sync period of the `consul-sidecar` (aka `lifecycle-sidecar`).
  Since we no longer inject the `consul-sidecar` to keep services registered in Consul, this annotation is
  now meaningless. [[GH-467](https://github.com/hashicorp/consul-k8s/pull/467)]
* Connect: transparent proxy feature is enabled by default. This may break existing deployments.
  Please see details of the feature below.

FEATURES:
* Connect: Support Transparent Proxy. [[GH-481](https://github.com/hashicorp/consul-k8s/pull/481)]
  This feature enables users to use KubeDNS to reach other services within the Consul Service Mesh,
  as well as enforces the inbound and outbound traffic to go through the Envoy proxy.
  Using transparent proxy for your service mesh applications means:
  - Proxy service registrations will set `mode` to `transparent` in the proxy configuration
    so that Consul can configure the Envoy proxy to have an inbound and outbound listener.
  - Both proxy and service registrations will include the cluster IP and service port of the Kubernetes service
    as tagged addresses so that Consul can configure Envoy to route traffic based on that IP and port.
  - The `consul-connect-inject-init` container will run `consul connect redirect-traffic` [command](https://www.consul.io/commands/connect/redirect-traffic),
    which will apply rules (via iptables) to redirect inbound and outbound traffic to the proxy.
    To run this command the `consul-connect-inject-init` requires running as root with capability `NET_ADMIN`.
  
  **Note: this feature is currently in beta.** 
  
  This feature includes the following changes:
  * Add new `-enable-transparent-proxy` flag to the `inject-connect` command.
    When `true`, transparent proxy will be used for all services on the Consul Service Mesh
    within a Kubernetes cluster. This flag defaults to `true`.
  * Add new `consul.hashicorp.com/transparent-proxy` pod annotation to allow enabling and disabling transparent
    proxy for individual services.

IMPROVEMENTS:
* CRDs: update the CRD versions from v1beta1 to v1. [[GH-464](https://github.com/hashicorp/consul-k8s/pull/464)]
* Connect: the `consul-connect-inject-init` container has been split into two init containers. [[GH-441](https://github.com/hashicorp/consul-k8s/pull/441)]
* Connect: A new internal command `consul-k8s connect-init` has been added.
  It replaces the existing init container logic for ACL login and Envoy bootstrapping and introduces a polling wait for service registration,
  see `Endpoints Controller` for more information.
  [[GH-446](https://github.com/hashicorp/consul-k8s/pull/446)], [[GH-452](https://github.com/hashicorp/consul-k8s/pull/452)], [[GH-459](https://github.com/hashicorp/consul-k8s/pull/459)]
* Connect: A new controller `Endpoints Controller` has been added which is responsible for managing service endpoints and service registration.
  When a Kubernetes service referencing a connect-injected pod is deployed, the endpoints controller will be responsible for managing the lifecycle of the connect-injected deployment. [[GH-455](https://github.com/hashicorp/consul-k8s/pull/455)], [[GH-467](https://github.com/hashicorp/consul-k8s/pull/467)], [[GH-470](https://github.com/hashicorp/consul-k8s/pull/470)], [[GH-475](https://github.com/hashicorp/consul-k8s/pull/475)]
  - This includes:
      - service registration and deregistration, formerly managed by the `consul-connect-inject-init`.
      - monitoring health checks, formerly managed by `healthchecks-controller`.
      - re-registering services in the events of consul agent failures, formerly managed by `consul-sidecar`.

  - The endpoints controller replaces the health checks controller while preserving existing functionality. [[GH-472](https://github.com/hashicorp/consul-k8s/pull/472)]

  - The endpoints controller replaces the cleanup controller while preserving existing functionality.
    [[GH-476](https://github.com/hashicorp/consul-k8s/pull/476)], [[GH-454](https://github.com/hashicorp/consul-k8s/pull/454)]

  - Merged metrics configuration support is now partially managed by the endpoints controller.
    [[GH-469](https://github.com/hashicorp/consul-k8s/pull/469)]
* Connect: Leader election support for connect webhook and controller deployment. [[GH-479](https://github.com/hashicorp/consul-k8s/pull/479)]
* Connect: Connect webhook no longer generates its own certificates and relies on them being provided as files on the disk.
  [[GH-454](https://github.com/hashicorp/consul-k8s/pull/454)]] 
* Connect: Connect pods and their Envoy sidecars no longer have a preStop hook as service deregistration is managed by the endpoints controller.
  [[GH-467](https://github.com/hashicorp/consul-k8s/pull/467)]

BUG FIXES:
* CRDs: make `lastSyncedTime` a pointer to prevent setting last synced time Reconcile errors. [[GH-466](https://github.com/hashicorp/consul-k8s/pull/466)]

## 0.25.0 (March 18, 2021)

FEATURES:
* Metrics: add metrics configuration to inject-connect and metrics-merging capability to consul-sidecar. When metrics and metrics merging are enabled, the consul-sidecar will expose an endpoint that merges the app and proxy metrics.

  The flags `-merged-metrics-port`, `-service-metrics-port` and `-service-metrics-path` can be used to configure the merged metrics server, and the application service metrics endpoint on the consul sidecar.

  The flags `-default-enable-metrics`, `-default-enable-metrics-merging`, `-default-merged-metrics-port`, `-default-prometheus-scrape-port` and `-default-prometheus-scrape-path` configure the inject-connect command.

IMPROVEMENTS:
* CRDs: add field Last Synced Time to CRD status and add printer column on CRD to display time since when the
  resource was last successfully synced with Consul. [[GH-448](https://github.com/hashicorp/consul-k8s/pull/448)]
  
BUG FIXES:
* CRDs: fix incorrect validation for `ServiceResolver`. [[GH-456](https://github.com/hashicorp/consul-k8s/pull/456)]

## 0.24.0 (February 16, 2021)

BREAKING CHANGES:
* Connect: the `lifecycle-sidecar` command has been renamed to `consul-sidecar`. [[GH-428](https://github.com/hashicorp/consul-k8s/pull/428)]
* Connect: the `consul-connect-lifecycle-sidecar` container name has been changed to `consul-sidecar` and the `consul-connect-envoy-sidecar` container name has been changed to `envoy-sidecar`. 
[[GH-428](https://github.com/hashicorp/consul-k8s/pull/428)]
* Connect: the `-default-protocol` and `-enable-central-config` flags are no longer supported.
  The `consul.hashicorp.com/connect-service-protocol` annotation on Connect pods is also
  no longer supported. [[GH-418](https://github.com/hashicorp/consul-k8s/pull/418)]

  Current deployments that have the annotation should remove it, otherwise they
  will get an error if a pod from that deployment is rescheduled.

  Removing the annotation will not change their protocol
  since the config entry was already written to Consul. If you wish to change
  the protocol you must migrate the config entry to be managed by a
  [`ServiceDefaults`](https://www.consul.io/docs/agent/config-entries/service-defaults) resource.
  See [Upgrade to CRDs](https://www.consul.io/docs/k8s/crds/upgrade-to-crds) for more
  information.

  To set the protocol for __new__ services, you must use the
  [`ServiceDefaults`](https://www.consul.io/docs/agent/config-entries/service-defaults) resource,
  e.g.

  ```yaml
  apiVersion: consul.hashicorp.com/v1alpha1
  kind: ServiceDefaults
  metadata:
    name: my-service-name
  spec:
    protocol: "http"
  ```
* Connect: pods using an upstream that references a datacenter, e.g.
  `consul.hashicorp.com/connect-service-upstreams: service:8080:dc2` will
  error during injection if Consul does not have a `proxy-defaults` config entry
  with a [mesh gateway mode](https://www.consul.io/docs/connect/config-entries/proxy-defaults#mode)
  set to `local` or `remote`. [[GH-421](https://github.com/hashicorp/consul-k8s/pull/421)]

  In practice, this would have already been causing issues since without that
  config setting, traffic wouldn't have been routed through mesh gateways and
  so would not be actually making it to the other service.

FEATURES:
* CRDs: support annotation `consul.hashicorp.com/migrate-entry` on custom resources
  that will allow an existing config entry to be migrated onto a Kubernetes custom resource. [[GH-419](https://github.com/hashicorp/consul-k8s/pull/419)]
* Connect: add new cleanup controller that runs in the connect-inject deployment. This
  controller cleans up Consul service instances that remain registered despite their
  pods being deleted. This could happen if the pod's `preStop` hook failed to execute
  for some reason. [[GH-433](https://github.com/hashicorp/consul-k8s/pull/433)]

IMPROVEMENTS:
* CRDs: give a more descriptive error when a config entry already exists in Consul. [[GH-420](https://github.com/hashicorp/consul-k8s/pull/420)]
* Set `User-Agent: consul-k8s/<version>` header on calls to Consul where `<version>` is the current
  version of `consul-k8s`. [[GH-434](https://github.com/hashicorp/consul-k8s/pull/434)]

## 0.23.0 (January 22, 2021)

BUG FIXES:
* CRDs: Fix issue where a `ServiceIntentions` resource could be continually resynced with Consul
  because Consul's internal representation had a different order for an array than the Kubernetes resource. [[GH-416](https://github.com/hashicorp/consul-k8s/pull/416)] 
* CRDs: **(Consul Enterprise only)** default the `namespace` fields on resources where Consul performs namespace defaulting to prevent constant re-syncing.
  [[GH-413](https://github.com/hashicorp/consul-k8s/pull/413)]

IMPROVEMENTS:
* ACLs: give better error if policy that consul-k8s tries to update was created manually by user. [[GH-412](https://github.com/hashicorp/consul-k8s/pull/412)]

FEATURES:
* TLS: add `tls-init` command that is responsible for creating and updating Server TLS certificates. [[GH-410](https://github.com/hashicorp/consul-k8s/pull/410)]

## 0.22.0 (December 21, 2020)

BUG FIXES:
* Connect: on termination of a connect injected pod the lifecycle-sidecar sometimes re-registered the application resulting in
  stale service entries for applications which no longer existed. [[GH-409](https://github.com/hashicorp/consul-k8s/pull/409)]

BREAKING CHANGES:
* Connect: the flags `-envoy-image` and `-consul-image` for command `inject-connect` are now required. [[GH-405](https://github.com/hashicorp/consul-k8s/pull/405)]

FEATURES:
* CRDs: add new CRD `IngressGateway` for configuring Consul's [ingress-gateway](https://www.consul.io/docs/agent/config-entries/ingress-gateway) config entry. [[GH-407](https://github.com/hashicorp/consul-k8s/pull/407)]
* CRDs: add new CRD `TerminatingGateway` for configuring Consul's [terminating-gateway](https://www.consul.io/docs/agent/config-entries/terminating-gateway) config entry. [[GH-408](https://github.com/hashicorp/consul-k8s/pull/408)]

## 0.21.0 (November 25, 2020)

IMPROVEMENTS:
* Connect: Add `-log-level` flag to `inject-connect` command. [[GH-400](https://github.com/hashicorp/consul-k8s/pull/400)]
* Connect: Ensure `consul-connect-lifecycle-sidecar` container shuts down gracefully upon receiving `SIGTERM`. [[GH-389](https://github.com/hashicorp/consul-k8s/pull/389)]
* Connect: **(Consul Enterprise only)** give more descriptive error message if using Consul namespaces with a Consul installation that doesn't support namespaces. [[GH-399](https://github.com/hashicorp/consul-k8s/pull/399)]

## 0.20.0 (November 12, 2020)

FEATURES:
* Connect: Support Kubernetes health probe synchronization with Consul for connect injected pods. [[GH-363](https://github.com/hashicorp/consul-k8s/pull/363)]
    * Adds a new controller to the connect-inject webhook which is responsible for synchronizing Kubernetes pod health checks with Consul service instance health checks.
      A Consul health check is registered for each connect-injected pod which mirrors the pod's Readiness status to Consul. This modifies connect routing to only
      pods which have passing Kubernetes health checks. See breaking changes for more information.
    * Adds a new label to connect-injected pods which mirrors the `consul.hashicorp.com/connect-inject-status` annotation.
    * **(Consul Enterprise only)** Adds a new annotation to connect-injected pods when namespaces are enabled: `consul.hashicorp.com/consul-namespace`. [[GH-376](https://github.com/hashicorp/consul-k8s/pull/376)]

BREAKING CHANGES:
* Connect: With the addition of the connect-inject health checks controller any connect services which have failing Kubernetes readiness
  probes will no longer be routable through connect until their Kubernetes health probes are passing.
  Previously, if any connect services were failing their Kubernetes readiness checks they were still routable through connect.
  Users should verify that their connect services are passing Kubernetes readiness probes prior to using health checks synchronization.

DEPRECATIONS:
* `create-inject-token` in the server-acl-init command has been un-deprecated.
  `-create-inject-auth-method` has been deprecated and replaced by `-create-inject-token`.
  
  `-create-inject-namespace-token` in the server-acl-init command has been deprecated. Please use `-create-inject-token` and `-enable-namespaces` flags
  to achieve the same functionality. [[GH-368](https://github.com/hashicorp/consul-k8s/pull/368)]

IMPROVEMENTS:
* Connect: support passing extra arguments to the envoy binary. [[GH-378](https://github.com/hashicorp/consul-k8s/pull/378)]
    
    Arguments can be passed in 2 ways:
    * via a flag to the consul-k8s inject-connect command,
      e.g. `consul-k8s inject-connect -envoy-extra-args="--log-level debug --disable-hot-restart"`
    * via pod annotations,
      e.g. `consul.hashicorp.com/envoy-extra-args: "--log-level debug --disable-hot-restart"`
      
* CRDs:
   * Add Age column to CRDs. [[GH-365](https://github.com/hashicorp/consul-k8s/pull/365)]
   * Add validations and field descriptions for ServiceIntentions CRD. [[GH-385](https://github.com/hashicorp/consul-k8s/pull/385)]
   * Update CRD sync status if deletion in Consul fails. [[GH-365](https://github.com/hashicorp/consul-k8s/pull/365)]

BUG FIXES:
* Federation: **(Consul Enterprise only)** ensure replication ACL token can replicate policies and tokens in Consul namespaces other than `default`. [[GH-364](https://github.com/hashicorp/consul-k8s/issues/364)]
* CRDs: **(Consul Enterprise only)** validate custom resources can only set namespace fields if Consul namespaces are enabled. [[GH-375](https://github.com/hashicorp/consul-k8s/pull/375)]
* CRDs: Ensure ACL token is global so that secondary DCs can manage custom resources.
  Without this fix, controllers running in secondary datacenters would get ACL errors. [[GH-369](https://github.com/hashicorp/consul-k8s/pull/369)]
* CRDs: **(Consul Enterprise only)** Do not attempt to create a `*` namespace when service intentions specify `*` as `destination.namespace`. [[GH-382](https://github.com/hashicorp/consul-k8s/pull/382)]
* CRDs: **(Consul Enterprise only)** Fix namespace support for ServiceIntentions CRD. [[GH-362](https://github.com/hashicorp/consul-k8s/pull/362)]
* CRDs: Rename field namespaces -> namespace in ServiceResolver CRD. [[GH-365](https://github.com/hashicorp/consul-k8s/pull/365)]

## 0.19.0 (October 12, 2020)

FEATURES:
* Add beta support for new commands `consul-k8s controller` and `consul-k8s webhook-cert-manager`. [[GH-353](https://github.com/hashicorp/consul-k8s/pull/353)]

  `controller` will start a Kubernetes controller that acts on Consul
  Custom Resource Definitions. The currently supported CRDs are:
    * `ProxyDefaults` - https://www.consul.io/docs/agent/config-entries/proxy-defaults
    * `ServiceDefaults` - https://www.consul.io/docs/agent/config-entries/service-defaults
    * `ServiceSplitter` - https://www.consul.io/docs/agent/config-entries/service-splitter
    * `ServiceRouter` - https://www.consul.io/docs/agent/config-entries/service-router
    * `ServiceResolver` - https://www.consul.io/docs/agent/config-entries/service-resolver
    * `ServiceIntentions` (requires Consul >= 1.9.0) - https://www.consul.io/docs/agent/config-entries/service-intentions
   
   See [https://www.consul.io/docs/k8s/crds](https://www.consul.io/docs/k8s/crds)
   for more information on the CRD schemas. **Requires Consul >= 1.8.4**.
   
   `webhook-cert-manager` manages certificates for Kubernetes webhooks. It will
   refresh expiring certificates and update corresponding secrets and mutating
   webhook configurations.

BREAKING CHANGES:
* Connect: No longer set `--max-obj-name-len` flag when executing `envoy`. This flag
  was [deprecated](https://www.envoyproxy.io/docs/envoy/latest/version_history/v1.11.0#deprecated)
  in Envoy 1.11.0 and had no effect from then onwards. With Envoy >= 1.15.0 setting
  this flag will result in an error, hence why we're removing it. [[GH-350](https://github.com/hashicorp/consul-k8s/pull/350)]

  If you are running any Envoy version >= 1.11.0 this change will have no effect. If you
  are running an Envoy version < 1.11.0 then you must upgrade Envoy to a newer
  version. This can be done by setting the `global.imageEnvoy` key in the
  Consul Helm chart.

IMPROVEMENTS:

* Add an ability to configure the synthetic Consul node name where catalog sync registers services. [[GH-312](https://github.com/hashicorp/consul-k8s/pull/312)]
  * Sync: Add `-consul-node-name` flag to the `sync-catalog` command to configure the Consul node name for syncing services to Consul.
  * ACLs: Add `-sync-consul-node-name` flag to the server-acl-init command so that it can create correct policy for the sync catalog.

BUG FIXES:
* Connect: use the first secret of type `kubernetes.io/service-account-token` when creating/updating auth method. [[GH-350](https://github.com/hashicorp/consul-k8s/pull/321)]
  
## 0.18.1 (August 10, 2020)

BUG FIXES:

* Connect: Reduce downtime caused by an alias health check of the sidecar proxy not being healthy for up to 1 minute
  when a Connect-enabled service is restarted. Note that this fix reverts the behavior of Consul Connect to the behavior
  it had before consul-k8s `v0.16.0` and Consul `v1.8.x`, where Consul can route to potentially unhealthy instances of a service
  because we don't respect Kubernetes readiness/liveness checks yet. Please follow [GH-155](https://github.com/hashicorp/consul-k8s/issues/155)
  for updates on that feature. [[GH-305](https://github.com/hashicorp/consul-k8s/pull/305)]

## 0.18.0 (July 30, 2020)

IMPROVEMENTS:

* Connect: Add resource request and limit flags for the injected init and lifecycle sidecar containers. These flags replace the hardcoded values previously included. As part of this change, the default value for the lifecycle sidecar container memory limit has increased from `25Mi` to `50Mi`. [[GH-298](https://github.com/hashicorp/consul-k8s/pull/298)], [[GH-300](https://github.com/hashicorp/consul-k8s/pull/300)]

BUG FIXES:

* Connect: Respect allow/deny list flags when namespaces are disabled. [[GH-296](https://github.com/hashicorp/consul-k8s/issues/296)]

## 0.17.0 (July 09, 2020)

BREAKING CHANGES:

* ACLs: Always update Kubernetes auth method created by the `server-acl-init` job. Previously, we would only update the auth method if Consul namespaces are enabled. With this change, we always update it to make sure that any configuration changes or updates to the `connect-injector-authmethod-svc-account` are propagated [[GH-282](https://github.com/hashicorp/consul-k8s/pull/282)].
* Connect: Connect pods have had the following resource settings changed: `consul-connect-inject-init` now has its memory limit set to `150M` up from `25M` and `consul-connect-lifecycle-sidecar` has its CPU request and limit set to `20m` up from `10m`. [[GH-291](https://github.com/hashicorp/consul-k8s/pull/291)]

IMPROVEMENTS:

* Extracted Consul's HTTP flags into our own package so we no longer depend on the internal Consul golang module. [[GH-259](https://github.com/hashicorp/consul-k8s/pull/259)]

BUG FIXES:

* Connect: Update resource settings to fix out of memory errors and CPU usage at 100% of limit. [[GH-283](https://github.com/hashicorp/consul-k8s/issues/283), [consul-helm GH-515](https://github.com/hashicorp/consul-helm/issues/515)]
* Connect: Creating a pod with a different service account name than its Consul service name will now result in an error when ACLs are enabled.
  Previously this would not result in an error, but the pod would not be able to send or receive traffic because its ACL token would be for a
  different service name. [[GH-237](https://github.com/hashicorp/consul-k8s/issues/237)]

## 0.16.0 (June 17, 2020)

FEATURES:

* ACLs: `server-acl-init` now supports creating tokens for ingress and terminating gateways [[GH-264](https://github.com/hashicorp/consul-k8s/pull/264)].
  * Add `-ingress-gateway-name` flag that takes the name of an ingress gateway that needs an acl token. May be specified multiple times. [Enterprise Only] If using Consul namespaces and registering the gateway outside of the default namespace, specify the value in the form `<GatewayName>.<ConsulNamespace>`.
  * Add `-terminating-gateway-name` flag that takes the name of a terminating gateway that needs an acl token. May be specified multiple times. [Enterprise Only] If using Consul namespaces and registering the gateway outside of the default namespace, specify the value in the form `<GatewayName>.<ConsulNamespace>`.
* Connect: Add support for configuring resource settings for memory and cpu limits/requests for sidecar proxies. [[GH-267](https://github.com/hashicorp/consul-k8s/pull/267)]

BREAKING CHANGES:

* Gateways: `service-address` command will now return hostnames if that is the address of the Kubernetes LB. Previously it would resolve the hostname to 1 IP. The `-resolve-hostnames` flag was added to preserve the IP resolution behavior. [[GH-271](https://github.com/hashicorp/consul-k8s/pull/271)]

IMPROVEMENTS:

* Sync: Add `-sync-lb-services-endpoints` flag to optionally sync load balancer endpoint IPs instead of load balancer ingress IP or hostname to Consul [[GH-257](https://github.com/hashicorp/consul-k8s/pull/257)].
* Connect: Add pod name to the consul connect metadata for connect injected pods. [[GH-231](https://github.com/hashicorp/consul-k8s/issues/231)]

BUG FIXES:

* Connect:
    * Fix bug where preStop hook was malformed. This caused Consul ACL tokens to never be deleted for connect services. [[GH-265](https://github.com/hashicorp/consul-k8s/issues/265)]
    * Fix bug where environment variable for upstream was not populated when using a different datacenter resulted. [[GH-246](https://github.com/hashicorp/consul-k8s/issues/246)]
    * Fix bug where the Connect health-check was defined with a service name instead of a service ID. This check was passing in consul version before 1.8, but will now fail with versions 1.8 and higher. [[GH-272](https://github.com/hashicorp/consul-k8s/pull/272)]

## 0.15.0 (May 13, 2020)

BREAKING CHANGES:

* The `service-address` command now resolves load balancer hostnames to the
  first IP. Previously it would use the hostname directly.
  This is a stop-gap measure because Consul currently only supports
  IP addresses for mesh gateways. [[GH-260](https://github.com/hashicorp/consul-k8s/pull/260)]

FEATURES:

* Add new `create-federation-secret` command that will create a Kubernetes secret
  containing data needed for secondary datacenters to federate. This command should be run only in the primary datacenter. [[GH-253](https://github.com/hashicorp/consul-k8s/pull/253)]

## 0.14.0 (April 23, 2020)

BREAKING CHANGES:

* ACLs: Remove `-expected-replicas`, `-release-name`, and `-server-label-selector` flags
  in favor of the new required `-server-address` flag [[GH-238](https://github.com/hashicorp/consul-k8s/pull/238)].

FEATURES:

* ACLs: The `server-acl-init` command can now run against Consul servers running outside of k8s [[GH-243](https://github.com/hashicorp/consul-k8s/pull/243)]:
  * Add `-bootstrap-token-file` flag to provide your own bootstrap token. If set, the command will
    skip ACL bootstrapping.
  * `-server-address` flag can also take a [cloud auto-join](https://www.consul.io/docs/agent/cloud-auto-join.html)
    string to discover server addresses.
  * Add `-inject-auth-method-host` flag to allow configuring the location of the Kubernetes API server
    for the Kubernetes auth method. This is useful because during the login workflow
    Consul servers are talking to the Kubernetes API to verify the service account token.
    When Consul servers are external to the Kubernetes cluster,
    we no longer know the address of the Kubernetes API server that is accessible
    from the external Consul servers.

IMPROVEMENTS:

* ACLs: Add `-server-address` and `-server-port` flags
  so that we don't need to discover server pod IPs and ports through the Kubernetes API [[GH-238](https://github.com/hashicorp/consul-k8s/pull/238)].

BUG FIXES:

* Connect: Fix upstream annotation parsing when multiple prepared queries are separated by spaces [[GH-224](https://github.com/hashicorp/consul-k8s/issues/224)]
* ACLs: Fix bug with `acl-init -token-sink-file` where running the command twice would fail [[GH-248](https://github.com/hashicorp/consul-k8s/pull/248)]

## 0.13.0 (April 06, 2020)

FEATURES:

* ACLs: Support new flag `server-acl-init -create-acl-replication-token` that creates
  an ACL token with permissions to perform ACL replication. [[GH-210](https://github.com/hashicorp/consul-k8s/pull/210)]
* ACLs: Support ACL replication from another datacenter. If `-acl-replication-token-file`
  is set, the `server-acl-init` command will skip ACL bootstrapping and instead
  will use the token in that file to create policies and tokens. This enables
  the `server-acl-init` command to be run in secondary datacenters. [[GH-226](https://github.com/hashicorp/consul-k8s/pull/226)]
* ACLs: Support new flag `acl-init -token-sink-file` that will write the token
  to the specified file. [[GH-232](https://github.com/hashicorp/consul-k8s/pull/232)]
* Commands: Add new command `service-address` that writes the address of the
  specified Kubernetes service to a file. If the service is of type `LoadBalancer`,
  the command will wait until the external address of the load balancer has
  been assigned. If the service is of type `ClusterIP` it will write the cluster
  IP. Services of type `NodePort` or `ExternalName` will result in an error.
  [[GH-234](https://github.com/hashicorp/consul-k8s/pull/234) and [GH-235](https://github.com/hashicorp/consul-k8s/pull/235)]
  
  Example usage:
  
      consul-k8s service-address \
        -k8s-namespace=default \
        -name=consul-mesh-gateway \
        -output-file=address.txt

* Commands: Add new `get-consul-client-ca` command that retrieves Consul clients' CA when auto-encrypt is enabled
  and writes it to a file [[GH-211](https://github.com/hashicorp/consul-k8s/pull/211)].

IMPROVEMENTS:

* ACLs: The following ACL tokens have been changed to local tokens rather than
  global tokens because they only need to be valid in their local datacenter:
  `client`, `enterprise-license`, `snapshot-agent`. In addition, if Consul
  Enterprise namespaces are not enabled, the `catalog-sync` token will be local. [[GH-226](https://github.com/hashicorp/consul-k8s/pull/226)]
* ACLs: If running with `-create-acl-replication-token=true` and `-create-inject-auth-method=true`,
  the anonymous policy will be configured to allow read access to all nodes and
  services. This is required for cross-datacenter Consul Connect requests to
  work. [[GH-230](https://github.com/hashicorp/consul-k8s/pull/230)].
* ACLs: The policy for the anonymous token has been renamed from `dns-policy` to `anonymous-token-policy`
  since it is used for more than DNS now (see above). [[GH-230](https://github.com/hashicorp/consul-k8s/pull/230)].

BUG FIXES:

* Sync: Fix a race condition where sync would delete services at initial startup [[GH-208](https://github.com/hashicorp/consul-k8s/pull/208)]

DEPRECATIONS:

* ACLs: The flag `-init-type=sync` for the command `acl-init` has been deprecated.
  Only the flag `-init-type=client` is supported. Previously, setting `-init-type=sync`
  had no effect so this is not a breaking change. [[GH-232](https://github.com/hashicorp/consul-k8s/pull/232)]
* Connect: deprecate the `-consul-ca-cert` flag in favor of `-ca-file` [[GH-217](https://github.com/hashicorp/consul-k8s/pull/217)]

## 0.12.0 (February 21, 2020)

BREAKING CHANGES:

* Connect Injector
  * Previously the injector would inject sidecars into pods in all namespaces. New flags `-allow-k8s-namespace` and `-deny-k8s-namespace` have been added. If no `-allow-k8s-namespace` flag is specified, the injector **will not inject sidecars into pods in any namespace**. To maintain the previous behavior, set `-allow-k8s-namespace='*'`.
* Catalog Sync
  * `kube-system` and `kube-public` namespaces are now synced from **unless** `-deny-k8s-namespace=kube-system -deny-k8s-namespace=kube-public` are passed to the `sync-catalog` command.
  * Previously, multiple sync processes could be run in the same Kubernetes cluster with different source Kubernetes namespaces and the same `-consul-k8s-tag`. This is no longer possible.
  The sync processes will now delete one-another's registrations. To continue running multiple sync processes, each process must be passed a different `-consul-k8s-tag` flag.
  * Previously, catalog sync would delete services tagged with `-consul-k8s-tag` (defaults to `k8s`) that were registered out-of-band, i.e. not by the sync process itself. It would delete services regardless of which node they were registered on.
  Now the sync process will only delete those services not registered by itself if they are on the `k8s-sync` node (the synthetic node created by the catalog sync process).

* Connect and Mesh Gateways: Consul 1.7+ now requires that we pass `-envoy-version` flag if using a version other than the default (1.13.0) so that it can generate correct bootstrap configuration. This is not yet supported in the Helm chart and consul-k8s, and as such, we require Envoy version 1.13.0.

IMPROVEMENTS:

* Support [**Consul namespaces [Enterprise feature]**](https://www.consul.io/docs/enterprise/namespaces/index.html) in all consul-k8s components [[GH-197](https://github.com/hashicorp/consul-k8s/pull/197)]
* Create allow and deny lists of k8s namespaces for catalog sync and Connect inject
* Connect Inject
  * Changes default Consul Docker image (`-consul-image`) to `consul:1.7.1`
  * Changes default Envoy Docker image (`-envoy-image`) to `envoyproxy/envoy-alpine:v1.13.0`

BUG FIXES:

* Bootstrap ACLs: Allow users to update their Connect ACL binding rule definition on upgrade
* Bootstrap ACLs: Fixes mesh gateway ACL policies to have the correct permissions
* Sync: Fixes a hot loop bug when getting an error from Consul when retrieving service information [[GH-204](https://github.com/hashicorp/consul-k8s/pull/204)]

DEPRECATIONS:
* `connect-inject` flag `-create-inject-token` is deprecated in favor of new flag `-create-inject-auth-method`

NOTES:

* Bootstrap ACLs: Previously, ACL policies were not updated after creation. Now, if namespaces are enabled, they are updated every time the ACL bootstrapper is run so that any namespace config changes can be adjusted. This change is only an issue if you are updating ACL policies after creation.

* Connect: Adds additional parsing of the upstream annotation to support namespaces. The format of the annotation becomes:

    `service_name.optional_namespace:port:optional_datacenter`

  The `service_name.namespace` is only parsed if namespaces are enabled. If they are not enabled and someone has added a `.namespace`, the upstream will not work correctly, as is the case when someone has put in an incorrect service name, port or datacenter. If namespaces are enabled and the `.namespace` is not defined, Consul will automatically fallback to assuming the service is in the same namespace as the service defining the upstream.


## 0.11.0 (January 10, 2020)

Improvements:

* Connect: Add TLS support [[GH-181](https://github.com/hashicorp/consul-k8s/pull/181)].
* Bootstrap ACLs: Add TLS support [[GH-183](https://github.com/hashicorp/consul-k8s/pull/183)].

Notes:

* Build: Our darwin releases for this version and up will be signed and notarized according to Apple's requirements.
Prior to this release, MacOS 10.15+ users attempting to run our software may see the error: "'consul-k8s' cannot be opened because the developer cannot be verified." This error affected all MacOS 10.15+ users who downloaded our software directly via web browsers, and was caused by changes to Apple's third-party software requirements.

  MacOS 10.15+ users should plan to upgrade to 0.11.0+.
* Build: ARM release binaries: Starting with 0.11.0, `consul-k8s` will ship three separate versions of ARM builds. The previous ARM binaries of Consul could potentially crash due to the way the Go runtime manages internal pointers to its Go routine management constructs and how it keeps track of them especially during signal handling (https://github.com/golang/go/issues/32912). From 0.11.0 forward, it is recommended to use:

  consul-k8s\_{version}\_linux_armelv5.zip for all 32-bit armel systems
  consul-k8s\_{version}\_linux_armhfv6.zip for all armhf systems with v6+ architecture
  consul-k8s\_{version}\_linux_arm64.zip for all v8 64-bit architectures
* Build: The `freebsd_arm` variant has been removed.


## 0.10.1 (December 17, 2019)

Bug Fixes:

* Connect: Fix bug where the new lifecycle sidecar didn't have permissions to
  read the ACL token file. [[GH-182](https://github.com/hashicorp/consul-k8s/pull/182)]

## 0.10.0 (December 17, 2019)

Bug Fixes:

* Connect: Fix critical bug where Connect-registered services instances would be deregistered
  when the Consul client on the same node was restarted. This fix adds a new
  sidecar that ensures the service instance is always registered. [[GH-161](https://github.com/hashicorp/consul-k8s/issues/161)]

* Connect: Fix bug where UI links between sidecar and service didn't work because
  the wrong service ID was being used. [[GH-163](https://github.com/hashicorp/consul-k8s/issues/163)]

* Bootstrap ACLs: Support bootstrapACLs for users setting the `nameOverride` config. [[GH-165](https://github.com/hashicorp/consul-k8s/issues/165)]

## 0.9.5 (December 5, 2019)

Bug Fixes:

* Sync: Add Kubernetes namespace as a suffix
  to the service names via `-add-k8s-namespace-suffix` flag.
  This prevents service name collisions in Consul when there
  are two services with the same name in different
  namespaces in Kubernetes [[GH-139](https://github.com/hashicorp/consul-k8s/issues/139)]

* Connect: Only write a `service-defaults` config during Connect injection if
  the protocol is set explicitly [[GH-169](https://github.com/hashicorp/consul-k8s/pull/169)]

## 0.9.4 (October 28, 2019)

Bug Fixes:

* Sync: Now changing the annotation `consul.hashicorp.com/service-sync` to `false`
  or deleting the annotation will un-sync the service. [[GH-76](https://github.com/hashicorp/consul-k8s/issues/76)]

* Sync: Rewrite Consul services to lowercase so they're valid Kubernetes services.
  [[GH-110](https://github.com/hashicorp/consul-k8s/issues/110)]

## 0.9.3 (October 15, 2019)

Bug Fixes:

* Add new delete-completed-job command that is used to delete the
  server-acl-init Kubernetes Job once it's completed. [[GH-152](https://github.com/hashicorp/consul-k8s/pull/152)]

* Fixes a bug where even if the ACL Tokens for the other components existed
  (e.g. client or sync-catalog) we'd try to generate new tokens and update the secrets. [[GH-152](https://github.com/hashicorp/consul-k8s/pull/152)]

## 0.9.2 (October 4, 2019)

Improvements:

* Allow users to set annotations on their Kubernetes services that get synced into
  Consul meta when using the Connect Inject functionality.
  To use, set one or more `consul.hashicorp.com/service-meta-<key>: <value>` annotations
  which will result in Consul meta `<key>: <value>`
  [[GH-141](https://github.com/hashicorp/consul-k8s/pull/141)]

Bug Fixes:

* Fix bug during connect-inject where the `-default-protocol` flag was being
  ignored [[GH-141](https://github.com/hashicorp/consul-k8s/pull/141)]

* Fix bug during connect-inject where service-tag annotations were
  being ignored [[GH-141](https://github.com/hashicorp/consul-k8s/pull/141)]

* Fix bug during `server-acl-init` where if any step errored then the command
  would exit and subsequent commands would fail. Now this command runs until
  completion, i.e. it retries failed steps indefinitely and is idempotent
  [[GH-138](https://github.com/hashicorp/consul-k8s/issues/138)]

Deprecations:

* The `consul.hashicorp.com/connect-service-tags` annotation is deprecated.
  Use `consul.hashicorp.com/service-tags` instead.

## 0.9.1 (September 18, 2019)

Improvements:

* Allow users to set tags on their Kubernetes services that get synced into
  Consul service tags via the `consul.hashicorp.com/connect-service-tags`
  annotation [[GH-115](https://github.com/hashicorp/consul-k8s/pull/115)]

Bug fixes:

* Fix bootstrap acl issue when Consul was installed into a namespace other than `default`
  [[GH-106](https://github.com/hashicorp/consul-k8s/issues/106)]
* Fix sync bug where `ClusterIP` services had their `Service` port instead
  of their `Endpoint` port registered. If the `Service`'s `targetPort` was different
  then `port` then the wrong port would be registered [[GH-132](https://github.com/hashicorp/consul-k8s/issues/132)]


## 0.9.0 (July 8, 2019)

Improvements:

* Allow creation of ACL token for Snapshot Agents
* Allow creation of ACL token for Mesh Gateways
* Allows client ACL token creation to be optional

## 0.8.1 (May 9, 2019)

Bug fixes:

* Fix central configuration write command to handle the case where the service already exists

## 0.8.0 (May 8, 2019)

Improvements:

* Use the endpoint IP address when generating a service id for NodePort services to prevent possible overlap of what are supposed to be unique ids
* Support adding a prefix for Kubernetes -> Consul service sync [[GH 140](https://github.com/hashicorp/consul-helm/issues/140)]
* Support automatic bootstrapping of ACLs in a Consul cluster that is run fully in Kubernetes.
* Support automatic registration of a Kubernetes AuthMethod for use with Connect (available in Consul 1.5+).
* Support central configuration for services, including proxy defaults (available in Consul 1.5+).

Bug fixes:

* Exclude Kubernetes system namespaces from Connect injection

## 0.7.0 (March 21, 2019)

Improvements:

* Use service's namespace when registering endpoints
* Update the Coalesce method to pass go vet tests
* Register Connect services along with the proxy. This allows the services to appear in the intention dropdown in the UI.[[GH 77](https://github.com/hashicorp/consul-helm/issues/77)]
* Add `-log-level` CLI flag for catalog sync

## 0.6.0 (February 22, 2019)

Improvements:

* Add support for prepared queries in the Connect upstream annotation
* Add a health endpoint to the catalog sync process that can be used for Kubernetes health and readiness checks

## 0.5.0 (February 8, 2019)

Improvements:

* Clarify the format of the `consul-write-interval` flag for `consul-k8s` [[GH 61](https://github.com/hashicorp/consul-k8s/issues/61)]
* Add datacenter support to inject annotation
* Update connect injector logging to remove healthcheck log spam and make important messages more visible

Bug fixes:

* Fix service registration naming when using Connect [[GH 36](https://github.com/hashicorp/consul-k8s/issues/36)]
* Fix catalog sync so that agents don't incorrectly deregister Kubernetes services [[GH 40](https://github.com/hashicorp/consul-k8s/issues/40)][[GH 59](https://github.com/hashicorp/consul-k8s/issues/59)]
* Fix performance issue for the k8s -> Consul catalog sync [[GH 60](https://github.com/hashicorp/consul-k8s/issues/60)]

## 0.4.0 (January 11, 2019)
Improvements:

* Supports a configurable tag for the k8s -> Consul sync [[GH 42](https://github.com/hashicorp/consul-k8s/issues/42)]

Bug fixes:

* Register NodePort services with the node's ip address [[GH 8](https://github.com/hashicorp/consul-k8s/issues/8)]
* Add the metadata/annotations field if needed before patching annotations [[GH 20](https://github.com/hashicorp/consul-k8s/issues/20)]

## 0.3.0 (December 7, 2018)
Improvements:

* Support syncing ClusterIP services [[GH 4](https://github.com/hashicorp/consul-k8s/issues/4)]

Bug fixes:

* Allow unnamed container ports to be used in connect-inject default
  annotations.

## 0.2.1 (October 26, 2018)

Bug fixes:

* Fix single direction catalog sync [[GH 7](https://github.com/hashicorp/consul-k8s/issues/7)]

## 0.2.0 (October 10, 2018)

Features:

* **New subcommand: `inject-connect`** runs a mutating admission webhook for
  automatic Connect sidecar injection in Kubernetes. While this can be setup
  manually, we recommend using the Consul helm chart.

## 0.1.0 (September 26, 2018)

* Initial release<|MERGE_RESOLUTION|>--- conflicted
+++ resolved
@@ -36,11 +36,8 @@
   * **(Consul Enterprise only)** Error on Helm install if a reserved name is used for the admin partition name or a
     Consul destination namespace for connect or catalog sync. [[GH-846](https://github.com/hashicorp/consul-k8s/pull/846)]
   * Truncate Persistent Volume Claim names when namespace names are too long. [[GH-799](https://github.com/hashicorp/consul-k8s/pull/799)]
-<<<<<<< HEAD
+  * Fix issue where UI metrics would be enabled when `global.metrics=false` and `ui.metrics.enabled=-`. [[GH-841](https://github.com/hashicorp/consul-k8s/pull/841)]
   * Populate the federation secret with the generated Gossip key when `global.gossipEncryption.autoGenerate` is set to true. [[GH-854](https://github.com/hashicorp/consul-k8s/pull/854)]
-=======
-  * Fix issue where UI metrics would be enabled when `global.metrics=false` and `ui.metrics.enabled=-`. [[GH-841](https://github.com/hashicorp/consul-k8s/pull/841)]
->>>>>>> 1eb20757
 
 ## 0.36.0 (November 02, 2021)
 
