## UNRELEASED

BREAKING CHANGES:
* Control Plane
  * Update minimum go version for project to 1.17 [[GH-878](https://github.com/hashicorp/consul-k8s/pull/878)]
  * Add boolean metric to merged metrics response `consul_merged_service_metrics_success` to indicate if service metrics
    were scraped successfully. [[GH-551](https://github.com/hashicorp/consul-k8s/pull/551)]

FEATURES:
* Vault as a Secrets Backend: Add support for Vault as a secrets backend for Gossip Encryption, Server TLS certs and Service Mesh TLS certificates,
    removing the existing usage of Kubernetes Secrets for the respective secrets. [[GH-904](https://github.com/hashicorp/consul-k8s/pull/904/)]

  See the [Consul Kubernetes and Vault documentation](https://www.consul.io/docs/k8s/installation/vault)
  for full install instructions.
  
  Requirements: 
  * Consul 1.11+
  * Vault 1.19+ and Vault-K8s 0.14+ must be installed with the Vault Agent Injector enabled (`injector.enabled=true`)
    into the Kubernetes cluster that Consul is installed into.
  * `global.tls.enableAutoEncryption=true` is required for TLS support.
  * If TLS is enabled in Vault, `global.secretsBackend.vault.ca` must be provided and should reference a Kube secret
    which holds a copy of the Vault CA cert.
  * Add boolean metric to merged metrics response `consul_merged_service_metrics_success` to indicate if service metrics were
    scraped successfully. [[GH-551](https://github.com/hashicorp/consul-k8s/pull/551)]
* Helm
  * Rename `PartitionExports` CRD to `ExportedServices`. [[GH-902](https://github.com/hashicorp/consul-k8s/pull/902)]

IMPROVEMENTS:
* CLI
  * Pre-check in the `install` command to verify the correct license secret exists when using an enterprise Consul image. [[GH-875](https://github.com/hashicorp/consul-k8s/pull/875)]
* Control Plane
  * Add a label "managed-by" to every secret the control-plane creates. Only delete said secrets on an uninstall. [[GH-835](https://github.com/hashicorp/consul-k8s/pull/835)]
  * Add support for labeling a Kubernetes service with `consul.hashicorp.com/service-ignore` to prevent services from being registered in Consul. [[GH-858](https://github.com/hashicorp/consul-k8s/pull/858)]
* Helm Chart
  * Fail an installation/upgrade if WAN federation and Admin Partitions are both enabled. [[GH-892](https://github.com/hashicorp/consul-k8s/issues/892)]
<<<<<<< HEAD
=======
  * Add support for setting `ingressClassName` for UI. [[GH-909](https://github.com/hashicorp/consul-k8s/pull/909)]
>>>>>>> b7f93317
  * Add partition support to Service Resolver, Service Router and Service Splitter CRDs. [[GH-908](https://github.com/hashicorp/consul-k8s/issues/908)]

BUG FIXES:
* Control Plane:
  * Add a workaround to check that the ACL token is replicated to other Consul servers. [[GH-862](https://github.com/hashicorp/consul-k8s/issues/862)]
  * Return 500 on prometheus response if unable to get metrics from Envoy. [[GH-551](https://github.com/hashicorp/consul-k8s/pull/551)]
  * Don't include body of failed service metrics calls in merged metrics response. [[GH-551](https://github.com/hashicorp/consul-k8s/pull/551)]
* Helm Chart
  * Admin Partitions **(Consul Enterprise only)**: Do not mount Consul CA certs to partition-init job if `externalServers.useSystemRoots` is `true`. [[GH-885](https://github.com/hashicorp/consul-k8s/pull/885)]

## 0.37.0 (November 18, 2021)

BREAKING CHANGES:
* Previously [UI metrics](https://www.consul.io/docs/connect/observability/ui-visualization) would be enabled when
  `global.metrics=false` and `ui.metrics.enabled=-`. If you are no longer seeing UI metrics,
  set `global.metrics=true` or `ui.metrics.enabled=true`. [[GH-841](https://github.com/hashicorp/consul-k8s/pull/841)]
* The `enterpriseLicense` section of the values file has been migrated from being under the `server` stanza to being
  under the `global` stanza. Migrating the contents of `server.enterpriseLicense` to `global.enterpriseLicense` will
  ensure the license job works. [[GH-856](https://github.com/hashicorp/consul-k8s/pull/856)]
* Consul [streaming](https://www.consul.io/docs/agent/options#use_streaming_backend) is re-enabled by default.
  Streaming is broken when using multi-DC federation and Consul versions 1.10.0, 1.10.1, 1.10.2.
  If you are using those versions and multi-DC federation, you must upgrade to Consul >= 1.10.3 or set:

  ```yaml
  client:
    extraConfig: |
      {"use_streaming_backend": false}
  ```
  
  [[GH-851](https://github.com/hashicorp/consul-k8s/pull/851)]

FEATURES:
* Helm Chart
  * Add support for Consul services to utilize Consul DNS for service discovery. Set `dns.enableRedirection` to allow services to
    use Consul DNS via the Consul DNS Service. [[GH-833](https://github.com/hashicorp/consul-k8s/pull/833)]
* Control Plane
  * Connect: Allow services using Connect to utilize Consul DNS to perform service discovery. [[GH-833](https://github.com/hashicorp/consul-k8s/pull/833)]

IMPROVEMENTS:
* Control Plane
  * TLS: Support PKCS1 and PKCS8 private keys for Consul certificate authority. [[GH-843](https://github.com/hashicorp/consul-k8s/pull/843)]
  * Connect: Log a warning when ACLs are enabled and the default service account is used. [[GH-842](https://github.com/hashicorp/consul-k8s/pull/842)]
  * Update Service Router, Service Splitter and Ingress Gateway CRD with support for RequestHeaders and ResponseHeaders. [[GH-863](https://github.com/hashicorp/consul-k8s/pull/863)]
  * Update Ingress Gateway CRD with partition support for the IngressService and TLS Config. [[GH-863](https://github.com/hashicorp/consul-k8s/pull/863)]
* CLI
  * Delete jobs, cluster roles, and cluster role bindings on `uninstall`. [[GH-820](https://github.com/hashicorp/consul-k8s/pull/820)]
* Helm Chart
  * Add `component` labels to all resources. [[GH-840](https://github.com/hashicorp/consul-k8s/pull/840)]
  * Update Consul version to 1.10.4. [[GH-861](https://github.com/hashicorp/consul-k8s/pull/861)]
  * Update Service Router, Service Splitter and Ingress Gateway CRD with support for RequestHeaders and ResponseHeaders. [[GH-863](https://github.com/hashicorp/consul-k8s/pull/863)]
  * Update Ingress Gateway CRD with partition support for the IngressService and TLS Config. [[GH-863](https://github.com/hashicorp/consul-k8s/pull/863)]
  * Re-enable streaming for Consul clients. [[GH-851](https://github.com/hashicorp/consul-k8s/pull/851)]

BUG FIXES:
* Control Plane
  * ACLs: Fix issue where if one or more servers fail to have their ACL tokens set on the initial run of server-acl-init
    then on subsequent re-runs of server-acl-init the tokens are never set. [[GH-825](https://github.com/hashicorp/consul-k8s/issues/825)]
  * ACLs: Fix issue where if the number of Consul servers is increased, the new servers are never provisioned
    an ACL token. [[GH-677](https://github.com/hashicorp/consul-k8s/issues/677)]
  * Fix issue where after a `helm upgrade`, users would see `x509: certificate signed by unknown authority.`
    errors when modifying config entry resources. [[GH-837](https://github.com/hashicorp/consul-k8s/pull/837)]
* Helm Chart
  * **(Consul Enterprise only)** Error on Helm install if a reserved name is used for the admin partition name or a
    Consul destination namespace for connect or catalog sync. [[GH-846](https://github.com/hashicorp/consul-k8s/pull/846)]
  * Truncate Persistent Volume Claim names when namespace names are too long. [[GH-799](https://github.com/hashicorp/consul-k8s/pull/799)]
  * Fix issue where UI metrics would be enabled when `global.metrics=false` and `ui.metrics.enabled=-`. [[GH-841](https://github.com/hashicorp/consul-k8s/pull/841)]
  * Populate the federation secret with the generated Gossip key when `global.gossipEncryption.autoGenerate` is set to true. [[GH-854](https://github.com/hashicorp/consul-k8s/pull/854)]

## 0.36.0 (November 02, 2021)

BREAKING CHANGES:
* Helm Chart
  * The `kube-system` and `local-path-storage` namespaces are now _excluded_ from connect injection by default on Kubernetes versions >= 1.21. If you wish to enable injection on those namespaces, set `connectInject.namespaceSelector` to `null`. [[GH-726](https://github.com/hashicorp/consul-k8s/pull/726)]

IMPROVEMENTS:
* Helm Chart
  * Automatic retry for `gossip-encryption-autogenerate-job` on failure [[GH-789](https://github.com/hashicorp/consul-k8s/pull/789)]
  * `kube-system` and `local-path-storage` namespaces are now excluded from connect injection by default on Kubernetes versions >= 1.21. This prevents deadlock issues when `kube-system` components go down and allows Kind to work without changing the failure policy of the mutating webhook. [[GH-726](https://github.com/hashicorp/consul-k8s/pull/726)]
  * Add support for services across Admin Partitions to communicate using mesh gateways. [[GH-807](https://github.com/hashicorp/consul-k8s/pull/807)]
    * Documentation for the installation can be found [here](https://github.com/hashicorp/consul-k8s/blob/main/docs/admin-partitions-with-acls.md).
  * Add support for PartitionExports CRD to enable cross-partition networking. [[GH-802](https://github.com/hashicorp/consul-k8s/pull/802)]
* CLI
  * Add `status` command. [[GH-768](https://github.com/hashicorp/consul-k8s/pull/768)]
  * Add `-verbose`, `-v` flag to the `consul-k8s install` command, which outputs all logs emitted from the installation. By default, verbose is set to `false` to hide logs that show resources are not ready. [[GH-810](https://github.com/hashicorp/consul-k8s/pull/810)]
  * Set `prometheus.enabled` to true and enable all metrics for Consul K8s when installing via the `demo` preset. [[GH-809](https://github.com/hashicorp/consul-k8s/pull/809)]
  * Set `controller.enabled` to `true` when installing via the `demo` preset. [[GH818](https://github.com/hashicorp/consul-k8s/pull/818)]
  * Set `global.gossipEncryption.autoGenerate` to `true` and `global.tls.enableAutoEncrypt` to `true` when installing via the `secure` preset. [[GH818](https://github.com/hashicorp/consul-k8s/pull/818)]
* Control Plane
  * Add support for partition-exports config entry as a Custom Resource Definition to help manage cross-partition networking. [[GH-802](https://github.com/hashicorp/consul-k8s/pull/802)]

## 0.35.0 (October 19, 2021)

FEATURES:
* Control Plane
  * Add `gossip-encryption-autogenerate` subcommand to generate a random 32 byte Kubernetes secret to be used as a gossip encryption key. [[GH-772](https://github.com/hashicorp/consul-k8s/pull/772)]
  * Add support for `partition-exports` config entry. [[GH-802](https://github.com/hashicorp/consul-k8s/pull/802)], [[GH-803](https://github.com/hashicorp/consul-k8s/pull/803)]
* Helm Chart
  * Add automatic generation of gossip encryption with `global.gossipEncryption.autoGenerate=true`. [[GH-738](https://github.com/hashicorp/consul-k8s/pull/738)]
  * Add support for configuring resources for mesh gateway `service-init` container. [[GH-758](https://github.com/hashicorp/consul-k8s/pull/758)]
  * Add support for `PartitionExports` CRD. [[GH-802](https://github.com/hashicorp/consul-k8s/pull/802)], [[GH-803](https://github.com/hashicorp/consul-k8s/pull/803)]

IMPROVEMENTS:
* Control Plane
  * Upgrade Docker image Alpine version from 3.13 to 3.14. [[GH-737](https://github.com/hashicorp/consul-k8s/pull/737)]
  * CRDs: tune failure backoff so invalid config entries are re-synced more quickly. [[GH-788](https://github.com/hashicorp/consul-k8s/pull/788)]
* Helm Chart
  * Enable adding extra containers to server and client Pods. [[GH-749](https://github.com/hashicorp/consul-k8s/pull/749)]
  * ACL support for Admin Partitions. **(Consul Enterprise only)**
  **BETA** [[GH-766](https://github.com/hashicorp/consul-k8s/pull/766)]
    * This feature now enabled ACL support for Admin Partitions. The server-acl-init job now creates a Partition token. This token
      can be used to bootstrap new partitions as well as manage ACLs in the non-default partitions.
    * Partition to partition networking is disabled if ACLs are enabled.
    * Documentation for the installation can be found [here](https://github.com/hashicorp/consul-k8s/blob/main/docs/admin-partitions-with-acls.md).
* CLI
  * Add `version` command. [[GH-741](https://github.com/hashicorp/consul-k8s/pull/741)]
  * Add `uninstall` command. [[GH-725](https://github.com/hashicorp/consul-k8s/pull/725)]

## 0.34.1 (September 17, 2021)

BUG FIXES:
* Helm
  * Fix consul-k8s image version in values file. [[GH-732](https://github.com/hashicorp/consul-k8s/pull/732)]

## 0.34.0 (September 17, 2021)

FEATURES:
* CLI
  * The `consul-k8s` CLI enables users to deploy and operate Consul on Kubernetes.
    * Support `consul-k8s install` command. [[GH-713](https://github.com/hashicorp/consul-k8s/pull/713)]
* Helm Chart
  * Add support for Admin Partitions. **(Consul Enterprise only)**
  **ALPHA** [[GH-729](https://github.com/hashicorp/consul-k8s/pull/729)]
    * This feature allows Consul to be deployed across multiple Kubernetes clusters while sharing a single set of Consul
servers. The services on each cluster can be independently managed. This feature is an alpha feature. It requires:
      * a flat pod and node network in order for inter-partition networking to work.
      * TLS to be enabled.
      * Consul Namespaces enabled.

      Transparent Proxy is unsupported for cross partition communication.

To enable Admin Partitions on the server cluster use the following config.

```yaml
global:
  enableConsulNamespaces: true
  tls:
    enabled: true
  image: hashicorp/consul-enterprise:1.11.0-ent-alpha
  adminPartitions:
    enabled: true
server:
  exposeGossipAndRPCPorts: true
  enterpriseLicense:
    secretName: license
    secretKey: key
connectInject:
  enabled: true
  transparentProxy:
    defaultEnabled: false
  consulNamespaces:
    mirroringK8S: true
controller:
  enabled: true
```

Identify the LoadBalancer External IP of the `partition-service`

```bash
kubectl get svc consul-consul-partition-service -o json | jq -r '.status.loadBalancer.ingress[0].ip'
```

Migrate the TLS CA credentials from the server cluster to the workload clusters

```bash
kubectl get secret consul-consul-ca-key --context "server-context" -o yaml | kubectl apply --context "workload-context" -f -
kubectl get secret consul-consul-ca-cert --context "server-context" -o yaml | kubectl apply --context "workload-context" -f -
```

Configure the workload cluster using the following config.

```yaml
global:
  enabled: false
  enableConsulNamespaces: true
  image: hashicorp/consul-enterprise:1.11.0-ent-alpha
  adminPartitions:
    enabled: true
    name: "alpha" # Name of Admin Partition
  tls:
    enabled: true
    caCert:
      secretName: consul-consul-ca-cert
      secretKey: tls.crt
    caKey:
      secretName: consul-consul-ca-key
      secretKey: tls.key
server:
  enterpriseLicense:
    secretName: license
    secretKey: key
externalServers:
  enabled: true
  hosts: [ "loadbalancer IP" ] # external IP of partition service LB
  tlsServerName: server.dc1.consul
client:
  enabled: true
  exposeGossipPorts: true
  join: [ "loadbalancer IP" ] # external IP of partition service LB
connectInject:
  enabled: true
  consulNamespaces:
    mirroringK8S: true
controller:
  enabled: true
```

This should lead to the workload cluster having only Consul agents that connect with the Consul server. Services in this
cluster behave like independent services. They can be configured to communicate with services in other partitions by
configuring the upstream configuration on the individual services.

* Control Plane
  * Add support for Admin Partitions. **(Consul Enterprise only)** **
    ALPHA** [[GH-729](https://github.com/hashicorp/consul-k8s/pull/729)]
    * Add Partition-Init job that runs in Kubernetes clusters that do not have servers running to provision Admin
      Partitions.
    * Update endpoints-controller, config-entry controller and config entries to add partition config to them.

IMPROVEMENTS:
* Helm Chart
  * Add ability to specify port for ui service. [[GH-604](https://github.com/hashicorp/consul-k8s/pull/604)]
  * Use `policy/v1` for Consul server `PodDisruptionBudget` if supported. [[GH-606](https://github.com/hashicorp/consul-k8s/pull/606)]
  * Add readiness, liveness and startup probes to the connect inject deployment. [[GH-626](https://github.com/hashicorp/consul-k8s/pull/626)][[GH-701](https://github.com/hashicorp/consul-k8s/pull/701)]
  * Add support for setting container security contexts on client and server Pods. [[GH-620](https://github.com/hashicorp/consul-k8s/pull/620)]
  * Update Envoy image to 1.18.4 [[GH-699](https://github.com/hashicorp/consul-k8s/pull/699)]
  * Add configuration for webhook-cert-manager tolerations [[GH-712](https://github.com/hashicorp/consul-k8s/pull/712)]
  * Update default Consul version to 1.10.2 [[GH-718](https://github.com/hashicorp/consul-k8s/pull/718)]
* Control Plane
  * Add health endpoint to the connect inject webhook that will be healthy when webhook certs are present and not empty. [[GH-626](https://github.com/hashicorp/consul-k8s/pull/626)]
  * Catalog Sync: Fix issue registering NodePort services with wrong IPs when a node has multiple IP addresses. [[GH-619](https://github.com/hashicorp/consul-k8s/pull/619)]
  * Allow registering the same service in multiple namespaces. [[GH-697](https://github.com/hashicorp/consul-k8s/pull/697)]

BUG FIXES:
* Helm Chart
  * Disable [streaming](https://www.consul.io/docs/agent/options#use_streaming_backend) on Consul clients because it is currently not supported when
    doing mesh gateway federation. If you wish to enable it, override the setting using `client.extraConfig`:

    ```yaml
    client:
      extraConfig: |
        {"use_streaming_backend": true}
    ```
    [[GH-718](https://github.com/hashicorp/consul-k8s/pull/718)]

## 0.33.0 (August 12, 2021)

BREAKING CHANGES:
* The consul-k8s repository has been merged with consul-helm and now contains the `consul-k8s-control-plane` binary (previously named `consul-k8s`) and the Helm chart to deploy Consul on Kubernetes. The docker image previously named `hashicorp/consul-k8s` has been renamed to `hashicorp/consul-k8s-control-plane`. The binary and Helm chart will be released together with the same version. **NOTE: If you install Consul through the Helm chart and are not customizing the `global.imageK8S` value then this will not be a breaking change.** [[GH-589](https://github.com/hashicorp/consul-k8s/pull/589)]
  * Helm chart v0.33.0+ will support the corresponding `consul-k8s-control-plane` image with the same version only. For example Helm chart 0.33.0 will only be supported to work with the default value `global.imageK8S`: `hashicorp/consul-k8s-control-plane:0.33.0`.
  * The control-plane binary has been renamed from `consul-k8s` to `consul-k8s-control-plane` and is now invoked as `consul-k8s-control-plane` in the Helm chart. The first version of this newly renamed binary will be 0.33.0.
  * The Go module `github.com/hashicorp/consul-k8s` has been named to `github.com/hashicorp/consul-k8s/control-plane`.
  * The Helm chart is located under `consul-k8s/charts/consul`.
  * The control-plane source code is located under `consul-k8s/control-plane`.
* Minimum Kubernetes versions supported is 1.17+ and now matches what is stated in the `README.md` file.  [[GH-1053](https://github.com/hashicorp/consul-helm/pull/1053)]

IMPROVEMENTS:
* Control Plane
  * Add flags `-log-level`, `-log-json` to all subcommands to control log level and json formatting. [[GH-523](https://github.com/hashicorp/consul-k8s/pull/523)]
  * Execute Consul clients and servers using the Docker entrypoint for consistency. [[GH-590](https://github.com/hashicorp/consul-k8s/pull/590)]
* Helm Chart
  * Substitute `HOST_IP/POD_IP/HOSTNAME` variables in `server.extraConfig` and `client.extraConfig` so they are passed in to server/client config already evaluated at runtime. [[GH-1042](https://github.com/hashicorp/consul-helm/pull/1042)]
  * Set failurePolicy to Fail for connectInject mutating webhook so that pods fail to schedule when the webhook is offline. This can be controlled via `connectInject.failurePolicy`. [[GH-1024](https://github.com/hashicorp/consul-helm/pull/1024)]
  * Allow setting global.logLevel and global.logJSON and propogate this to all consul-k8s commands. [[GH-980](https://github.com/hashicorp/consul-helm/pull/980)]
  * Allow setting `connectInject.replicas` to control number of replicas of webhook injector. [[GH-1029](https://github.com/hashicorp/consul-helm/pull/1029)]
  * Add the ability to manually specify a k8s secret containing server-cert via the value `server.serverCert.secretName`. [[GH-1024](https://github.com/hashicorp/consul-helm/pull/1046)]
  * Allow setting `ui.pathType` for providers that do not support the default pathType "Prefix". [[GH-1012](https://github.com/hashicorp/consul-helm/pull/1012)]
  * Allow setting `client.nodeMeta` to specify arbitrary key-value pairs to associate with the node. [[GH-728](https://github.com/hashicorp/consul-helm/pull/728)]

BUG FIXES:
* Control Plane
  * Connect: Use `AdmissionregistrationV1` instead of `AdmissionregistrationV1beta1` API as it was deprecated in k8s 1.16. [[GH-558](https://github.com/hashicorp/consul-k8s/pull/558)]
  * Connect: Fix bug where environment variables `<NAME>_CONNECT_SERVICE_HOST` and
  `<NAME>_CONNECT_SERVICE_PORT` weren't being set when the upstream annotation was used. [[GH-549](https://github.com/hashicorp/consul-k8s/issues/549)]
  * Connect: Fix a bug with leaving around ACL tokens after a service has been deregistered. Note that this will not clean up existing leftover ACL tokens. [[GH-540](https://github.com/hashicorp/consul-k8s/issues/540)][[GH-599](https://github.com/hashicorp/consul-k8s/issues/599)]
  * CRDs: Fix ProxyDefaults and ServiceDefaults resources not syncing with Consul < 1.10.0 [[GH-1023](https://github.com/hashicorp/consul-helm/issues/1023)]
  * Connect: Skip service registration for duplicate services only on Kubernetes. [[GH-581](https://github.com/hashicorp/consul-k8s/pull/581)]
  * Connect: redirect-traffic command passes ACL token when ACLs are enabled. [[GH-576](https://github.com/hashicorp/consul-k8s/pull/576)]

## 0.26.0 (June 22, 2021)

FEATURES:
* Connect: Support Transparent Proxy. [[GH-481](https://github.com/hashicorp/consul-k8s/pull/481)]
  This feature enables users to use KubeDNS to reach other services within the Consul Service Mesh,
  as well as enforces the inbound and outbound traffic to go through the Envoy proxy.

  Using transparent proxy for your service mesh applications means:
  - Proxy service registrations will set `mode` to `transparent` in the proxy configuration
    so that Consul can configure the Envoy proxy to have an inbound and outbound listener.
  - Both proxy and service registrations will include the cluster IP and service port of the Kubernetes service
    as tagged addresses so that Consul can configure Envoy to route traffic based on that IP and port.
  - The `consul-connect-inject-init` container will run `consul connect redirect-traffic` [command](https://www.consul.io/commands/connect/redirect-traffic),
    which will apply rules (via iptables) to redirect inbound and outbound traffic to the proxy.
    To run this command the `consul-connect-inject-init` requires running as root with capability `NET_ADMIN`.

  This feature includes the following changes:
  * Add new `-enable-transparent-proxy` flag to the `inject-connect` command.
    When `true`, transparent proxy will be used for all services on the Consul Service Mesh
    within a Kubernetes cluster. This flag defaults to `true`.
  * Add new `consul.hashicorp.com/transparent-proxy` pod annotation to allow enabling and disabling transparent
    proxy for individual services.
* CRDs: Add CRD for MeshConfigEntry. Supported in Consul 1.10+ [[GH-513](https://github.com/hashicorp/consul-k8s/pull/513)]
* Connect: Overwrite Kubernetes HTTP readiness and/or liveness probes to point to Envoy proxy when
  transparent proxy is enabled. [[GH-517](https://github.com/hashicorp/consul-k8s/pull/517)]
* Connect: Allow exclusion of inbound ports, outbound ports and CIDRs, and additional user IDs when
  Transparent Proxy is enabled. [[GH-506](https://github.com/hashicorp/consul-k8s/pull/506)]

  The following annotations are supported:
  * `consul.hashicorp.com/transparent-proxy-exclude-inbound-ports` - Comma-separated list of inbound ports to exclude.
  * `consul.hashicorp.com/transparent-proxy-exclude-outbound-ports` - Comma-separated list of outbound ports to exclude.
  * `consul.hashicorp.com/transparent-proxy-exclude-outbound-cidrs` - Comma-separated list of IPs or CIDRs to exclude.
  * `consul.hashicorp.com/transparent-proxy-exclude-uids` - Comma-separated list of Linux user IDs to exclude.
* Connect: Add the ability to set default tproxy mode at namespace level via label. [[GH-501](https://github.com/hashicorp/consul-k8s/pull/510)]
  * Setting the annotation `consul.hashicorp.com/transparent-proxy` to `true/false` will define whether tproxy is enabled/disabled for the pod.
  * Setting the label `consul.hashicorp.com/transparent-proxy` to `true/false` on a namespace will define the default behavior for pods in that namespace, which do not also have the annotation set.
  * The default tproxy behavior will be defined by the value of `-enable-transparent-proxy` flag to the `consul-k8s inject-connect` command. It can be overridden in a namespace by the the label on the namespace or for a pod using the annotation on the pod.
* Connect: support upgrades for services deployed before endpoints controller to
  upgrade to a version of consul-k8s with endpoints controller. [[GH-509](https://github.com/hashicorp/consul-k8s/pull/509)]
* Connect: A new command `consul-k8s connect-init` has been added.
  It replaces the existing init-container logic for ACL login and Envoy bootstrapping and introduces a polling wait for service registration,
  see `Endpoints Controller` for more information.
  [[GH-446](https://github.com/hashicorp/consul-k8s/pull/446)], [[GH-452](https://github.com/hashicorp/consul-k8s/pull/452)], [[GH-459](https://github.com/hashicorp/consul-k8s/pull/459)]
* Connect: A new controller `Endpoints Controller` has been added which is responsible for managing service endpoints and service registration.
  When a Kubernetes service references a deployed connect-injected pod, the endpoints controller will be responsible for managing the lifecycle of the connect-injected deployment. [[GH-455](https://github.com/hashicorp/consul-k8s/pull/455)], [[GH-467](https://github.com/hashicorp/consul-k8s/pull/467)], [[GH-470](https://github.com/hashicorp/consul-k8s/pull/470)], [[GH-475](https://github.com/hashicorp/consul-k8s/pull/475)]
  - This includes:
    - service registration and deregistration, formerly managed by the `consul-connect-inject-init`.
    - monitoring health checks, formerly managed by `healthchecks-controller`.
    - re-registering services in the events of consul agent failures, formerly managed by `consul-sidecar`.
  - The endpoints controller replaces the health checks controller while preserving existing functionality. [[GH-472](https://github.com/hashicorp/consul-k8s/pull/472)]
  - The endpoints controller replaces the cleanup controller while preserving existing functionality.
    [[GH-476](https://github.com/hashicorp/consul-k8s/pull/476)], [[GH-454](https://github.com/hashicorp/consul-k8s/pull/454)]
  - Merged metrics configuration support is now partially managed by the endpoints controller.
    [[GH-469](https://github.com/hashicorp/consul-k8s/pull/469)]

IMPROVEMENTS:
* Connect: skip service registration when a service with the same name but in a different Kubernetes namespace is found
  and Consul namespaces are not enabled. [[GH-527](https://github.com/hashicorp/consul-k8s/pull/527)]
* Connect: Leader election support for connect-inject deployment. [[GH-479](https://github.com/hashicorp/consul-k8s/pull/479)]
* Connect: the `consul-connect-inject-init` container has been split into two init containers. [[GH-441](https://github.com/hashicorp/consul-k8s/pull/441)]
 Connect: Connect webhook no longer generates its own certificates and relies on them being provided as files on the disk.
  [[GH-454](https://github.com/hashicorp/consul-k8s/pull/454)]]
* CRDs: Update `ServiceDefaults` with `Mode`, `TransparentProxy`, `DialedDirectly` and `UpstreamConfigs` fields. Note: `Mode` and `TransparentProxy` should not be set
  using this CRD but via annotations. [[GH-502](https://github.com/hashicorp/consul-k8s/pull/502)], [[GH-485](https://github.com/hashicorp/consul-k8s/pull/485)], [[GH-533](https://github.com/hashicorp/consul-k8s/pull/533)]
* CRDs: Update `ProxyDefaults` with `Mode`, `DialedDirectly` and `TransparentProxy` fields. Note: `Mode` and `TransparentProxy` should not be set
  using the CRD but via annotations. [[GH-505](https://github.com/hashicorp/consul-k8s/pull/505)], [[GH-485](https://github.com/hashicorp/consul-k8s/pull/485)], [[GH-533](https://github.com/hashicorp/consul-k8s/pull/533)]
* CRDs: update the CRD versions from v1beta1 to v1. [[GH-464](https://github.com/hashicorp/consul-k8s/pull/464)]
* Delete secrets created by webhook-cert-manager when the deployment is deleted. [[GH-530](https://github.com/hashicorp/consul-k8s/pull/530)]

BUG FIXES:
* CRDs: Update the type of connectTimeout and TTL in ServiceResolver and ServiceRouter from time.Duration to metav1.Duration.
  This allows a user to set these values as a duration string on the resource. Existing resources that had set a specific integer
  duration will continue to function with a duration with 'n' nanoseconds, 'n' being the set value.
* CRDs: Fix a bug where the `config` field in `ProxyDefaults` CR failed syncing to Consul because `apiextensions.k8s.io/v1` requires CRD spec to have structured schema. [[GH-495](https://github.com/hashicorp/consul-k8s/pull/495)]
* CRDs: make `lastSyncedTime` a pointer to prevent setting last synced time Reconcile errors. [[GH-466](https://github.com/hashicorp/consul-k8s/pull/466)]

BREAKING CHANGES:
* Connect: Add a security context to the init copy container and the envoy sidecar and ensure they
  do not run as root. If a pod container shares the same `runAsUser` (5995) as Envoy an error is returned.
  [[GH-493](https://github.com/hashicorp/consul-k8s/pull/493)]
* Connect: Kubernetes Services are required for all Consul Service Mesh applications.
  The Kubernetes service name will be used as the service name to register with Consul
  unless the annotation `consul.hashicorp.com/connect-service` is provided to the deployment/pod to override this.
  If using ACLs, the ServiceAccountName must match the service name used with Consul.

  *Note*: if you're already using a Kubernetes service, no changes required.

  Example Service:
  ```yaml
  ---
  apiVersion: v1
  kind: Service
  metadata:
    name: sample-app
  spec:
    selector:
      app: sample-app
    ports:
      - port: 80
        targetPort: 9090
  ---
  apiVersion: apps/v1
  kind: Deployment
  metadata:
    labels:
      app: sample-app
    name: sample-app
  spec:
    replicas: 1
    selector:
       matchLabels:
         app: sample-app
    template:
      metadata:
        annotations:
          'consul.hashicorp.com/connect-inject': 'true'
        labels:
          app: sample-app
      spec:
        containers:
        - name: sample-app
          image: sample-app:0.1.0
          ports:
          - containerPort: 9090
  ```
* Connect: `consul.hashicorp.com/connect-sync-period` annotation is no longer supported.
  This annotation used to configure the sync period of the `consul-sidecar` (aka `lifecycle-sidecar`).
  Since we no longer inject the `consul-sidecar` to keep services registered in Consul, this annotation has
  been removed. [[GH-467](https://github.com/hashicorp/consul-k8s/pull/467)]
* Connect: transparent proxy feature enabled by default. This may break existing deployments.
  Please see details of the feature.

## 0.26.0-beta3 (May 27, 2021)

IMPROVEMENTS:
* Connect: Overwrite Kubernetes HTTP readiness and/or liveness probes to point to Envoy proxy when
  transparent proxy is enabled. [[GH-517](https://github.com/hashicorp/consul-k8s/pull/517)]
* Connect: Don't set security context for the Envoy proxy when on OpenShift and transparent proxy is disabled.
  [[GH-521](https://github.com/hashicorp/consul-k8s/pull/521)]
* Connect: `consul-connect-inject-init` run with `privileged: true` when transparent proxy is enabled.
  [[GH-524](https://github.com/hashicorp/consul-k8s/pull/524)]

BUG FIXES:
* Connect: Process every Address in an Endpoints object before returning an error. This ensures an address that isn't reconciled successfully doesn't prevent the remaining addresses from getting reconciled. [[GH-519](https://github.com/hashicorp/consul-k8s/pull/519)]

## 0.26.0-beta2 (May 06, 2021)

BREAKING CHANGES:
* Connect: Add a security context to the init copy container and the envoy sidecar and ensure they
  do not run as root. If a pod container shares the same `runAsUser` (5995) as Envoy an error is returned
  on scheduling. [[GH-493](https://github.com/hashicorp/consul-k8s/pull/493)]

IMPROVEMENTS:
* CRDs: Update ServiceDefaults with Mode, TransparentProxy and UpstreamConfigs fields. Note: Mode and TransparentProxy should not be set
  using this CRD but via annotations. [[GH-502](https://github.com/hashicorp/consul-k8s/pull/502)], [[GH-485](https://github.com/hashicorp/consul-k8s/pull/485)]
* CRDs: Update ProxyDefaults with Mode and TransparentProxy fields. Note: Mode and TransparentProxy should not be set
  using the CRD but via annotations. [[GH-505](https://github.com/hashicorp/consul-k8s/pull/505)], [[GH-485](https://github.com/hashicorp/consul-k8s/pull/485)]
* CRDs: Add CRD for MeshConfigEntry. Supported in Consul 1.10+ [[GH-513](https://github.com/hashicorp/consul-k8s/pull/513)]
* Connect: No longer set multiple tagged addresses in Consul when k8s service has multiple ports and Transparent Proxy is enabled.
  [[GH-511](https://github.com/hashicorp/consul-k8s/pull/511)]
* Connect: Allow exclusion of inbound ports, outbound ports and CIDRs, and additional user IDs when
  Transparent Proxy is enabled. [[GH-506](https://github.com/hashicorp/consul-k8s/pull/506)]

  The following annotations are supported:

  * `consul.hashicorp.com/transparent-proxy-exclude-inbound-ports` - Comma-separated list of inbound ports to exclude.
  * `consul.hashicorp.com/transparent-proxy-exclude-outbound-ports` - Comma-separated list of outbound ports to exclude.
  * `consul.hashicorp.com/transparent-proxy-exclude-outbound-cidrs` - Comma-separated list of IPs or CIDRs to exclude.
  * `consul.hashicorp.com/transparent-proxy-exclude-uids` - Comma-separated list of Linux user IDs to exclude.

* Connect: Add the ability to set default tproxy mode at namespace level via label. [[GH-501](https://github.com/hashicorp/consul-k8s/pull/510)]

  * Setting the annotation `consul.hashicorp.com/transparent-proxy` to `true/false` will define whether tproxy is enabled/disabled for the pod.
  * Setting the label `consul.hashicorp.com/transparent-proxy` to `true/false` on a namespace will define the default behavior for pods in that namespace, which do not also have the annotation set.
  * The default tproxy behavior will be defined by the value of `-enable-transparent-proxy` flag to the `consul-k8s inject-connect` command. It can be overridden in a namespace by the the label on the namespace or for a pod using the annotation on the pod.

* Connect: support upgrades for services deployed before endpoints controller to
  upgrade to a version of consul-k8s with endpoints controller. [[GH-509](https://github.com/hashicorp/consul-k8s/pull/509)]

* Connect: add additional logging to the endpoints controller and connect-init command to help
  the user debug if pods arent starting right away. [[GH-514](https://github.com/hashicorp/consul-k8s/pull/514/)]

BUG FIXES:
* Connect: Use `runAsNonRoot: false` for connect-init's container when tproxy is enabled. [[GH-493](https://github.com/hashicorp/consul-k8s/pull/493)]
* CRDs: Fix a bug where the `config` field in `ProxyDefaults` CR was not synced to Consul because
  `apiextensions.k8s.io/v1` requires CRD spec to have structured schema. [[GH-495](https://github.com/hashicorp/consul-k8s/pull/495)]
* Connect: Fix a bug where health status in Consul is updated incorrectly due to stale pod information in cache.
  [[GH-503](https://github.com/hashicorp/consul-k8s/pull/503)]

## 0.26.0-beta1 (April 16, 2021)

BREAKING CHANGES:
* Connect: Kubernetes Services are now required for all Consul Service Mesh applications.
  The Kubernetes service name will be used as the service name to register with Consul
  unless the annotation `consul.hashicorp.com/connect-service` is provided to the deployment/pod to override this.
  If using ACLs, the ServiceAccountName must match the service name used with Consul.
  
  *Note*: if you're already using a Kubernetes service, no changes are required.

  Example Service:
  ```yaml
  ---
  apiVersion: v1
  kind: Service
  metadata:
    name: sample-app
  spec:
    selector:
      app: sample-app
    ports:
      - port: 80
        targetPort: 9090
  ---
  apiVersion: apps/v1
  kind: Deployment
  metadata:
    labels:
      app: sample-app
    name: sample-app
  spec:
    replicas: 1
    selector:
       matchLabels:
         app: sample-app
    template:
      metadata:
        annotations:
          'consul.hashicorp.com/connect-inject': 'true'
        labels:
          app: sample-app
      spec:
        containers:
        - name: sample-app
          image: sample-app:0.1.0
          ports:
          - containerPort: 9090
    ```
* Connect: `consul.hashicorp.com/connect-sync-period` annotation is no longer supported.
  This annotation was used to configure the sync period of the `consul-sidecar` (aka `lifecycle-sidecar`).
  Since we no longer inject the `consul-sidecar` to keep services registered in Consul, this annotation is
  now meaningless. [[GH-467](https://github.com/hashicorp/consul-k8s/pull/467)]
* Connect: transparent proxy feature is enabled by default. This may break existing deployments.
  Please see details of the feature below.

FEATURES:
* Connect: Support Transparent Proxy. [[GH-481](https://github.com/hashicorp/consul-k8s/pull/481)]
  This feature enables users to use KubeDNS to reach other services within the Consul Service Mesh,
  as well as enforces the inbound and outbound traffic to go through the Envoy proxy.
  Using transparent proxy for your service mesh applications means:
  - Proxy service registrations will set `mode` to `transparent` in the proxy configuration
    so that Consul can configure the Envoy proxy to have an inbound and outbound listener.
  - Both proxy and service registrations will include the cluster IP and service port of the Kubernetes service
    as tagged addresses so that Consul can configure Envoy to route traffic based on that IP and port.
  - The `consul-connect-inject-init` container will run `consul connect redirect-traffic` [command](https://www.consul.io/commands/connect/redirect-traffic),
    which will apply rules (via iptables) to redirect inbound and outbound traffic to the proxy.
    To run this command the `consul-connect-inject-init` requires running as root with capability `NET_ADMIN`.
  
  **Note: this feature is currently in beta.** 
  
  This feature includes the following changes:
  * Add new `-enable-transparent-proxy` flag to the `inject-connect` command.
    When `true`, transparent proxy will be used for all services on the Consul Service Mesh
    within a Kubernetes cluster. This flag defaults to `true`.
  * Add new `consul.hashicorp.com/transparent-proxy` pod annotation to allow enabling and disabling transparent
    proxy for individual services.

IMPROVEMENTS:
* CRDs: update the CRD versions from v1beta1 to v1. [[GH-464](https://github.com/hashicorp/consul-k8s/pull/464)]
* Connect: the `consul-connect-inject-init` container has been split into two init containers. [[GH-441](https://github.com/hashicorp/consul-k8s/pull/441)]
* Connect: A new internal command `consul-k8s connect-init` has been added.
  It replaces the existing init container logic for ACL login and Envoy bootstrapping and introduces a polling wait for service registration,
  see `Endpoints Controller` for more information.
  [[GH-446](https://github.com/hashicorp/consul-k8s/pull/446)], [[GH-452](https://github.com/hashicorp/consul-k8s/pull/452)], [[GH-459](https://github.com/hashicorp/consul-k8s/pull/459)]
* Connect: A new controller `Endpoints Controller` has been added which is responsible for managing service endpoints and service registration.
  When a Kubernetes service referencing a connect-injected pod is deployed, the endpoints controller will be responsible for managing the lifecycle of the connect-injected deployment. [[GH-455](https://github.com/hashicorp/consul-k8s/pull/455)], [[GH-467](https://github.com/hashicorp/consul-k8s/pull/467)], [[GH-470](https://github.com/hashicorp/consul-k8s/pull/470)], [[GH-475](https://github.com/hashicorp/consul-k8s/pull/475)]
  - This includes:
      - service registration and deregistration, formerly managed by the `consul-connect-inject-init`.
      - monitoring health checks, formerly managed by `healthchecks-controller`.
      - re-registering services in the events of consul agent failures, formerly managed by `consul-sidecar`.

  - The endpoints controller replaces the health checks controller while preserving existing functionality. [[GH-472](https://github.com/hashicorp/consul-k8s/pull/472)]

  - The endpoints controller replaces the cleanup controller while preserving existing functionality.
    [[GH-476](https://github.com/hashicorp/consul-k8s/pull/476)], [[GH-454](https://github.com/hashicorp/consul-k8s/pull/454)]

  - Merged metrics configuration support is now partially managed by the endpoints controller.
    [[GH-469](https://github.com/hashicorp/consul-k8s/pull/469)]
* Connect: Leader election support for connect webhook and controller deployment. [[GH-479](https://github.com/hashicorp/consul-k8s/pull/479)]
* Connect: Connect webhook no longer generates its own certificates and relies on them being provided as files on the disk.
  [[GH-454](https://github.com/hashicorp/consul-k8s/pull/454)]] 
* Connect: Connect pods and their Envoy sidecars no longer have a preStop hook as service deregistration is managed by the endpoints controller.
  [[GH-467](https://github.com/hashicorp/consul-k8s/pull/467)]

BUG FIXES:
* CRDs: make `lastSyncedTime` a pointer to prevent setting last synced time Reconcile errors. [[GH-466](https://github.com/hashicorp/consul-k8s/pull/466)]

## 0.25.0 (March 18, 2021)

FEATURES:
* Metrics: add metrics configuration to inject-connect and metrics-merging capability to consul-sidecar. When metrics and metrics merging are enabled, the consul-sidecar will expose an endpoint that merges the app and proxy metrics.

  The flags `-merged-metrics-port`, `-service-metrics-port` and `-service-metrics-path` can be used to configure the merged metrics server, and the application service metrics endpoint on the consul sidecar.

  The flags `-default-enable-metrics`, `-default-enable-metrics-merging`, `-default-merged-metrics-port`, `-default-prometheus-scrape-port` and `-default-prometheus-scrape-path` configure the inject-connect command.

IMPROVEMENTS:
* CRDs: add field Last Synced Time to CRD status and add printer column on CRD to display time since when the
  resource was last successfully synced with Consul. [[GH-448](https://github.com/hashicorp/consul-k8s/pull/448)]
  
BUG FIXES:
* CRDs: fix incorrect validation for `ServiceResolver`. [[GH-456](https://github.com/hashicorp/consul-k8s/pull/456)]

## 0.24.0 (February 16, 2021)

BREAKING CHANGES:
* Connect: the `lifecycle-sidecar` command has been renamed to `consul-sidecar`. [[GH-428](https://github.com/hashicorp/consul-k8s/pull/428)]
* Connect: the `consul-connect-lifecycle-sidecar` container name has been changed to `consul-sidecar` and the `consul-connect-envoy-sidecar` container name has been changed to `envoy-sidecar`. 
[[GH-428](https://github.com/hashicorp/consul-k8s/pull/428)]
* Connect: the `-default-protocol` and `-enable-central-config` flags are no longer supported.
  The `consul.hashicorp.com/connect-service-protocol` annotation on Connect pods is also
  no longer supported. [[GH-418](https://github.com/hashicorp/consul-k8s/pull/418)]

  Current deployments that have the annotation should remove it, otherwise they
  will get an error if a pod from that deployment is rescheduled.

  Removing the annotation will not change their protocol
  since the config entry was already written to Consul. If you wish to change
  the protocol you must migrate the config entry to be managed by a
  [`ServiceDefaults`](https://www.consul.io/docs/agent/config-entries/service-defaults) resource.
  See [Upgrade to CRDs](https://www.consul.io/docs/k8s/crds/upgrade-to-crds) for more
  information.

  To set the protocol for __new__ services, you must use the
  [`ServiceDefaults`](https://www.consul.io/docs/agent/config-entries/service-defaults) resource,
  e.g.

  ```yaml
  apiVersion: consul.hashicorp.com/v1alpha1
  kind: ServiceDefaults
  metadata:
    name: my-service-name
  spec:
    protocol: "http"
  ```
* Connect: pods using an upstream that references a datacenter, e.g.
  `consul.hashicorp.com/connect-service-upstreams: service:8080:dc2` will
  error during injection if Consul does not have a `proxy-defaults` config entry
  with a [mesh gateway mode](https://www.consul.io/docs/connect/config-entries/proxy-defaults#mode)
  set to `local` or `remote`. [[GH-421](https://github.com/hashicorp/consul-k8s/pull/421)]

  In practice, this would have already been causing issues since without that
  config setting, traffic wouldn't have been routed through mesh gateways and
  so would not be actually making it to the other service.

FEATURES:
* CRDs: support annotation `consul.hashicorp.com/migrate-entry` on custom resources
  that will allow an existing config entry to be migrated onto a Kubernetes custom resource. [[GH-419](https://github.com/hashicorp/consul-k8s/pull/419)]
* Connect: add new cleanup controller that runs in the connect-inject deployment. This
  controller cleans up Consul service instances that remain registered despite their
  pods being deleted. This could happen if the pod's `preStop` hook failed to execute
  for some reason. [[GH-433](https://github.com/hashicorp/consul-k8s/pull/433)]

IMPROVEMENTS:
* CRDs: give a more descriptive error when a config entry already exists in Consul. [[GH-420](https://github.com/hashicorp/consul-k8s/pull/420)]
* Set `User-Agent: consul-k8s/<version>` header on calls to Consul where `<version>` is the current
  version of `consul-k8s`. [[GH-434](https://github.com/hashicorp/consul-k8s/pull/434)]

## 0.23.0 (January 22, 2021)

BUG FIXES:
* CRDs: Fix issue where a `ServiceIntentions` resource could be continually resynced with Consul
  because Consul's internal representation had a different order for an array than the Kubernetes resource. [[GH-416](https://github.com/hashicorp/consul-k8s/pull/416)] 
* CRDs: **(Consul Enterprise only)** default the `namespace` fields on resources where Consul performs namespace defaulting to prevent constant re-syncing.
  [[GH-413](https://github.com/hashicorp/consul-k8s/pull/413)]

IMPROVEMENTS:
* ACLs: give better error if policy that consul-k8s tries to update was created manually by user. [[GH-412](https://github.com/hashicorp/consul-k8s/pull/412)]

FEATURES:
* TLS: add `tls-init` command that is responsible for creating and updating Server TLS certificates. [[GH-410](https://github.com/hashicorp/consul-k8s/pull/410)]

## 0.22.0 (December 21, 2020)

BUG FIXES:
* Connect: on termination of a connect injected pod the lifecycle-sidecar sometimes re-registered the application resulting in
  stale service entries for applications which no longer existed. [[GH-409](https://github.com/hashicorp/consul-k8s/pull/409)]

BREAKING CHANGES:
* Connect: the flags `-envoy-image` and `-consul-image` for command `inject-connect` are now required. [[GH-405](https://github.com/hashicorp/consul-k8s/pull/405)]

FEATURES:
* CRDs: add new CRD `IngressGateway` for configuring Consul's [ingress-gateway](https://www.consul.io/docs/agent/config-entries/ingress-gateway) config entry. [[GH-407](https://github.com/hashicorp/consul-k8s/pull/407)]
* CRDs: add new CRD `TerminatingGateway` for configuring Consul's [terminating-gateway](https://www.consul.io/docs/agent/config-entries/terminating-gateway) config entry. [[GH-408](https://github.com/hashicorp/consul-k8s/pull/408)]

## 0.21.0 (November 25, 2020)

IMPROVEMENTS:
* Connect: Add `-log-level` flag to `inject-connect` command. [[GH-400](https://github.com/hashicorp/consul-k8s/pull/400)]
* Connect: Ensure `consul-connect-lifecycle-sidecar` container shuts down gracefully upon receiving `SIGTERM`. [[GH-389](https://github.com/hashicorp/consul-k8s/pull/389)]
* Connect: **(Consul Enterprise only)** give more descriptive error message if using Consul namespaces with a Consul installation that doesn't support namespaces. [[GH-399](https://github.com/hashicorp/consul-k8s/pull/399)]

## 0.20.0 (November 12, 2020)

FEATURES:
* Connect: Support Kubernetes health probe synchronization with Consul for connect injected pods. [[GH-363](https://github.com/hashicorp/consul-k8s/pull/363)]
    * Adds a new controller to the connect-inject webhook which is responsible for synchronizing Kubernetes pod health checks with Consul service instance health checks.
      A Consul health check is registered for each connect-injected pod which mirrors the pod's Readiness status to Consul. This modifies connect routing to only
      pods which have passing Kubernetes health checks. See breaking changes for more information.
    * Adds a new label to connect-injected pods which mirrors the `consul.hashicorp.com/connect-inject-status` annotation.
    * **(Consul Enterprise only)** Adds a new annotation to connect-injected pods when namespaces are enabled: `consul.hashicorp.com/consul-namespace`. [[GH-376](https://github.com/hashicorp/consul-k8s/pull/376)]

BREAKING CHANGES:
* Connect: With the addition of the connect-inject health checks controller any connect services which have failing Kubernetes readiness
  probes will no longer be routable through connect until their Kubernetes health probes are passing.
  Previously, if any connect services were failing their Kubernetes readiness checks they were still routable through connect.
  Users should verify that their connect services are passing Kubernetes readiness probes prior to using health checks synchronization.

DEPRECATIONS:
* `create-inject-token` in the server-acl-init command has been un-deprecated.
  `-create-inject-auth-method` has been deprecated and replaced by `-create-inject-token`.
  
  `-create-inject-namespace-token` in the server-acl-init command has been deprecated. Please use `-create-inject-token` and `-enable-namespaces` flags
  to achieve the same functionality. [[GH-368](https://github.com/hashicorp/consul-k8s/pull/368)]

IMPROVEMENTS:
* Connect: support passing extra arguments to the envoy binary. [[GH-378](https://github.com/hashicorp/consul-k8s/pull/378)]
    
    Arguments can be passed in 2 ways:
    * via a flag to the consul-k8s inject-connect command,
      e.g. `consul-k8s inject-connect -envoy-extra-args="--log-level debug --disable-hot-restart"`
    * via pod annotations,
      e.g. `consul.hashicorp.com/envoy-extra-args: "--log-level debug --disable-hot-restart"`
      
* CRDs:
   * Add Age column to CRDs. [[GH-365](https://github.com/hashicorp/consul-k8s/pull/365)]
   * Add validations and field descriptions for ServiceIntentions CRD. [[GH-385](https://github.com/hashicorp/consul-k8s/pull/385)]
   * Update CRD sync status if deletion in Consul fails. [[GH-365](https://github.com/hashicorp/consul-k8s/pull/365)]

BUG FIXES:
* Federation: **(Consul Enterprise only)** ensure replication ACL token can replicate policies and tokens in Consul namespaces other than `default`. [[GH-364](https://github.com/hashicorp/consul-k8s/issues/364)]
* CRDs: **(Consul Enterprise only)** validate custom resources can only set namespace fields if Consul namespaces are enabled. [[GH-375](https://github.com/hashicorp/consul-k8s/pull/375)]
* CRDs: Ensure ACL token is global so that secondary DCs can manage custom resources.
  Without this fix, controllers running in secondary datacenters would get ACL errors. [[GH-369](https://github.com/hashicorp/consul-k8s/pull/369)]
* CRDs: **(Consul Enterprise only)** Do not attempt to create a `*` namespace when service intentions specify `*` as `destination.namespace`. [[GH-382](https://github.com/hashicorp/consul-k8s/pull/382)]
* CRDs: **(Consul Enterprise only)** Fix namespace support for ServiceIntentions CRD. [[GH-362](https://github.com/hashicorp/consul-k8s/pull/362)]
* CRDs: Rename field namespaces -> namespace in ServiceResolver CRD. [[GH-365](https://github.com/hashicorp/consul-k8s/pull/365)]

## 0.19.0 (October 12, 2020)

FEATURES:
* Add beta support for new commands `consul-k8s controller` and `consul-k8s webhook-cert-manager`. [[GH-353](https://github.com/hashicorp/consul-k8s/pull/353)]

  `controller` will start a Kubernetes controller that acts on Consul
  Custom Resource Definitions. The currently supported CRDs are:
    * `ProxyDefaults` - https://www.consul.io/docs/agent/config-entries/proxy-defaults
    * `ServiceDefaults` - https://www.consul.io/docs/agent/config-entries/service-defaults
    * `ServiceSplitter` - https://www.consul.io/docs/agent/config-entries/service-splitter
    * `ServiceRouter` - https://www.consul.io/docs/agent/config-entries/service-router
    * `ServiceResolver` - https://www.consul.io/docs/agent/config-entries/service-resolver
    * `ServiceIntentions` (requires Consul >= 1.9.0) - https://www.consul.io/docs/agent/config-entries/service-intentions
   
   See [https://www.consul.io/docs/k8s/crds](https://www.consul.io/docs/k8s/crds)
   for more information on the CRD schemas. **Requires Consul >= 1.8.4**.
   
   `webhook-cert-manager` manages certificates for Kubernetes webhooks. It will
   refresh expiring certificates and update corresponding secrets and mutating
   webhook configurations.

BREAKING CHANGES:
* Connect: No longer set `--max-obj-name-len` flag when executing `envoy`. This flag
  was [deprecated](https://www.envoyproxy.io/docs/envoy/latest/version_history/v1.11.0#deprecated)
  in Envoy 1.11.0 and had no effect from then onwards. With Envoy >= 1.15.0 setting
  this flag will result in an error, hence why we're removing it. [[GH-350](https://github.com/hashicorp/consul-k8s/pull/350)]

  If you are running any Envoy version >= 1.11.0 this change will have no effect. If you
  are running an Envoy version < 1.11.0 then you must upgrade Envoy to a newer
  version. This can be done by setting the `global.imageEnvoy` key in the
  Consul Helm chart.

IMPROVEMENTS:

* Add an ability to configure the synthetic Consul node name where catalog sync registers services. [[GH-312](https://github.com/hashicorp/consul-k8s/pull/312)]
  * Sync: Add `-consul-node-name` flag to the `sync-catalog` command to configure the Consul node name for syncing services to Consul.
  * ACLs: Add `-sync-consul-node-name` flag to the server-acl-init command so that it can create correct policy for the sync catalog.

BUG FIXES:
* Connect: use the first secret of type `kubernetes.io/service-account-token` when creating/updating auth method. [[GH-350](https://github.com/hashicorp/consul-k8s/pull/321)]
  
## 0.18.1 (August 10, 2020)

BUG FIXES:

* Connect: Reduce downtime caused by an alias health check of the sidecar proxy not being healthy for up to 1 minute
  when a Connect-enabled service is restarted. Note that this fix reverts the behavior of Consul Connect to the behavior
  it had before consul-k8s `v0.16.0` and Consul `v1.8.x`, where Consul can route to potentially unhealthy instances of a service
  because we don't respect Kubernetes readiness/liveness checks yet. Please follow [GH-155](https://github.com/hashicorp/consul-k8s/issues/155)
  for updates on that feature. [[GH-305](https://github.com/hashicorp/consul-k8s/pull/305)]

## 0.18.0 (July 30, 2020)

IMPROVEMENTS:

* Connect: Add resource request and limit flags for the injected init and lifecycle sidecar containers. These flags replace the hardcoded values previously included. As part of this change, the default value for the lifecycle sidecar container memory limit has increased from `25Mi` to `50Mi`. [[GH-298](https://github.com/hashicorp/consul-k8s/pull/298)], [[GH-300](https://github.com/hashicorp/consul-k8s/pull/300)]

BUG FIXES:

* Connect: Respect allow/deny list flags when namespaces are disabled. [[GH-296](https://github.com/hashicorp/consul-k8s/issues/296)]

## 0.17.0 (July 09, 2020)

BREAKING CHANGES:

* ACLs: Always update Kubernetes auth method created by the `server-acl-init` job. Previously, we would only update the auth method if Consul namespaces are enabled. With this change, we always update it to make sure that any configuration changes or updates to the `connect-injector-authmethod-svc-account` are propagated [[GH-282](https://github.com/hashicorp/consul-k8s/pull/282)].
* Connect: Connect pods have had the following resource settings changed: `consul-connect-inject-init` now has its memory limit set to `150M` up from `25M` and `consul-connect-lifecycle-sidecar` has its CPU request and limit set to `20m` up from `10m`. [[GH-291](https://github.com/hashicorp/consul-k8s/pull/291)]

IMPROVEMENTS:

* Extracted Consul's HTTP flags into our own package so we no longer depend on the internal Consul golang module. [[GH-259](https://github.com/hashicorp/consul-k8s/pull/259)]

BUG FIXES:

* Connect: Update resource settings to fix out of memory errors and CPU usage at 100% of limit. [[GH-283](https://github.com/hashicorp/consul-k8s/issues/283), [consul-helm GH-515](https://github.com/hashicorp/consul-helm/issues/515)]
* Connect: Creating a pod with a different service account name than its Consul service name will now result in an error when ACLs are enabled.
  Previously this would not result in an error, but the pod would not be able to send or receive traffic because its ACL token would be for a
  different service name. [[GH-237](https://github.com/hashicorp/consul-k8s/issues/237)]

## 0.16.0 (June 17, 2020)

FEATURES:

* ACLs: `server-acl-init` now supports creating tokens for ingress and terminating gateways [[GH-264](https://github.com/hashicorp/consul-k8s/pull/264)].
  * Add `-ingress-gateway-name` flag that takes the name of an ingress gateway that needs an acl token. May be specified multiple times. [Enterprise Only] If using Consul namespaces and registering the gateway outside of the default namespace, specify the value in the form `<GatewayName>.<ConsulNamespace>`.
  * Add `-terminating-gateway-name` flag that takes the name of a terminating gateway that needs an acl token. May be specified multiple times. [Enterprise Only] If using Consul namespaces and registering the gateway outside of the default namespace, specify the value in the form `<GatewayName>.<ConsulNamespace>`.
* Connect: Add support for configuring resource settings for memory and cpu limits/requests for sidecar proxies. [[GH-267](https://github.com/hashicorp/consul-k8s/pull/267)]

BREAKING CHANGES:

* Gateways: `service-address` command will now return hostnames if that is the address of the Kubernetes LB. Previously it would resolve the hostname to 1 IP. The `-resolve-hostnames` flag was added to preserve the IP resolution behavior. [[GH-271](https://github.com/hashicorp/consul-k8s/pull/271)]

IMPROVEMENTS:

* Sync: Add `-sync-lb-services-endpoints` flag to optionally sync load balancer endpoint IPs instead of load balancer ingress IP or hostname to Consul [[GH-257](https://github.com/hashicorp/consul-k8s/pull/257)].
* Connect: Add pod name to the consul connect metadata for connect injected pods. [[GH-231](https://github.com/hashicorp/consul-k8s/issues/231)]

BUG FIXES:

* Connect:
    * Fix bug where preStop hook was malformed. This caused Consul ACL tokens to never be deleted for connect services. [[GH-265](https://github.com/hashicorp/consul-k8s/issues/265)]
    * Fix bug where environment variable for upstream was not populated when using a different datacenter resulted. [[GH-246](https://github.com/hashicorp/consul-k8s/issues/246)]
    * Fix bug where the Connect health-check was defined with a service name instead of a service ID. This check was passing in consul version before 1.8, but will now fail with versions 1.8 and higher. [[GH-272](https://github.com/hashicorp/consul-k8s/pull/272)]

## 0.15.0 (May 13, 2020)

BREAKING CHANGES:

* The `service-address` command now resolves load balancer hostnames to the
  first IP. Previously it would use the hostname directly.
  This is a stop-gap measure because Consul currently only supports
  IP addresses for mesh gateways. [[GH-260](https://github.com/hashicorp/consul-k8s/pull/260)]

FEATURES:

* Add new `create-federation-secret` command that will create a Kubernetes secret
  containing data needed for secondary datacenters to federate. This command should be run only in the primary datacenter. [[GH-253](https://github.com/hashicorp/consul-k8s/pull/253)]

## 0.14.0 (April 23, 2020)

BREAKING CHANGES:

* ACLs: Remove `-expected-replicas`, `-release-name`, and `-server-label-selector` flags
  in favor of the new required `-server-address` flag [[GH-238](https://github.com/hashicorp/consul-k8s/pull/238)].

FEATURES:

* ACLs: The `server-acl-init` command can now run against Consul servers running outside of k8s [[GH-243](https://github.com/hashicorp/consul-k8s/pull/243)]:
  * Add `-bootstrap-token-file` flag to provide your own bootstrap token. If set, the command will
    skip ACL bootstrapping.
  * `-server-address` flag can also take a [cloud auto-join](https://www.consul.io/docs/agent/cloud-auto-join.html)
    string to discover server addresses.
  * Add `-inject-auth-method-host` flag to allow configuring the location of the Kubernetes API server
    for the Kubernetes auth method. This is useful because during the login workflow
    Consul servers are talking to the Kubernetes API to verify the service account token.
    When Consul servers are external to the Kubernetes cluster,
    we no longer know the address of the Kubernetes API server that is accessible
    from the external Consul servers.

IMPROVEMENTS:

* ACLs: Add `-server-address` and `-server-port` flags
  so that we don't need to discover server pod IPs and ports through the Kubernetes API [[GH-238](https://github.com/hashicorp/consul-k8s/pull/238)].

BUG FIXES:

* Connect: Fix upstream annotation parsing when multiple prepared queries are separated by spaces [[GH-224](https://github.com/hashicorp/consul-k8s/issues/224)]
* ACLs: Fix bug with `acl-init -token-sink-file` where running the command twice would fail [[GH-248](https://github.com/hashicorp/consul-k8s/pull/248)]

## 0.13.0 (April 06, 2020)

FEATURES:

* ACLs: Support new flag `server-acl-init -create-acl-replication-token` that creates
  an ACL token with permissions to perform ACL replication. [[GH-210](https://github.com/hashicorp/consul-k8s/pull/210)]
* ACLs: Support ACL replication from another datacenter. If `-acl-replication-token-file`
  is set, the `server-acl-init` command will skip ACL bootstrapping and instead
  will use the token in that file to create policies and tokens. This enables
  the `server-acl-init` command to be run in secondary datacenters. [[GH-226](https://github.com/hashicorp/consul-k8s/pull/226)]
* ACLs: Support new flag `acl-init -token-sink-file` that will write the token
  to the specified file. [[GH-232](https://github.com/hashicorp/consul-k8s/pull/232)]
* Commands: Add new command `service-address` that writes the address of the
  specified Kubernetes service to a file. If the service is of type `LoadBalancer`,
  the command will wait until the external address of the load balancer has
  been assigned. If the service is of type `ClusterIP` it will write the cluster
  IP. Services of type `NodePort` or `ExternalName` will result in an error.
  [[GH-234](https://github.com/hashicorp/consul-k8s/pull/234) and [GH-235](https://github.com/hashicorp/consul-k8s/pull/235)]
  
  Example usage:
  
      consul-k8s service-address \
        -k8s-namespace=default \
        -name=consul-mesh-gateway \
        -output-file=address.txt

* Commands: Add new `get-consul-client-ca` command that retrieves Consul clients' CA when auto-encrypt is enabled
  and writes it to a file [[GH-211](https://github.com/hashicorp/consul-k8s/pull/211)].

IMPROVEMENTS:

* ACLs: The following ACL tokens have been changed to local tokens rather than
  global tokens because they only need to be valid in their local datacenter:
  `client`, `enterprise-license`, `snapshot-agent`. In addition, if Consul
  Enterprise namespaces are not enabled, the `catalog-sync` token will be local. [[GH-226](https://github.com/hashicorp/consul-k8s/pull/226)]
* ACLs: If running with `-create-acl-replication-token=true` and `-create-inject-auth-method=true`,
  the anonymous policy will be configured to allow read access to all nodes and
  services. This is required for cross-datacenter Consul Connect requests to
  work. [[GH-230](https://github.com/hashicorp/consul-k8s/pull/230)].
* ACLs: The policy for the anonymous token has been renamed from `dns-policy` to `anonymous-token-policy`
  since it is used for more than DNS now (see above). [[GH-230](https://github.com/hashicorp/consul-k8s/pull/230)].

BUG FIXES:

* Sync: Fix a race condition where sync would delete services at initial startup [[GH-208](https://github.com/hashicorp/consul-k8s/pull/208)]

DEPRECATIONS:

* ACLs: The flag `-init-type=sync` for the command `acl-init` has been deprecated.
  Only the flag `-init-type=client` is supported. Previously, setting `-init-type=sync`
  had no effect so this is not a breaking change. [[GH-232](https://github.com/hashicorp/consul-k8s/pull/232)]
* Connect: deprecate the `-consul-ca-cert` flag in favor of `-ca-file` [[GH-217](https://github.com/hashicorp/consul-k8s/pull/217)]

## 0.12.0 (February 21, 2020)

BREAKING CHANGES:

* Connect Injector
  * Previously the injector would inject sidecars into pods in all namespaces. New flags `-allow-k8s-namespace` and `-deny-k8s-namespace` have been added. If no `-allow-k8s-namespace` flag is specified, the injector **will not inject sidecars into pods in any namespace**. To maintain the previous behavior, set `-allow-k8s-namespace='*'`.
* Catalog Sync
  * `kube-system` and `kube-public` namespaces are now synced from **unless** `-deny-k8s-namespace=kube-system -deny-k8s-namespace=kube-public` are passed to the `sync-catalog` command.
  * Previously, multiple sync processes could be run in the same Kubernetes cluster with different source Kubernetes namespaces and the same `-consul-k8s-tag`. This is no longer possible.
  The sync processes will now delete one-another's registrations. To continue running multiple sync processes, each process must be passed a different `-consul-k8s-tag` flag.
  * Previously, catalog sync would delete services tagged with `-consul-k8s-tag` (defaults to `k8s`) that were registered out-of-band, i.e. not by the sync process itself. It would delete services regardless of which node they were registered on.
  Now the sync process will only delete those services not registered by itself if they are on the `k8s-sync` node (the synthetic node created by the catalog sync process).

* Connect and Mesh Gateways: Consul 1.7+ now requires that we pass `-envoy-version` flag if using a version other than the default (1.13.0) so that it can generate correct bootstrap configuration. This is not yet supported in the Helm chart and consul-k8s, and as such, we require Envoy version 1.13.0.

IMPROVEMENTS:

* Support [**Consul namespaces [Enterprise feature]**](https://www.consul.io/docs/enterprise/namespaces/index.html) in all consul-k8s components [[GH-197](https://github.com/hashicorp/consul-k8s/pull/197)]
* Create allow and deny lists of k8s namespaces for catalog sync and Connect inject
* Connect Inject
  * Changes default Consul Docker image (`-consul-image`) to `consul:1.7.1`
  * Changes default Envoy Docker image (`-envoy-image`) to `envoyproxy/envoy-alpine:v1.13.0`

BUG FIXES:

* Bootstrap ACLs: Allow users to update their Connect ACL binding rule definition on upgrade
* Bootstrap ACLs: Fixes mesh gateway ACL policies to have the correct permissions
* Sync: Fixes a hot loop bug when getting an error from Consul when retrieving service information [[GH-204](https://github.com/hashicorp/consul-k8s/pull/204)]

DEPRECATIONS:
* `connect-inject` flag `-create-inject-token` is deprecated in favor of new flag `-create-inject-auth-method`

NOTES:

* Bootstrap ACLs: Previously, ACL policies were not updated after creation. Now, if namespaces are enabled, they are updated every time the ACL bootstrapper is run so that any namespace config changes can be adjusted. This change is only an issue if you are updating ACL policies after creation.

* Connect: Adds additional parsing of the upstream annotation to support namespaces. The format of the annotation becomes:

    `service_name.optional_namespace:port:optional_datacenter`

  The `service_name.namespace` is only parsed if namespaces are enabled. If they are not enabled and someone has added a `.namespace`, the upstream will not work correctly, as is the case when someone has put in an incorrect service name, port or datacenter. If namespaces are enabled and the `.namespace` is not defined, Consul will automatically fallback to assuming the service is in the same namespace as the service defining the upstream.


## 0.11.0 (January 10, 2020)

Improvements:

* Connect: Add TLS support [[GH-181](https://github.com/hashicorp/consul-k8s/pull/181)].
* Bootstrap ACLs: Add TLS support [[GH-183](https://github.com/hashicorp/consul-k8s/pull/183)].

Notes:

* Build: Our darwin releases for this version and up will be signed and notarized according to Apple's requirements.
Prior to this release, MacOS 10.15+ users attempting to run our software may see the error: "'consul-k8s' cannot be opened because the developer cannot be verified." This error affected all MacOS 10.15+ users who downloaded our software directly via web browsers, and was caused by changes to Apple's third-party software requirements.

  MacOS 10.15+ users should plan to upgrade to 0.11.0+.
* Build: ARM release binaries: Starting with 0.11.0, `consul-k8s` will ship three separate versions of ARM builds. The previous ARM binaries of Consul could potentially crash due to the way the Go runtime manages internal pointers to its Go routine management constructs and how it keeps track of them especially during signal handling (https://github.com/golang/go/issues/32912). From 0.11.0 forward, it is recommended to use:

  consul-k8s\_{version}\_linux_armelv5.zip for all 32-bit armel systems
  consul-k8s\_{version}\_linux_armhfv6.zip for all armhf systems with v6+ architecture
  consul-k8s\_{version}\_linux_arm64.zip for all v8 64-bit architectures
* Build: The `freebsd_arm` variant has been removed.


## 0.10.1 (December 17, 2019)

Bug Fixes:

* Connect: Fix bug where the new lifecycle sidecar didn't have permissions to
  read the ACL token file. [[GH-182](https://github.com/hashicorp/consul-k8s/pull/182)]

## 0.10.0 (December 17, 2019)

Bug Fixes:

* Connect: Fix critical bug where Connect-registered services instances would be deregistered
  when the Consul client on the same node was restarted. This fix adds a new
  sidecar that ensures the service instance is always registered. [[GH-161](https://github.com/hashicorp/consul-k8s/issues/161)]

* Connect: Fix bug where UI links between sidecar and service didn't work because
  the wrong service ID was being used. [[GH-163](https://github.com/hashicorp/consul-k8s/issues/163)]

* Bootstrap ACLs: Support bootstrapACLs for users setting the `nameOverride` config. [[GH-165](https://github.com/hashicorp/consul-k8s/issues/165)]

## 0.9.5 (December 5, 2019)

Bug Fixes:

* Sync: Add Kubernetes namespace as a suffix
  to the service names via `-add-k8s-namespace-suffix` flag.
  This prevents service name collisions in Consul when there
  are two services with the same name in different
  namespaces in Kubernetes [[GH-139](https://github.com/hashicorp/consul-k8s/issues/139)]

* Connect: Only write a `service-defaults` config during Connect injection if
  the protocol is set explicitly [[GH-169](https://github.com/hashicorp/consul-k8s/pull/169)]

## 0.9.4 (October 28, 2019)

Bug Fixes:

* Sync: Now changing the annotation `consul.hashicorp.com/service-sync` to `false`
  or deleting the annotation will un-sync the service. [[GH-76](https://github.com/hashicorp/consul-k8s/issues/76)]

* Sync: Rewrite Consul services to lowercase so they're valid Kubernetes services.
  [[GH-110](https://github.com/hashicorp/consul-k8s/issues/110)]

## 0.9.3 (October 15, 2019)

Bug Fixes:

* Add new delete-completed-job command that is used to delete the
  server-acl-init Kubernetes Job once it's completed. [[GH-152](https://github.com/hashicorp/consul-k8s/pull/152)]

* Fixes a bug where even if the ACL Tokens for the other components existed
  (e.g. client or sync-catalog) we'd try to generate new tokens and update the secrets. [[GH-152](https://github.com/hashicorp/consul-k8s/pull/152)]

## 0.9.2 (October 4, 2019)

Improvements:

* Allow users to set annotations on their Kubernetes services that get synced into
  Consul meta when using the Connect Inject functionality.
  To use, set one or more `consul.hashicorp.com/service-meta-<key>: <value>` annotations
  which will result in Consul meta `<key>: <value>`
  [[GH-141](https://github.com/hashicorp/consul-k8s/pull/141)]

Bug Fixes:

* Fix bug during connect-inject where the `-default-protocol` flag was being
  ignored [[GH-141](https://github.com/hashicorp/consul-k8s/pull/141)]

* Fix bug during connect-inject where service-tag annotations were
  being ignored [[GH-141](https://github.com/hashicorp/consul-k8s/pull/141)]

* Fix bug during `server-acl-init` where if any step errored then the command
  would exit and subsequent commands would fail. Now this command runs until
  completion, i.e. it retries failed steps indefinitely and is idempotent
  [[GH-138](https://github.com/hashicorp/consul-k8s/issues/138)]

Deprecations:

* The `consul.hashicorp.com/connect-service-tags` annotation is deprecated.
  Use `consul.hashicorp.com/service-tags` instead.

## 0.9.1 (September 18, 2019)

Improvements:

* Allow users to set tags on their Kubernetes services that get synced into
  Consul service tags via the `consul.hashicorp.com/connect-service-tags`
  annotation [[GH-115](https://github.com/hashicorp/consul-k8s/pull/115)]

Bug fixes:

* Fix bootstrap acl issue when Consul was installed into a namespace other than `default`
  [[GH-106](https://github.com/hashicorp/consul-k8s/issues/106)]
* Fix sync bug where `ClusterIP` services had their `Service` port instead
  of their `Endpoint` port registered. If the `Service`'s `targetPort` was different
  then `port` then the wrong port would be registered [[GH-132](https://github.com/hashicorp/consul-k8s/issues/132)]


## 0.9.0 (July 8, 2019)

Improvements:

* Allow creation of ACL token for Snapshot Agents
* Allow creation of ACL token for Mesh Gateways
* Allows client ACL token creation to be optional

## 0.8.1 (May 9, 2019)

Bug fixes:

* Fix central configuration write command to handle the case where the service already exists

## 0.8.0 (May 8, 2019)

Improvements:

* Use the endpoint IP address when generating a service id for NodePort services to prevent possible overlap of what are supposed to be unique ids
* Support adding a prefix for Kubernetes -> Consul service sync [[GH 140](https://github.com/hashicorp/consul-helm/issues/140)]
* Support automatic bootstrapping of ACLs in a Consul cluster that is run fully in Kubernetes.
* Support automatic registration of a Kubernetes AuthMethod for use with Connect (available in Consul 1.5+).
* Support central configuration for services, including proxy defaults (available in Consul 1.5+).

Bug fixes:

* Exclude Kubernetes system namespaces from Connect injection

## 0.7.0 (March 21, 2019)

Improvements:

* Use service's namespace when registering endpoints
* Update the Coalesce method to pass go vet tests
* Register Connect services along with the proxy. This allows the services to appear in the intention dropdown in the UI.[[GH 77](https://github.com/hashicorp/consul-helm/issues/77)]
* Add `-log-level` CLI flag for catalog sync

## 0.6.0 (February 22, 2019)

Improvements:

* Add support for prepared queries in the Connect upstream annotation
* Add a health endpoint to the catalog sync process that can be used for Kubernetes health and readiness checks

## 0.5.0 (February 8, 2019)

Improvements:

* Clarify the format of the `consul-write-interval` flag for `consul-k8s` [[GH 61](https://github.com/hashicorp/consul-k8s/issues/61)]
* Add datacenter support to inject annotation
* Update connect injector logging to remove healthcheck log spam and make important messages more visible

Bug fixes:

* Fix service registration naming when using Connect [[GH 36](https://github.com/hashicorp/consul-k8s/issues/36)]
* Fix catalog sync so that agents don't incorrectly deregister Kubernetes services [[GH 40](https://github.com/hashicorp/consul-k8s/issues/40)][[GH 59](https://github.com/hashicorp/consul-k8s/issues/59)]
* Fix performance issue for the k8s -> Consul catalog sync [[GH 60](https://github.com/hashicorp/consul-k8s/issues/60)]

## 0.4.0 (January 11, 2019)
Improvements:

* Supports a configurable tag for the k8s -> Consul sync [[GH 42](https://github.com/hashicorp/consul-k8s/issues/42)]

Bug fixes:

* Register NodePort services with the node's ip address [[GH 8](https://github.com/hashicorp/consul-k8s/issues/8)]
* Add the metadata/annotations field if needed before patching annotations [[GH 20](https://github.com/hashicorp/consul-k8s/issues/20)]

## 0.3.0 (December 7, 2018)
Improvements:

* Support syncing ClusterIP services [[GH 4](https://github.com/hashicorp/consul-k8s/issues/4)]

Bug fixes:

* Allow unnamed container ports to be used in connect-inject default
  annotations.

## 0.2.1 (October 26, 2018)

Bug fixes:

* Fix single direction catalog sync [[GH 7](https://github.com/hashicorp/consul-k8s/issues/7)]

## 0.2.0 (October 10, 2018)

Features:

* **New subcommand: `inject-connect`** runs a mutating admission webhook for
  automatic Connect sidecar injection in Kubernetes. While this can be setup
  manually, we recommend using the Consul helm chart.

## 0.1.0 (September 26, 2018)

* Initial release<|MERGE_RESOLUTION|>--- conflicted
+++ resolved
@@ -33,10 +33,7 @@
   * Add support for labeling a Kubernetes service with `consul.hashicorp.com/service-ignore` to prevent services from being registered in Consul. [[GH-858](https://github.com/hashicorp/consul-k8s/pull/858)]
 * Helm Chart
   * Fail an installation/upgrade if WAN federation and Admin Partitions are both enabled. [[GH-892](https://github.com/hashicorp/consul-k8s/issues/892)]
-<<<<<<< HEAD
-=======
   * Add support for setting `ingressClassName` for UI. [[GH-909](https://github.com/hashicorp/consul-k8s/pull/909)]
->>>>>>> b7f93317
   * Add partition support to Service Resolver, Service Router and Service Splitter CRDs. [[GH-908](https://github.com/hashicorp/consul-k8s/issues/908)]
 
 BUG FIXES:
