--- conflicted
+++ resolved
@@ -3,16 +3,12 @@
 IMPROVEMENTS:
 * Helm Chart
   * Add ability to specify port for ui service. [[GH-604](https://github.com/hashicorp/consul-k8s/pull/604)]
-<<<<<<< HEAD
   * Added readiness and liveness checks to the connect inject deployment. [[GH-626](https://github.com/hashicorp/consul-k8s/pull/626)]
-
 * Control Plane
   * Added health endpoint to the connect inject webhook that will be healthy when webhook certs are present and not empty. [[GH-626](https://github.com/hashicorp/consul-k8s/pull/626)]
-=======
   * Use `policy/v1` for Consul server `PodDisruptionBudget` if supported. [[GH-606](https://github.com/hashicorp/consul-k8s/pull/606)]
-* Control Plane
   * Catalog Sync: Fix issue registering NodePort services with wrong IPs when a node has multiple IP addresses. [[GH-619](https://github.com/hashicorp/consul-k8s/pull/619)]
->>>>>>> 9545d4a5
+
 
 ## 0.33.0 (August 12, 2021)
 
