--- conflicted
+++ resolved
@@ -1,18 +1,11 @@
-<<<<<<< HEAD
-## Unreleased
-
-IMPROVEMENTS:
-* Helm Chart
-  * Use `policy/v1` for Consul server `PodDisruptionBudget` if supported. [[GH-606](https://github.com/hashicorp/consul-k8s/pull/606)]
-=======
 ## UNRELEASED
 
 IMPROVEMENTS:
 * Helm Chart
   * Add ability to specify port for ui service. [[GH-604](https://github.com/hashicorp/consul-k8s/pull/604)]
+  * Use `policy/v1` for Consul server `PodDisruptionBudget` if supported. [[GH-606](https://github.com/hashicorp/consul-k8s/pull/606)]
 * Control Plane
   * Catalog Sync: Fix issue registering NodePort services with wrong IPs when a node has multiple IP addresses. [[GH-619](https://github.com/hashicorp/consul-k8s/pull/619)]
->>>>>>> e23b0eec
 
 ## 0.33.0 (August 12, 2021)
 
