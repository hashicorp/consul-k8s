## UNRELEASED

<<<<<<< HEAD
IMPROVEMENTS:
* Helm
  * Bump default Envoy version to 1.23.0. [[GH-1377](https://github.com/hashicorp/consul-k8s/pull/1377)]
=======
FEATURES:
* [Experimental] Cluster Peering:
  * Add support for ACLs and TLS. [[GH-1343](https://github.com/hashicorp/consul-k8s/pull/1343)] [[GH-1366](https://github.com/hashicorp/consul-k8s/pull/1366)]
>>>>>>> cdf488fe

## 0.46.1 (July 26, 2022)

IMPROVEMENTS:
* Control Plane
  * Update alpine to 3.16 in the Docker image. [[GH-1372](https://github.com/hashicorp/consul-k8s/pull/1372)]

## 0.46.0 (July 20, 2022)
IMPROVEMENTS:
* Control Plane
  * Update minimum go version for project to 1.18 [[GH-1292](https://github.com/hashicorp/consul-k8s/pull/1292)]
* CLI
  * Update minimum go version for project to 1.18 [[GH-1292](https://github.com/hashicorp/consul-k8s/pull/1292)]

FEATURES:
* [Experimental] Cluster Peering:
  * Add support for secret watchers on the Peering Acceptor and Peering Dialer controllers. [[GH-1284](https://github.com/hashicorp/consul-k8s/pull/1284)]
  * Add support for version annotation on the Peering Acceptor and Peering Dialer controllers. [[GH-1302](https://github.com/hashicorp/consul-k8s/pull/1302)]
  * Add validation webhooks for the Peering Acceptor and Peering Dialer CRDs. [[GH-1310](https://github.com/hashicorp/consul-k8s/pull/1310)]
  * Add Conditions to the status of the Peering Acceptor and Peering Dialer CRDs. [[GH-1335](https://github.com/hashicorp/consul-k8s/pull/1335)]

IMPROVEMENTS:
* Control Plane
  * Added annotations `consul.hashicorp.com/prometheus-ca-file`, `consul.hashicorp.com/prometheus-ca-path`, `consul.hashicorp.com/prometheus-cert-file`, and `consul.hashicorp.com/prometheus-key-file` for configuring TLS scraping on Prometheus metrics endpoints for Envoy sidecars. To enable, set the cert and key file annotations along with one of the ca file/path annotations. [[GH-1303](https://github.com/hashicorp/consul-k8s/pull/1303)]
  * Added annotations `consul.hashicorp.com/consul-sidecar-user-volume` and `consul.hashicorp.com/consul-sidecar-user-volume-mount` for attaching Volumes and VolumeMounts to the Envoy sidecar. Both should be JSON objects. [[GH-1315](https://github.com/hashicorp/consul-k8s/pull/1315)]
* Helm
  * Added `connectInject.annotations` and `syncCatalog.annotations` values for setting annotations on connect inject and sync catalog deployments. [[GH-775](https://github.com/hashicorp/consul-k8s/pull/775)]
  * Added PodDisruptionBudget to the connect injector deployment which can be configured using the `connectInject.disruptionBudget` stanza. [[GH-1316](https://github.com/hashicorp/consul-k8s/pull/1316)]

BUG FIXES:
* Helm
  * When using Openshift do not set securityContext in gossip-encryption-autogenerate job. [[GH-1308](https://github.com/hashicorp/consul-k8s/pull/1308)]
* Control Plane
  * Fix missing RBAC permissions for the peering controllers to be able to update secrets. [[GH-1359](https://github.com/hashicorp/consul-k8s/pull/1359)]
  * Fix a bug in the peering controller where we tried to read the secret from the cache right after creating it. [[GH-1359](https://github.com/hashicorp/consul-k8s/pull/1359)]

## 0.45.0 (June 17, 2022)
FEATURES:
* [Experimental] Cluster Peering: Support Consul cluster peering, which allows service connectivity between two independent clusters.
  [[GH-1273](https://github.com/hashicorp/consul-k8s/pull/1273)]

  Enabling peering will deploy the peering controllers and PeeringAcceptor and PeeringDialer CRDs. The new CRDs are used
  to establish a peering connection between two clusters.

  See the [Cluster Peering on Kubernetes](https://www.consul.io/docs/connect/cluster-peering/k8s)
  for full instructions.

  Requirements:
  * Consul 1.13+
  * `global.peering.enabled=true` and `connectInject.enabled=true` must be set to enable peering.
  * Mesh gateways are required for service to service communication across peers, i.e `meshGateway.enabled=true`.

IMPROVEMENTS:
* Helm
  * Enable the configuring of snapshot intervals in the client snapshot agent via `client.snapshotAgent.interval`. [[GH-1235](https://github.com/hashicorp/consul-k8s/pull/1235)]
  * Enable configuring the pod topologySpreadConstraints for mesh, terminating, and ingress gateways. [[GH-1257](https://github.com/hashicorp/consul-k8s/pull/1257)]
  * Present Consul server CA chain when using Vault secrets backend. [[GH-1251](https://github.com/hashicorp/consul-k8s/pull/1251)]
  * API Gateway: Enable configuring of the new High Availability feature (requires Consul API Gateway v0.3.0+). [[GH-1261](https://github.com/hashicorp/consul-k8s/pull/1261)]
  * Enable the configuration of Envoy proxy concurrency via `connectInject.sidecarProxy.concurrency` which can
    be overridden at the pod level via the annotation `consul.hashicorp.com/consul-envoy-proxy-concurrency`.
    This PR also sets the default concurrency for envoy proxies to `2`. [[GH-1277](https://github.com/hashicorp/consul-k8s/pull/1277)]
  * Update Mesh CRD with Mesh HTTP Config. [[GH-1282](https://github.com/hashicorp/consul-k8s/pull/1282)]
* Control Plane
  * Bump Dockerfile base image for RedHat UBI `consul-k8s-control-plane` image to `ubi-minimal:8.6`. [[GH-1244](https://github.com/hashicorp/consul-k8s/pull/1244)]
  * Add additional metadata to service instances registered via catalog sync. [[GH-447](https://github.com/hashicorp/consul-k8s/pull/447)]
  * Enable configuring Connect Injector and Controller Webhooks' certificates to be managed by Vault. [[GH-1191](https://github.com/hashicorp/consul-k8s/pull/1191/)]

BUG FIXES:
* Helm
  * Update client-snapshot-agent so that setting `client.snapshotAgent.caCert` no longer requires root access to modify the trust store. [[GH-1190](https://github.com/hashicorp/consul-k8s/pull/1190/)]
  * Add missing vault agent annotations to the `api-gateway-controller-deployment`. [[GH-1247](https://github.com/hashicorp/consul-k8s/pull/1247)]
  * Bump default Envoy version to 1.22.2. [[GH-1276](https://github.com/hashicorp/consul-k8s/pull/1276)]

## 0.44.0 (May 17, 2022)

BREAKING CHANGES:
* Helm
  * Using the Vault integration requires Consul 1.12.0+. [[GH-1213](https://github.com/hashicorp/consul-k8s/pull/1213)], [[GH-1218](https://github.com/hashicorp/consul-k8s/pull/1218)]
  * The default Envoy proxy image is now `envoyproxy/envoy:v1.22.0` which is no longer alpine based. The default trust store location is no longer `/etc/ssl/cert.pem`, please use `/etc/ssl/certs/ca-certificates.crt` when configuring Terminating Gateway configuration entries for non-alpine based Envoy images. See [[docs](https://www.consul.io/docs/k8s/connect/terminating-gateways#create-the-configuration-entry-for-the-terminating-gateway)].

IMPROVEMENTS:
* Helm
  * Enable the ability to `configure global.consulAPITimeout` to configure how long requests to the Consul API will wait to resolve before canceling.  The default value is 5 seconds. [[GH-1178](https://github.com/hashicorp/consul-k8s/pull/1178)]

BUG FIXES:
* Security 
  * Bump golang.org/x/crypto and golang.org/x/text dependencies to address CVE-2022-27291 and CVE-2021-38561 respectively on both CLI and Control Plane. There's no known exposure within Consul on Kubernetes as the dependencies are not invoked. [[GH-1189](https://github.com/hashicorp/consul-k8s/pull/1189)]
* Control Plane
  * Endpoints Controller queuing up service registrations/deregistrations when request to agent on a terminated pod does not time out. This could result in pods not being registered and service instances not being deregistered. [[GH-1178](https://github.com/hashicorp/consul-k8s/pull/1178)]
* Helm
  * Update client-daemonset to include ca-cert volumeMount only when tls is enabled. [[GH-1194](https://github.com/hashicorp/consul-k8s/pull/1194)]
  * Update create-federation-secret-job to look up the automatically generated gossip encryption key by the right name when global.name is unset or set to something other than consul. [[GH-1196](https://github.com/hashicorp/consul-k8s/pull/1196)]
  * Add Admin Partitions support to Sync Catalog **(Consul Enterprise only)**. [[GH-1180](https://github.com/hashicorp/consul-k8s/pull/1180)]
  * Correct webhook-cert-manager-clusterrole to utilize the web-cert-manager podsecuritypolicy rather than connect-injectors when `global.enablePodSecurityPolicies` is true. [[GH-1202](https://github.com/hashicorp/consul-k8s/pull/1202)]
  * Enable Consul auto-reload-config only when Vault is enabled. [[GH-1213](https://github.com/hashicorp/consul-k8s/pull/1213)]
  * Revert TLS config to be compatible with Consul 1.11. [[GH-1218](https://github.com/hashicorp/consul-k8s/pull/1218)]

## 0.43.0 (April 21, 2022)

BREAKING CHANGES:
* Helm
  * Requires Consul 1.12.0+ as the Server statefulsets are now provisioned with Consul `-auto-reload-config` flag which monitors changes to specific Consul configuration properties and reloads itself when changes are detected. [[GH-1135](https://github.com/hashicorp/consul-k8s/pull/1135)]
  * API Gateway: Re-use connectInject.consulNamespaces instead of requiring that apiGateway.consulNamespaces have the same value when ACLs are enabled. [[GH-1169](https://github.com/hashicorp/consul-k8s/pull/1169)]

FEATURES:
* Control Plane
    * Add a `"consul.hashicorp.com/kubernetes-service"` annotation for pods to specify which Kubernetes service they want to use for registration when multiple services target the same pod. [[GH-1150](https://github.com/hashicorp/consul-k8s/pull/1150)]

BUG FIXES:
* CLI
  * Fix issue where clusters not in the same namespace as their deployment name could not be upgraded. [[GH-1115](https://github.com/hashicorp/consul-k8s/pull/1115)]
  * Fix issue where the CLI was looking for secrets in namespaces other than the namespace targeted by the release. [[GH-1156](https://github.com/hashicorp/consul-k8s/pull/1156)]
  * Fix issue where the federation secret was not being found in certain configurations. [[GH-1154](https://github.com/hashicorp/consul-k8s/pull/1154)]
* Control Plane
  * Fix issue where upgrading a deployment from non-service mesh to service mesh would cause Pods to hang in init. [[GH-1136](https://github.com/hashicorp/consul-k8s/pull/1136)]
* Helm
  * Respect client nodeSelector, tolerations, and priorityClass when scheduling `create-federation-secret` Job. [[GH-1108](https://github.com/hashicorp/consul-k8s/issues/1108)]

IMPROVEMENTS:
* Control Plane
  * Support new annotation for mounting connect-inject volume to other containers. [[GH-1111](https://github.com/hashicorp/consul-k8s/pull/1111)]
* Helm
  * API Gateway: Allow controller to read ReferencePolicy in order to determine if route is allowed for backend in different namespace. [[GH-1148](https://github.com/hashicorp/consul-k8s/pull/1148)]
  * Allow `consul` to be a destination namespace. [[GH-1163](https://github.com/hashicorp/consul-k8s/pull/1163)]
  * CRDs: Update Mesh and Ingress Gateway CRDs to support TLS config. [[GH-1168](https://github.com/hashicorp/consul-k8s/pull/1168)]

## 0.42.0 (April 04, 2022)

BREAKING CHANGES:
* Helm
  * Minimum Kubernetes version supported is 1.19 and now matches what is stated in the `README.md` file.  [[GH-1049](https://github.com/hashicorp/consul-k8s/pull/1049)] 
* ACLs
  * Support Terminating Gateway obtaining an ACL token using a k8s auth method. [[GH-1102](https://github.com/hashicorp/consul-k8s/pull/1102)]
    * **Note**: If you have updated a token with a new policy for a terminating gateway, this will not apply any more as ACL tokens will be ephemeral and are issued to the terminating gateways when the pod is created and destroyed when the pod is stopped. To achieve the same ACL permissions, you will need to assign the policy to the role for the terminating gateway, rather than the token.  
  * Support Mesh Gateway obtaining an ACL token using a k8s auth method. [[GH-1102](https://github.com/hashicorp/consul-k8s/pull/1102)]
    * **Note**: This is a breaking change if you are using a mesh gateway with mesh federation. To properly configure mesh federation with mesh gateways, you will need to configure the `global.federation.k8sAuthMethodHost` in secondary datacenters to point to the address of the Kubernetes API server of the secondary datacenter.  This address must be reachable from the Consul servers in the primary datacenter.
  * **General Note on old ACL Tokens**:  As of this release, ACL tokens no longer need to be stored as Kubernetes secrets. They will transparently be provisioned by the Kubernetes Auth Method when client and component pods are provisioned and will also be destroyed when client and component pods are destroyed.  Old ACL tokens, however, will still exist as Kubernetes secrets and in Consul and will need to be identified and manually deleted.

FEATURES:
* ACLs: Enable issuing ACL tokens via Consul login with a Kubernetes Auth Method and replace the need for storing ACL tokens as Kubernetes secrets.
  * Support CRD controller obtaining an ACL token via using a k8s auth method. [[GH-995](https://github.com/hashicorp/consul-k8s/pull/995)]
  * Support Connect Inject obtaining an ACL token via using a k8s auth method. [[GH-1076](https://github.com/hashicorp/consul-k8s/pull/1076)]
  * Support Sync Catalog obtaining an ACL token via using a k8s auth method. [[GH-1081](https://github.com/hashicorp/consul-k8s/pull/1081)], [[GHT-1077](https://github.com/hashicorp/consul-k8s/pull/1077)]
  * Support API Gateway controller obtaining an ACL token via using a k8s auth method. [[GH-1083](https://github.com/hashicorp/consul-k8s/pull/1083)]
  * Support Snapshot Agent obtaining an ACL token via using a k8s auth method. [[GH-1084](https://github.com/hashicorp/consul-k8s/pull/1084)]
  * Support Mesh Gateway obtaining an ACL token via using a k8s auth method. [[GH-1085](https://github.com/hashicorp/consul-k8s/pull/1085)]
  * Support Ingress Gateway obtaining an ACL token via using a k8s auth method. [[GH-1118](https://github.com/hashicorp/consul-k8s/pull/1118)]
  * Support Terminating Gateway obtaining an ACL token via using a k8s auth method. [[GH-1102](https://github.com/hashicorp/consul-k8s/pull/1102)]
  * Support Consul Client obtaining an ACL token via using a k8s auth method. [[GH-1093](https://github.com/hashicorp/consul-k8s/pull/1093)]
  * Support issuing global ACL tokens via k8s auth method. [[GH-1075](https://github.com/hashicorp/consul-k8s/pull/1075)]
  
  
IMPROVEMENTS:
* Control Plane
  * Upgrade Docker image Alpine version from 3.14 to 3.15. [[GH-1058](https://github.com/hashicorp/consul-k8s/pull/1058)
* Helm
  * API Gateway: Allow controller to read Kubernetes namespaces in order to determine if route is allowed for gateway. [[GH-1092](https://github.com/hashicorp/consul-k8s/pull/1092)]
  * Support a pre-configured bootstrap ACL token. [[GH-1125](https://github.com/hashicorp/consul-k8s/pull/1125)]
* Vault
  * Enable snapshot agent configuration to be retrieved from vault. [[GH-1113](https://github.com/hashicorp/consul-k8s/pull/1113)]
* CLI
  * Enable users to set up secondary clusters with existing federation secrets. [[GH-1126](https://github.com/hashicorp/consul-k8s/pull/1126)] 

BUG FIXES:
* Helm
  * Don't set TTL for server certificates when using Vault as the secrets backend. [[GH-1104](https://github.com/hashicorp/consul-k8s/pull/1104)]
  * Fix PodSecurityPolicies for clients/mesh gateways when hostNetwork is used. [[GH-1090](https://github.com/hashicorp/consul-k8s/pull/1090)]
* CLI
  * Fix `install` and `upgrade` commands for Windows. [[GH-1139](https://github.com/hashicorp/consul-k8s/pull/1139)]

## 0.41.1 (February 24, 2022)

BUG FIXES:
* Helm
  * Support Envoy 1.20.2. [[GH-1051](https://github.com/hashicorp/consul-k8s/pull/1051)]

## 0.41.0 (February 23, 2022)

FEATURES:
* Support WAN federation via Mesh Gateways with Vault as the secrets backend. [[GH-1016](https://github.com/hashicorp/consul-k8s/pull/1016),[GH-1025](https://github.com/hashicorp/consul-k8s/pull/1025),[GH-1029](https://github.com/hashicorp/consul-k8s/pull/1029),[GH-1038](https://github.com/hashicorp/consul-k8s/pull/1038)]
  * **Note**: To use WAN federation with ACLs and Vault, you will need to create a KV secret in Vault that will serve as the replication token with
    a random UUID: `vault kv put secret/consul/replication key="$(uuidgen)"`. 
  * You will need to then provide this secret to both the primary
    and the secondary datacenters with `global.acls.replicationToken` values and allow the `global.secretsBackend.vault.manageSystemACLsRole` Vault role to read it.
    In the primary datacenter, the Helm chart will create the replication token in Consul using the UUID as the secret ID of the token.
* Connect: Support workaround for pods with multiple ports, by registering a Consul service and injecting an Envoy sidecar and init container per port. [[GH-1012](https://github.com/hashicorp/consul-k8s/pull/1012)]
  * Transparent proxying, metrics, and metrics merging are not supported for multi-port pods.
  * Multi-port pods should specify annotations in the format, such that the service names and port names correspond with each other in the specified order, i.e. `web` service is listening on `8080`, `web-admin` service is listening on `9090`.
    * `consul.hashicorp.com/connect-service': 'web,web-admin`
    * `consul.hashicorp.com/connect-service-port': '8080,9090`

IMPROVEMENTS:
* Helm
  * Vault: Allow passing arbitrary annotations to the vault agent. [[GH-1015](https://github.com/hashicorp/consul-k8s/pull/1015)]
  * Vault: Add support for customized IP and DNS SANs for server cert in Vault. [[GH-1020](https://github.com/hashicorp/consul-k8s/pull/1020)]
  * Vault: Add support for Enterprise License to be configured in Vault. [[GH-1032](https://github.com/hashicorp/consul-k8s/pull/1032)]
  * API Gateway: Allow Kubernetes namespace to Consul enterprise namespace mapping for deployed gateways and mesh services. [[GH-1024](https://github.com/hashicorp/consul-k8s/pull/1024)]

BUG FIXES:
* API Gateway
  * Fix issue where if the API gateway controller pods restarted, gateway pods would become disconnected from the secret discovery service. [[GH-1007](https://github.com/hashicorp/consul-k8s/pull/1007)]
  * Fix issue where the API gateway controller could not update existing Deployments or Services. [[GH-1014](https://github.com/hashicorp/consul-k8s/pull/1014)]
  * Fix issue where the API gateway controller lacked sufficient permissions to bind routes when ACLs were enabled. [[GH-1018](https://github.com/hashicorp/consul-k8s/pull/1018)]

BREAKING CHANGES:
* Helm
  * Rename fields of IngressGateway CRD to fix incorrect names (`gatewayTLSConfig` => `tls`, `gatewayServiceTLSConfig` => `tls`, `gatewayTLSSDSConfig` => `sds`). [[GH-1017](https://github.com/hashicorp/consul-k8s/pull/1017)]

## 0.40.0 (January 27, 2022)

BREAKING CHANGES:
* Helm
  * Some Consul components from the Helm chart have been renamed to ensure consistency in naming across the components.
  This will not be a breaking change if Consul components are not referred to by name externally. Check the PR for the list of renamed components. [[GH-993](https://github.com/hashicorp/consul-k8s/pull/993)][[GH-1000](https://github.com/hashicorp/consul-k8s/pull/1000)]

FEATURES:
* Helm
  * Support Envoy 1.20.1. [[GH-958](https://github.com/hashicorp/consul-k8s/pull/958)]
  * Support Consul 1.11.2. [[GH-976](https://github.com/hashicorp/consul-k8s/pull/976)]
  * Support [Consul API Gateway](https://github.com/hashicorp/consul-api-gateway) Controller deployment through the Helm chart and provision an ACL token to for API Gateway via server-acl-init [[GH-925](https://github.com/hashicorp/consul-k8s/pull/925)]

IMPROVEMENTS:
* Helm
  * Allow customization of `terminationGracePeriodSeconds` on the ingress gateways. [[GH-947](https://github.com/hashicorp/consul-k8s/pull/947)]
  * Support `ui.dashboardURLTemplates.service` value for setting [dashboard URL templates](https://www.consul.io/docs/agent/options#ui_config_dashboard_url_templates_service). [[GH-937](https://github.com/hashicorp/consul-k8s/pull/937)]
  * Allow using dash-separated names for config entries when using `kubectl`. [[GH-965](https://github.com/hashicorp/consul-k8s/pull/965)]
  * Support Pod Security Policies with Vault integration. [[GH-985](https://github.com/hashicorp/consul-k8s/pull/985)]
  * Rename Consul resources to remove resource kind suffixes from the resource names to standardize resource names across the Helm chart. [[GH-993](https://github.com/hashicorp/consul-k8s/pull/993)]
  * Append `-client` to the Consul Daemonset name to standardize resource names across the Helm chart. [[GH-1000](https://github.com/hashicorp/consul-k8s/pull/1000)]
* CLI
  * Show a diff when upgrading a Consul installation on Kubernetes [[GH-934](https://github.com/hashicorp/consul-k8s/pull/934)]
* Control Plane
  * Support the value `$POD_NAME` for the annotation `consul.hashicorp.com/service-meta-*` that will now be interpolated and set to the pod's name in the service's metadata. [[GH-982](https://github.com/hashicorp/consul-k8s/pull/982)]
  * Allow managing Consul sidecar resources via annotations. [[GH-956](https://github.com/hashicorp/consul-k8s/pull/956)]
  * Support using a backslash to escape commas in `consul.hashicorp.com/service-tags` annotation. [[GH-983](https://github.com/hashicorp/consul-k8s/pull/983)]
  * Avoid making unnecessary calls to Consul in the endpoints controller to improve application startup time when Consul is down. [[GH-779](https://github.com/hashicorp/consul-k8s/issues/779)]

BUG FIXES:
* Helm
  * Add `PodDisruptionBudget` Kind when checking for existing versions so that `helm template` can generate the right version. [[GH-923](https://github.com/hashicorp/consul-k8s/pull/923)]
* Control Plane
  * Admin Partitions **(Consul Enterprise only)**: Attach anonymous-policy to the anonymous token from non-default partitions to support DNS queries when the default partition is on a VM. [[GH-966](https://github.com/hashicorp/consul-k8s/pull/966)]

## 0.39.0 (December 15, 2021)

FEATURES:
* Helm
  * Support Consul 1.11.1. [[GH-935](https://github.com/hashicorp/consul-k8s/pull/935)]
  * Support Envoy 1.20.0. [[GH-935](https://github.com/hashicorp/consul-k8s/pull/935)]
  * Minimum Kubernetes versions supported is 1.18+. [[GH-935](https://github.com/hashicorp/consul-k8s/pull/935)]
* CLI
   * **BETA** Add `upgrade` command to modify Consul installation on Kubernetes. [[GH-898](https://github.com/hashicorp/consul-k8s/pull/898)]

IMPROVEMENTS:
* Control Plane
  * Bump `consul-k8s-control-plane` UBI images for OpenShift to use base image `ubi-minimal:8.5`. [[GH-922](https://github.com/hashicorp/consul-k8s/pull/922)]
  * Support the value `$POD_NAME` for the annotation `consul.hashicorp.com/service-tags` that will now be interpolated and set to the pod name. [[GH-931](https://github.com/hashicorp/consul-k8s/pull/931)]
 

## 0.38.0 (December 08, 2021)

BREAKING CHANGES:
* Control Plane
  * Update minimum go version for project to 1.17 [[GH-878](https://github.com/hashicorp/consul-k8s/pull/878)]
  * Add boolean metric to merged metrics response `consul_merged_service_metrics_success` to indicate if service metrics
    were scraped successfully. [[GH-551](https://github.com/hashicorp/consul-k8s/pull/551)]

FEATURES:
* Vault as a Secrets Backend: Add support for Vault as a secrets backend for Gossip Encryption, Server TLS certs and Service Mesh TLS certificates,
    removing the existing usage of Kubernetes Secrets for the respective secrets. [[GH-904](https://github.com/hashicorp/consul-k8s/pull/904/)]

  See the [Consul Kubernetes and Vault documentation](https://www.consul.io/docs/k8s/installation/vault)
  for full install instructions.
  
  Requirements: 
  * Consul 1.11+
  * Vault 1.9+ and Vault-K8s 0.14+ must be installed with the Vault Agent Injector enabled (`injector.enabled=true`)
    into the Kubernetes cluster that Consul is installed into.
  * `global.tls.enableAutoEncryption=true` is required for TLS support.
  * If TLS is enabled in Vault, `global.secretsBackend.vault.ca` must be provided and should reference a Kube secret
    which holds a copy of the Vault CA cert.
  * Add boolean metric to merged metrics response `consul_merged_service_metrics_success` to indicate if service metrics were
    scraped successfully. [[GH-551](https://github.com/hashicorp/consul-k8s/pull/551)]
* Helm
  * Rename `PartitionExports` CRD to `ExportedServices`. [[GH-902](https://github.com/hashicorp/consul-k8s/pull/902)]

IMPROVEMENTS:
* CLI
  * Pre-check in the `install` command to verify the correct license secret exists when using an enterprise Consul image. [[GH-875](https://github.com/hashicorp/consul-k8s/pull/875)]
* Control Plane
  * Add a label "managed-by" to every secret the control-plane creates. Only delete said secrets on an uninstall. [[GH-835](https://github.com/hashicorp/consul-k8s/pull/835)]
  * Add support for labeling a Kubernetes service with `consul.hashicorp.com/service-ignore` to prevent services from being registered in Consul. [[GH-858](https://github.com/hashicorp/consul-k8s/pull/858)]
* Helm Chart
  * Fail an installation/upgrade if WAN federation and Admin Partitions are both enabled. [[GH-892](https://github.com/hashicorp/consul-k8s/issues/892)]
  * Add support for setting `ingressClassName` for UI. [[GH-909](https://github.com/hashicorp/consul-k8s/pull/909)]
  * Add partition support to Service Resolver, Service Router and Service Splitter CRDs. [[GH-908](https://github.com/hashicorp/consul-k8s/issues/908)]

BUG FIXES:
* Control Plane:
  * Add a workaround to check that the ACL token is replicated to other Consul servers. [[GH-862](https://github.com/hashicorp/consul-k8s/issues/862)]
  * Return 500 on prometheus response if unable to get metrics from Envoy. [[GH-551](https://github.com/hashicorp/consul-k8s/pull/551)]
  * Don't include body of failed service metrics calls in merged metrics response. [[GH-551](https://github.com/hashicorp/consul-k8s/pull/551)]
* Helm Chart
  * Admin Partitions **(Consul Enterprise only)**: Do not mount Consul CA certs to partition-init job if `externalServers.useSystemRoots` is `true`. [[GH-885](https://github.com/hashicorp/consul-k8s/pull/885)]

## 0.37.0 (November 18, 2021)

BREAKING CHANGES:
* Previously [UI metrics](https://www.consul.io/docs/connect/observability/ui-visualization) would be enabled when
  `global.metrics=false` and `ui.metrics.enabled=-`. If you are no longer seeing UI metrics,
  set `global.metrics=true` or `ui.metrics.enabled=true`. [[GH-841](https://github.com/hashicorp/consul-k8s/pull/841)]
* The `enterpriseLicense` section of the values file has been migrated from being under the `server` stanza to being
  under the `global` stanza. Migrating the contents of `server.enterpriseLicense` to `global.enterpriseLicense` will
  ensure the license job works. [[GH-856](https://github.com/hashicorp/consul-k8s/pull/856)]
* Consul [streaming](https://www.consul.io/docs/agent/options#use_streaming_backend) is re-enabled by default.
  Streaming is broken when using multi-DC federation and Consul versions 1.10.0, 1.10.1, 1.10.2.
  If you are using those versions and multi-DC federation, you must upgrade to Consul >= 1.10.3 or set:

  ```yaml
  client:
    extraConfig: |
      {"use_streaming_backend": false}
  ```
  
  [[GH-851](https://github.com/hashicorp/consul-k8s/pull/851)]

FEATURES:
* Helm Chart
  * Add support for Consul services to utilize Consul DNS for service discovery. Set `dns.enableRedirection` to allow services to
    use Consul DNS via the Consul DNS Service. [[GH-833](https://github.com/hashicorp/consul-k8s/pull/833)]
* Control Plane
  * Connect: Allow services using Connect to utilize Consul DNS to perform service discovery. [[GH-833](https://github.com/hashicorp/consul-k8s/pull/833)]

IMPROVEMENTS:
* Control Plane
  * TLS: Support PKCS1 and PKCS8 private keys for Consul certificate authority. [[GH-843](https://github.com/hashicorp/consul-k8s/pull/843)]
  * Connect: Log a warning when ACLs are enabled and the default service account is used. [[GH-842](https://github.com/hashicorp/consul-k8s/pull/842)]
  * Update Service Router, Service Splitter and Ingress Gateway CRD with support for RequestHeaders and ResponseHeaders. [[GH-863](https://github.com/hashicorp/consul-k8s/pull/863)]
  * Update Ingress Gateway CRD with partition support for the IngressService and TLS Config. [[GH-863](https://github.com/hashicorp/consul-k8s/pull/863)]
* CLI
  * Delete jobs, cluster roles, and cluster role bindings on `uninstall`. [[GH-820](https://github.com/hashicorp/consul-k8s/pull/820)]
* Helm Chart
  * Add `component` labels to all resources. [[GH-840](https://github.com/hashicorp/consul-k8s/pull/840)]
  * Update Consul version to 1.10.4. [[GH-861](https://github.com/hashicorp/consul-k8s/pull/861)]
  * Update Service Router, Service Splitter and Ingress Gateway CRD with support for RequestHeaders and ResponseHeaders. [[GH-863](https://github.com/hashicorp/consul-k8s/pull/863)]
  * Update Ingress Gateway CRD with partition support for the IngressService and TLS Config. [[GH-863](https://github.com/hashicorp/consul-k8s/pull/863)]
  * Re-enable streaming for Consul clients. [[GH-851](https://github.com/hashicorp/consul-k8s/pull/851)]

BUG FIXES:
* Control Plane
  * ACLs: Fix issue where if one or more servers fail to have their ACL tokens set on the initial run of server-acl-init
    then on subsequent re-runs of server-acl-init the tokens are never set. [[GH-825](https://github.com/hashicorp/consul-k8s/issues/825)]
  * ACLs: Fix issue where if the number of Consul servers is increased, the new servers are never provisioned
    an ACL token. [[GH-677](https://github.com/hashicorp/consul-k8s/issues/677)]
  * Fix issue where after a `helm upgrade`, users would see `x509: certificate signed by unknown authority.`
    errors when modifying config entry resources. [[GH-837](https://github.com/hashicorp/consul-k8s/pull/837)]
* Helm Chart
  * **(Consul Enterprise only)** Error on Helm install if a reserved name is used for the admin partition name or a
    Consul destination namespace for connect or catalog sync. [[GH-846](https://github.com/hashicorp/consul-k8s/pull/846)]
  * Truncate Persistent Volume Claim names when namespace names are too long. [[GH-799](https://github.com/hashicorp/consul-k8s/pull/799)]
  * Fix issue where UI metrics would be enabled when `global.metrics=false` and `ui.metrics.enabled=-`. [[GH-841](https://github.com/hashicorp/consul-k8s/pull/841)]
  * Populate the federation secret with the generated Gossip key when `global.gossipEncryption.autoGenerate` is set to true. [[GH-854](https://github.com/hashicorp/consul-k8s/pull/854)]

## 0.36.0 (November 02, 2021)

BREAKING CHANGES:
* Helm Chart
  * The `kube-system` and `local-path-storage` namespaces are now _excluded_ from connect injection by default on Kubernetes versions >= 1.21. If you wish to enable injection on those namespaces, set `connectInject.namespaceSelector` to `null`. [[GH-726](https://github.com/hashicorp/consul-k8s/pull/726)]

IMPROVEMENTS:
* Helm Chart
  * Automatic retry for `gossip-encryption-autogenerate-job` on failure [[GH-789](https://github.com/hashicorp/consul-k8s/pull/789)]
  * `kube-system` and `local-path-storage` namespaces are now excluded from connect injection by default on Kubernetes versions >= 1.21. This prevents deadlock issues when `kube-system` components go down and allows Kind to work without changing the failure policy of the mutating webhook. [[GH-726](https://github.com/hashicorp/consul-k8s/pull/726)]
  * Add support for services across Admin Partitions to communicate using mesh gateways. [[GH-807](https://github.com/hashicorp/consul-k8s/pull/807)]
    * Documentation for the installation can be found [here](https://github.com/hashicorp/consul-k8s/blob/main/docs/admin-partitions-with-acls.md).
  * Add support for PartitionExports CRD to enable cross-partition networking. [[GH-802](https://github.com/hashicorp/consul-k8s/pull/802)]
* CLI
  * Add `status` command. [[GH-768](https://github.com/hashicorp/consul-k8s/pull/768)]
  * Add `-verbose`, `-v` flag to the `consul-k8s install` command, which outputs all logs emitted from the installation. By default, verbose is set to `false` to hide logs that show resources are not ready. [[GH-810](https://github.com/hashicorp/consul-k8s/pull/810)]
  * Set `prometheus.enabled` to true and enable all metrics for Consul K8s when installing via the `demo` preset. [[GH-809](https://github.com/hashicorp/consul-k8s/pull/809)]
  * Set `controller.enabled` to `true` when installing via the `demo` preset. [[GH818](https://github.com/hashicorp/consul-k8s/pull/818)]
  * Set `global.gossipEncryption.autoGenerate` to `true` and `global.tls.enableAutoEncrypt` to `true` when installing via the `secure` preset. [[GH818](https://github.com/hashicorp/consul-k8s/pull/818)]
* Control Plane
  * Add support for partition-exports config entry as a Custom Resource Definition to help manage cross-partition networking. [[GH-802](https://github.com/hashicorp/consul-k8s/pull/802)]

## 0.35.0 (October 19, 2021)

FEATURES:
* Control Plane
  * Add `gossip-encryption-autogenerate` subcommand to generate a random 32 byte Kubernetes secret to be used as a gossip encryption key. [[GH-772](https://github.com/hashicorp/consul-k8s/pull/772)]
  * Add support for `partition-exports` config entry. [[GH-802](https://github.com/hashicorp/consul-k8s/pull/802)], [[GH-803](https://github.com/hashicorp/consul-k8s/pull/803)]
* Helm Chart
  * Add automatic generation of gossip encryption with `global.gossipEncryption.autoGenerate=true`. [[GH-738](https://github.com/hashicorp/consul-k8s/pull/738)]
  * Add support for configuring resources for mesh gateway `service-init` container. [[GH-758](https://github.com/hashicorp/consul-k8s/pull/758)]
  * Add support for `PartitionExports` CRD. [[GH-802](https://github.com/hashicorp/consul-k8s/pull/802)], [[GH-803](https://github.com/hashicorp/consul-k8s/pull/803)]

IMPROVEMENTS:
* Control Plane
  * Upgrade Docker image Alpine version from 3.13 to 3.14. [[GH-737](https://github.com/hashicorp/consul-k8s/pull/737)]
  * CRDs: tune failure backoff so invalid config entries are re-synced more quickly. [[GH-788](https://github.com/hashicorp/consul-k8s/pull/788)]
* Helm Chart
  * Enable adding extra containers to server and client Pods. [[GH-749](https://github.com/hashicorp/consul-k8s/pull/749)]
  * ACL support for Admin Partitions. **(Consul Enterprise only)**
  **BETA** [[GH-766](https://github.com/hashicorp/consul-k8s/pull/766)]
    * This feature now enabled ACL support for Admin Partitions. The server-acl-init job now creates a Partition token. This token
      can be used to bootstrap new partitions as well as manage ACLs in the non-default partitions.
    * Partition to partition networking is disabled if ACLs are enabled.
    * Documentation for the installation can be found [here](https://github.com/hashicorp/consul-k8s/blob/main/docs/admin-partitions-with-acls.md).
* CLI
  * Add `version` command. [[GH-741](https://github.com/hashicorp/consul-k8s/pull/741)]
  * Add `uninstall` command. [[GH-725](https://github.com/hashicorp/consul-k8s/pull/725)]

## 0.34.1 (September 17, 2021)

BUG FIXES:
* Helm
  * Fix consul-k8s image version in values file. [[GH-732](https://github.com/hashicorp/consul-k8s/pull/732)]

## 0.34.0 (September 17, 2021)

FEATURES:
* CLI
  * The `consul-k8s` CLI enables users to deploy and operate Consul on Kubernetes.
    * Support `consul-k8s install` command. [[GH-713](https://github.com/hashicorp/consul-k8s/pull/713)]
* Helm Chart
  * Add support for Admin Partitions. **(Consul Enterprise only)**
  **ALPHA** [[GH-729](https://github.com/hashicorp/consul-k8s/pull/729)]
    * This feature allows Consul to be deployed across multiple Kubernetes clusters while sharing a single set of Consul
servers. The services on each cluster can be independently managed. This feature is an alpha feature. It requires:
      * a flat pod and node network in order for inter-partition networking to work.
      * TLS to be enabled.
      * Consul Namespaces enabled.

      Transparent Proxy is unsupported for cross partition communication.

To enable Admin Partitions on the server cluster use the following config.

```yaml
global:
  enableConsulNamespaces: true
  tls:
    enabled: true
  image: hashicorp/consul-enterprise:1.11.0-ent-alpha
  adminPartitions:
    enabled: true
server:
  exposeGossipAndRPCPorts: true
  enterpriseLicense:
    secretName: license
    secretKey: key
connectInject:
  enabled: true
  transparentProxy:
    defaultEnabled: false
  consulNamespaces:
    mirroringK8S: true
controller:
  enabled: true
```

Identify the LoadBalancer External IP of the `partition-service`

```bash
kubectl get svc consul-consul-partition-service -o json | jq -r '.status.loadBalancer.ingress[0].ip'
```

Migrate the TLS CA credentials from the server cluster to the workload clusters

```bash
kubectl get secret consul-consul-ca-key --context "server-context" -o yaml | kubectl apply --context "workload-context" -f -
kubectl get secret consul-consul-ca-cert --context "server-context" -o yaml | kubectl apply --context "workload-context" -f -
```

Configure the workload cluster using the following config.

```yaml
global:
  enabled: false
  enableConsulNamespaces: true
  image: hashicorp/consul-enterprise:1.11.0-ent-alpha
  adminPartitions:
    enabled: true
    name: "alpha" # Name of Admin Partition
  tls:
    enabled: true
    caCert:
      secretName: consul-consul-ca-cert
      secretKey: tls.crt
    caKey:
      secretName: consul-consul-ca-key
      secretKey: tls.key
server:
  enterpriseLicense:
    secretName: license
    secretKey: key
externalServers:
  enabled: true
  hosts: [ "loadbalancer IP" ] # external IP of partition service LB
  tlsServerName: server.dc1.consul
client:
  enabled: true
  exposeGossipPorts: true
  join: [ "loadbalancer IP" ] # external IP of partition service LB
connectInject:
  enabled: true
  consulNamespaces:
    mirroringK8S: true
controller:
  enabled: true
```

This should lead to the workload cluster having only Consul agents that connect with the Consul server. Services in this
cluster behave like independent services. They can be configured to communicate with services in other partitions by
configuring the upstream configuration on the individual services.

* Control Plane
  * Add support for Admin Partitions. **(Consul Enterprise only)** **
    ALPHA** [[GH-729](https://github.com/hashicorp/consul-k8s/pull/729)]
    * Add Partition-Init job that runs in Kubernetes clusters that do not have servers running to provision Admin
      Partitions.
    * Update endpoints-controller, config-entry controller and config entries to add partition config to them.

IMPROVEMENTS:
* Helm Chart
  * Add ability to specify port for ui service. [[GH-604](https://github.com/hashicorp/consul-k8s/pull/604)]
  * Use `policy/v1` for Consul server `PodDisruptionBudget` if supported. [[GH-606](https://github.com/hashicorp/consul-k8s/pull/606)]
  * Add readiness, liveness and startup probes to the connect inject deployment. [[GH-626](https://github.com/hashicorp/consul-k8s/pull/626)][[GH-701](https://github.com/hashicorp/consul-k8s/pull/701)]
  * Add support for setting container security contexts on client and server Pods. [[GH-620](https://github.com/hashicorp/consul-k8s/pull/620)]
  * Update Envoy image to 1.18.4 [[GH-699](https://github.com/hashicorp/consul-k8s/pull/699)]
  * Add configuration for webhook-cert-manager tolerations [[GH-712](https://github.com/hashicorp/consul-k8s/pull/712)]
  * Update default Consul version to 1.10.2 [[GH-718](https://github.com/hashicorp/consul-k8s/pull/718)]
* Control Plane
  * Add health endpoint to the connect inject webhook that will be healthy when webhook certs are present and not empty. [[GH-626](https://github.com/hashicorp/consul-k8s/pull/626)]
  * Catalog Sync: Fix issue registering NodePort services with wrong IPs when a node has multiple IP addresses. [[GH-619](https://github.com/hashicorp/consul-k8s/pull/619)]
  * Allow registering the same service in multiple namespaces. [[GH-697](https://github.com/hashicorp/consul-k8s/pull/697)]

BUG FIXES:
* Helm Chart
  * Disable [streaming](https://www.consul.io/docs/agent/options#use_streaming_backend) on Consul clients because it is currently not supported when
    doing mesh gateway federation. If you wish to enable it, override the setting using `client.extraConfig`:

    ```yaml
    client:
      extraConfig: |
        {"use_streaming_backend": true}
    ```
    [[GH-718](https://github.com/hashicorp/consul-k8s/pull/718)]

## 0.33.0 (August 12, 2021)

BREAKING CHANGES:
* The consul-k8s repository has been merged with consul-helm and now contains the `consul-k8s-control-plane` binary (previously named `consul-k8s`) and the Helm chart to deploy Consul on Kubernetes. The docker image previously named `hashicorp/consul-k8s` has been renamed to `hashicorp/consul-k8s-control-plane`. The binary and Helm chart will be released together with the same version. **NOTE: If you install Consul through the Helm chart and are not customizing the `global.imageK8S` value then this will not be a breaking change.** [[GH-589](https://github.com/hashicorp/consul-k8s/pull/589)]
  * Helm chart v0.33.0+ will support the corresponding `consul-k8s-control-plane` image with the same version only. For example Helm chart 0.33.0 will only be supported to work with the default value `global.imageK8S`: `hashicorp/consul-k8s-control-plane:0.33.0`.
  * The control-plane binary has been renamed from `consul-k8s` to `consul-k8s-control-plane` and is now invoked as `consul-k8s-control-plane` in the Helm chart. The first version of this newly renamed binary will be 0.33.0.
  * The Go module `github.com/hashicorp/consul-k8s` has been named to `github.com/hashicorp/consul-k8s/control-plane`.
  * The Helm chart is located under `consul-k8s/charts/consul`.
  * The control-plane source code is located under `consul-k8s/control-plane`.
* Minimum Kubernetes versions supported is 1.17+ and now matches what is stated in the `README.md` file.  [[GH-1053](https://github.com/hashicorp/consul-helm/pull/1053)]

IMPROVEMENTS:
* Control Plane
  * Add flags `-log-level`, `-log-json` to all subcommands to control log level and json formatting. [[GH-523](https://github.com/hashicorp/consul-k8s/pull/523)]
  * Execute Consul clients and servers using the Docker entrypoint for consistency. [[GH-590](https://github.com/hashicorp/consul-k8s/pull/590)]
* Helm Chart
  * Substitute `HOST_IP/POD_IP/HOSTNAME` variables in `server.extraConfig` and `client.extraConfig` so they are passed in to server/client config already evaluated at runtime. [[GH-1042](https://github.com/hashicorp/consul-helm/pull/1042)]
  * Set failurePolicy to Fail for connectInject mutating webhook so that pods fail to schedule when the webhook is offline. This can be controlled via `connectInject.failurePolicy`. [[GH-1024](https://github.com/hashicorp/consul-helm/pull/1024)]
  * Allow setting global.logLevel and global.logJSON and propogate this to all consul-k8s commands. [[GH-980](https://github.com/hashicorp/consul-helm/pull/980)]
  * Allow setting `connectInject.replicas` to control number of replicas of webhook injector. [[GH-1029](https://github.com/hashicorp/consul-helm/pull/1029)]
  * Add the ability to manually specify a k8s secret containing server-cert via the value `server.serverCert.secretName`. [[GH-1024](https://github.com/hashicorp/consul-helm/pull/1046)]
  * Allow setting `ui.pathType` for providers that do not support the default pathType "Prefix". [[GH-1012](https://github.com/hashicorp/consul-helm/pull/1012)]
  * Allow setting `client.nodeMeta` to specify arbitrary key-value pairs to associate with the node. [[GH-728](https://github.com/hashicorp/consul-helm/pull/728)]

BUG FIXES:
* Control Plane
  * Connect: Use `AdmissionregistrationV1` instead of `AdmissionregistrationV1beta1` API as it was deprecated in k8s 1.16. [[GH-558](https://github.com/hashicorp/consul-k8s/pull/558)]
  * Connect: Fix bug where environment variables `<NAME>_CONNECT_SERVICE_HOST` and
  `<NAME>_CONNECT_SERVICE_PORT` weren't being set when the upstream annotation was used. [[GH-549](https://github.com/hashicorp/consul-k8s/issues/549)]
  * Connect: Fix a bug with leaving around ACL tokens after a service has been deregistered. Note that this will not clean up existing leftover ACL tokens. [[GH-540](https://github.com/hashicorp/consul-k8s/issues/540)][[GH-599](https://github.com/hashicorp/consul-k8s/issues/599)]
  * CRDs: Fix ProxyDefaults and ServiceDefaults resources not syncing with Consul < 1.10.0 [[GH-1023](https://github.com/hashicorp/consul-helm/issues/1023)]
  * Connect: Skip service registration for duplicate services only on Kubernetes. [[GH-581](https://github.com/hashicorp/consul-k8s/pull/581)]
  * Connect: redirect-traffic command passes ACL token when ACLs are enabled. [[GH-576](https://github.com/hashicorp/consul-k8s/pull/576)]

## 0.26.0 (June 22, 2021)

FEATURES:
* Connect: Support Transparent Proxy. [[GH-481](https://github.com/hashicorp/consul-k8s/pull/481)]
  This feature enables users to use KubeDNS to reach other services within the Consul Service Mesh,
  as well as enforces the inbound and outbound traffic to go through the Envoy proxy.

  Using transparent proxy for your service mesh applications means:
  - Proxy service registrations will set `mode` to `transparent` in the proxy configuration
    so that Consul can configure the Envoy proxy to have an inbound and outbound listener.
  - Both proxy and service registrations will include the cluster IP and service port of the Kubernetes service
    as tagged addresses so that Consul can configure Envoy to route traffic based on that IP and port.
  - The `consul-connect-inject-init` container will run `consul connect redirect-traffic` [command](https://www.consul.io/commands/connect/redirect-traffic),
    which will apply rules (via iptables) to redirect inbound and outbound traffic to the proxy.
    To run this command the `consul-connect-inject-init` requires running as root with capability `NET_ADMIN`.

  This feature includes the following changes:
  * Add new `-enable-transparent-proxy` flag to the `inject-connect` command.
    When `true`, transparent proxy will be used for all services on the Consul Service Mesh
    within a Kubernetes cluster. This flag defaults to `true`.
  * Add new `consul.hashicorp.com/transparent-proxy` pod annotation to allow enabling and disabling transparent
    proxy for individual services.
* CRDs: Add CRD for MeshConfigEntry. Supported in Consul 1.10+ [[GH-513](https://github.com/hashicorp/consul-k8s/pull/513)]
* Connect: Overwrite Kubernetes HTTP readiness and/or liveness probes to point to Envoy proxy when
  transparent proxy is enabled. [[GH-517](https://github.com/hashicorp/consul-k8s/pull/517)]
* Connect: Allow exclusion of inbound ports, outbound ports and CIDRs, and additional user IDs when
  Transparent Proxy is enabled. [[GH-506](https://github.com/hashicorp/consul-k8s/pull/506)]

  The following annotations are supported:
  * `consul.hashicorp.com/transparent-proxy-exclude-inbound-ports` - Comma-separated list of inbound ports to exclude.
  * `consul.hashicorp.com/transparent-proxy-exclude-outbound-ports` - Comma-separated list of outbound ports to exclude.
  * `consul.hashicorp.com/transparent-proxy-exclude-outbound-cidrs` - Comma-separated list of IPs or CIDRs to exclude.
  * `consul.hashicorp.com/transparent-proxy-exclude-uids` - Comma-separated list of Linux user IDs to exclude.
* Connect: Add the ability to set default tproxy mode at namespace level via label. [[GH-501](https://github.com/hashicorp/consul-k8s/pull/510)]
  * Setting the annotation `consul.hashicorp.com/transparent-proxy` to `true/false` will define whether tproxy is enabled/disabled for the pod.
  * Setting the label `consul.hashicorp.com/transparent-proxy` to `true/false` on a namespace will define the default behavior for pods in that namespace, which do not also have the annotation set.
  * The default tproxy behavior will be defined by the value of `-enable-transparent-proxy` flag to the `consul-k8s inject-connect` command. It can be overridden in a namespace by the the label on the namespace or for a pod using the annotation on the pod.
* Connect: support upgrades for services deployed before endpoints controller to
  upgrade to a version of consul-k8s with endpoints controller. [[GH-509](https://github.com/hashicorp/consul-k8s/pull/509)]
* Connect: A new command `consul-k8s connect-init` has been added.
  It replaces the existing init-container logic for ACL login and Envoy bootstrapping and introduces a polling wait for service registration,
  see `Endpoints Controller` for more information.
  [[GH-446](https://github.com/hashicorp/consul-k8s/pull/446)], [[GH-452](https://github.com/hashicorp/consul-k8s/pull/452)], [[GH-459](https://github.com/hashicorp/consul-k8s/pull/459)]
* Connect: A new controller `Endpoints Controller` has been added which is responsible for managing service endpoints and service registration.
  When a Kubernetes service references a deployed connect-injected pod, the endpoints controller will be responsible for managing the lifecycle of the connect-injected deployment. [[GH-455](https://github.com/hashicorp/consul-k8s/pull/455)], [[GH-467](https://github.com/hashicorp/consul-k8s/pull/467)], [[GH-470](https://github.com/hashicorp/consul-k8s/pull/470)], [[GH-475](https://github.com/hashicorp/consul-k8s/pull/475)]
  - This includes:
    - service registration and deregistration, formerly managed by the `consul-connect-inject-init`.
    - monitoring health checks, formerly managed by `healthchecks-controller`.
    - re-registering services in the events of consul agent failures, formerly managed by `consul-sidecar`.
  - The endpoints controller replaces the health checks controller while preserving existing functionality. [[GH-472](https://github.com/hashicorp/consul-k8s/pull/472)]
  - The endpoints controller replaces the cleanup controller while preserving existing functionality.
    [[GH-476](https://github.com/hashicorp/consul-k8s/pull/476)], [[GH-454](https://github.com/hashicorp/consul-k8s/pull/454)]
  - Merged metrics configuration support is now partially managed by the endpoints controller.
    [[GH-469](https://github.com/hashicorp/consul-k8s/pull/469)]

IMPROVEMENTS:
* Connect: skip service registration when a service with the same name but in a different Kubernetes namespace is found
  and Consul namespaces are not enabled. [[GH-527](https://github.com/hashicorp/consul-k8s/pull/527)]
* Connect: Leader election support for connect-inject deployment. [[GH-479](https://github.com/hashicorp/consul-k8s/pull/479)]
* Connect: the `consul-connect-inject-init` container has been split into two init containers. [[GH-441](https://github.com/hashicorp/consul-k8s/pull/441)]
 Connect: Connect webhook no longer generates its own certificates and relies on them being provided as files on the disk.
  [[GH-454](https://github.com/hashicorp/consul-k8s/pull/454)]]
* CRDs: Update `ServiceDefaults` with `Mode`, `TransparentProxy`, `DialedDirectly` and `UpstreamConfigs` fields. Note: `Mode` and `TransparentProxy` should not be set
  using this CRD but via annotations. [[GH-502](https://github.com/hashicorp/consul-k8s/pull/502)], [[GH-485](https://github.com/hashicorp/consul-k8s/pull/485)], [[GH-533](https://github.com/hashicorp/consul-k8s/pull/533)]
* CRDs: Update `ProxyDefaults` with `Mode`, `DialedDirectly` and `TransparentProxy` fields. Note: `Mode` and `TransparentProxy` should not be set
  using the CRD but via annotations. [[GH-505](https://github.com/hashicorp/consul-k8s/pull/505)], [[GH-485](https://github.com/hashicorp/consul-k8s/pull/485)], [[GH-533](https://github.com/hashicorp/consul-k8s/pull/533)]
* CRDs: update the CRD versions from v1beta1 to v1. [[GH-464](https://github.com/hashicorp/consul-k8s/pull/464)]
* Delete secrets created by webhook-cert-manager when the deployment is deleted. [[GH-530](https://github.com/hashicorp/consul-k8s/pull/530)]

BUG FIXES:
* CRDs: Update the type of connectTimeout and TTL in ServiceResolver and ServiceRouter from time.Duration to metav1.Duration.
  This allows a user to set these values as a duration string on the resource. Existing resources that had set a specific integer
  duration will continue to function with a duration with 'n' nanoseconds, 'n' being the set value.
* CRDs: Fix a bug where the `config` field in `ProxyDefaults` CR failed syncing to Consul because `apiextensions.k8s.io/v1` requires CRD spec to have structured schema. [[GH-495](https://github.com/hashicorp/consul-k8s/pull/495)]
* CRDs: make `lastSyncedTime` a pointer to prevent setting last synced time Reconcile errors. [[GH-466](https://github.com/hashicorp/consul-k8s/pull/466)]

BREAKING CHANGES:
* Connect: Add a security context to the init copy container and the envoy sidecar and ensure they
  do not run as root. If a pod container shares the same `runAsUser` (5995) as Envoy an error is returned.
  [[GH-493](https://github.com/hashicorp/consul-k8s/pull/493)]
* Connect: Kubernetes Services are required for all Consul Service Mesh applications.
  The Kubernetes service name will be used as the service name to register with Consul
  unless the annotation `consul.hashicorp.com/connect-service` is provided to the deployment/pod to override this.
  If using ACLs, the ServiceAccountName must match the service name used with Consul.

  *Note*: if you're already using a Kubernetes service, no changes required.

  Example Service:
  ```yaml
  ---
  apiVersion: v1
  kind: Service
  metadata:
    name: sample-app
  spec:
    selector:
      app: sample-app
    ports:
      - port: 80
        targetPort: 9090
  ---
  apiVersion: apps/v1
  kind: Deployment
  metadata:
    labels:
      app: sample-app
    name: sample-app
  spec:
    replicas: 1
    selector:
       matchLabels:
         app: sample-app
    template:
      metadata:
        annotations:
          'consul.hashicorp.com/connect-inject': 'true'
        labels:
          app: sample-app
      spec:
        containers:
        - name: sample-app
          image: sample-app:0.1.0
          ports:
          - containerPort: 9090
  ```
* Connect: `consul.hashicorp.com/connect-sync-period` annotation is no longer supported.
  This annotation used to configure the sync period of the `consul-sidecar` (aka `lifecycle-sidecar`).
  Since we no longer inject the `consul-sidecar` to keep services registered in Consul, this annotation has
  been removed. [[GH-467](https://github.com/hashicorp/consul-k8s/pull/467)]
* Connect: transparent proxy feature enabled by default. This may break existing deployments.
  Please see details of the feature.

## 0.26.0-beta3 (May 27, 2021)

IMPROVEMENTS:
* Connect: Overwrite Kubernetes HTTP readiness and/or liveness probes to point to Envoy proxy when
  transparent proxy is enabled. [[GH-517](https://github.com/hashicorp/consul-k8s/pull/517)]
* Connect: Don't set security context for the Envoy proxy when on OpenShift and transparent proxy is disabled.
  [[GH-521](https://github.com/hashicorp/consul-k8s/pull/521)]
* Connect: `consul-connect-inject-init` run with `privileged: true` when transparent proxy is enabled.
  [[GH-524](https://github.com/hashicorp/consul-k8s/pull/524)]

BUG FIXES:
* Connect: Process every Address in an Endpoints object before returning an error. This ensures an address that isn't reconciled successfully doesn't prevent the remaining addresses from getting reconciled. [[GH-519](https://github.com/hashicorp/consul-k8s/pull/519)]

## 0.26.0-beta2 (May 06, 2021)

BREAKING CHANGES:
* Connect: Add a security context to the init copy container and the envoy sidecar and ensure they
  do not run as root. If a pod container shares the same `runAsUser` (5995) as Envoy an error is returned
  on scheduling. [[GH-493](https://github.com/hashicorp/consul-k8s/pull/493)]

IMPROVEMENTS:
* CRDs: Update ServiceDefaults with Mode, TransparentProxy and UpstreamConfigs fields. Note: Mode and TransparentProxy should not be set
  using this CRD but via annotations. [[GH-502](https://github.com/hashicorp/consul-k8s/pull/502)], [[GH-485](https://github.com/hashicorp/consul-k8s/pull/485)]
* CRDs: Update ProxyDefaults with Mode and TransparentProxy fields. Note: Mode and TransparentProxy should not be set
  using the CRD but via annotations. [[GH-505](https://github.com/hashicorp/consul-k8s/pull/505)], [[GH-485](https://github.com/hashicorp/consul-k8s/pull/485)]
* CRDs: Add CRD for MeshConfigEntry. Supported in Consul 1.10+ [[GH-513](https://github.com/hashicorp/consul-k8s/pull/513)]
* Connect: No longer set multiple tagged addresses in Consul when k8s service has multiple ports and Transparent Proxy is enabled.
  [[GH-511](https://github.com/hashicorp/consul-k8s/pull/511)]
* Connect: Allow exclusion of inbound ports, outbound ports and CIDRs, and additional user IDs when
  Transparent Proxy is enabled. [[GH-506](https://github.com/hashicorp/consul-k8s/pull/506)]

  The following annotations are supported:

  * `consul.hashicorp.com/transparent-proxy-exclude-inbound-ports` - Comma-separated list of inbound ports to exclude.
  * `consul.hashicorp.com/transparent-proxy-exclude-outbound-ports` - Comma-separated list of outbound ports to exclude.
  * `consul.hashicorp.com/transparent-proxy-exclude-outbound-cidrs` - Comma-separated list of IPs or CIDRs to exclude.
  * `consul.hashicorp.com/transparent-proxy-exclude-uids` - Comma-separated list of Linux user IDs to exclude.

* Connect: Add the ability to set default tproxy mode at namespace level via label. [[GH-501](https://github.com/hashicorp/consul-k8s/pull/510)]

  * Setting the annotation `consul.hashicorp.com/transparent-proxy` to `true/false` will define whether tproxy is enabled/disabled for the pod.
  * Setting the label `consul.hashicorp.com/transparent-proxy` to `true/false` on a namespace will define the default behavior for pods in that namespace, which do not also have the annotation set.
  * The default tproxy behavior will be defined by the value of `-enable-transparent-proxy` flag to the `consul-k8s inject-connect` command. It can be overridden in a namespace by the the label on the namespace or for a pod using the annotation on the pod.

* Connect: support upgrades for services deployed before endpoints controller to
  upgrade to a version of consul-k8s with endpoints controller. [[GH-509](https://github.com/hashicorp/consul-k8s/pull/509)]

* Connect: add additional logging to the endpoints controller and connect-init command to help
  the user debug if pods arent starting right away. [[GH-514](https://github.com/hashicorp/consul-k8s/pull/514/)]

BUG FIXES:
* Connect: Use `runAsNonRoot: false` for connect-init's container when tproxy is enabled. [[GH-493](https://github.com/hashicorp/consul-k8s/pull/493)]
* CRDs: Fix a bug where the `config` field in `ProxyDefaults` CR was not synced to Consul because
  `apiextensions.k8s.io/v1` requires CRD spec to have structured schema. [[GH-495](https://github.com/hashicorp/consul-k8s/pull/495)]
* Connect: Fix a bug where health status in Consul is updated incorrectly due to stale pod information in cache.
  [[GH-503](https://github.com/hashicorp/consul-k8s/pull/503)]

## 0.26.0-beta1 (April 16, 2021)

BREAKING CHANGES:
* Connect: Kubernetes Services are now required for all Consul Service Mesh applications.
  The Kubernetes service name will be used as the service name to register with Consul
  unless the annotation `consul.hashicorp.com/connect-service` is provided to the deployment/pod to override this.
  If using ACLs, the ServiceAccountName must match the service name used with Consul.
  
  *Note*: if you're already using a Kubernetes service, no changes are required.

  Example Service:
  ```yaml
  ---
  apiVersion: v1
  kind: Service
  metadata:
    name: sample-app
  spec:
    selector:
      app: sample-app
    ports:
      - port: 80
        targetPort: 9090
  ---
  apiVersion: apps/v1
  kind: Deployment
  metadata:
    labels:
      app: sample-app
    name: sample-app
  spec:
    replicas: 1
    selector:
       matchLabels:
         app: sample-app
    template:
      metadata:
        annotations:
          'consul.hashicorp.com/connect-inject': 'true'
        labels:
          app: sample-app
      spec:
        containers:
        - name: sample-app
          image: sample-app:0.1.0
          ports:
          - containerPort: 9090
    ```
* Connect: `consul.hashicorp.com/connect-sync-period` annotation is no longer supported.
  This annotation was used to configure the sync period of the `consul-sidecar` (aka `lifecycle-sidecar`).
  Since we no longer inject the `consul-sidecar` to keep services registered in Consul, this annotation is
  now meaningless. [[GH-467](https://github.com/hashicorp/consul-k8s/pull/467)]
* Connect: transparent proxy feature is enabled by default. This may break existing deployments.
  Please see details of the feature below.

FEATURES:
* Connect: Support Transparent Proxy. [[GH-481](https://github.com/hashicorp/consul-k8s/pull/481)]
  This feature enables users to use KubeDNS to reach other services within the Consul Service Mesh,
  as well as enforces the inbound and outbound traffic to go through the Envoy proxy.
  Using transparent proxy for your service mesh applications means:
  - Proxy service registrations will set `mode` to `transparent` in the proxy configuration
    so that Consul can configure the Envoy proxy to have an inbound and outbound listener.
  - Both proxy and service registrations will include the cluster IP and service port of the Kubernetes service
    as tagged addresses so that Consul can configure Envoy to route traffic based on that IP and port.
  - The `consul-connect-inject-init` container will run `consul connect redirect-traffic` [command](https://www.consul.io/commands/connect/redirect-traffic),
    which will apply rules (via iptables) to redirect inbound and outbound traffic to the proxy.
    To run this command the `consul-connect-inject-init` requires running as root with capability `NET_ADMIN`.
  
  **Note: this feature is currently in beta.** 
  
  This feature includes the following changes:
  * Add new `-enable-transparent-proxy` flag to the `inject-connect` command.
    When `true`, transparent proxy will be used for all services on the Consul Service Mesh
    within a Kubernetes cluster. This flag defaults to `true`.
  * Add new `consul.hashicorp.com/transparent-proxy` pod annotation to allow enabling and disabling transparent
    proxy for individual services.

IMPROVEMENTS:
* CRDs: update the CRD versions from v1beta1 to v1. [[GH-464](https://github.com/hashicorp/consul-k8s/pull/464)]
* Connect: the `consul-connect-inject-init` container has been split into two init containers. [[GH-441](https://github.com/hashicorp/consul-k8s/pull/441)]
* Connect: A new internal command `consul-k8s connect-init` has been added.
  It replaces the existing init container logic for ACL login and Envoy bootstrapping and introduces a polling wait for service registration,
  see `Endpoints Controller` for more information.
  [[GH-446](https://github.com/hashicorp/consul-k8s/pull/446)], [[GH-452](https://github.com/hashicorp/consul-k8s/pull/452)], [[GH-459](https://github.com/hashicorp/consul-k8s/pull/459)]
* Connect: A new controller `Endpoints Controller` has been added which is responsible for managing service endpoints and service registration.
  When a Kubernetes service referencing a connect-injected pod is deployed, the endpoints controller will be responsible for managing the lifecycle of the connect-injected deployment. [[GH-455](https://github.com/hashicorp/consul-k8s/pull/455)], [[GH-467](https://github.com/hashicorp/consul-k8s/pull/467)], [[GH-470](https://github.com/hashicorp/consul-k8s/pull/470)], [[GH-475](https://github.com/hashicorp/consul-k8s/pull/475)]
  - This includes:
      - service registration and deregistration, formerly managed by the `consul-connect-inject-init`.
      - monitoring health checks, formerly managed by `healthchecks-controller`.
      - re-registering services in the events of consul agent failures, formerly managed by `consul-sidecar`.

  - The endpoints controller replaces the health checks controller while preserving existing functionality. [[GH-472](https://github.com/hashicorp/consul-k8s/pull/472)]

  - The endpoints controller replaces the cleanup controller while preserving existing functionality.
    [[GH-476](https://github.com/hashicorp/consul-k8s/pull/476)], [[GH-454](https://github.com/hashicorp/consul-k8s/pull/454)]

  - Merged metrics configuration support is now partially managed by the endpoints controller.
    [[GH-469](https://github.com/hashicorp/consul-k8s/pull/469)]
* Connect: Leader election support for connect webhook and controller deployment. [[GH-479](https://github.com/hashicorp/consul-k8s/pull/479)]
* Connect: Connect webhook no longer generates its own certificates and relies on them being provided as files on the disk.
  [[GH-454](https://github.com/hashicorp/consul-k8s/pull/454)]] 
* Connect: Connect pods and their Envoy sidecars no longer have a preStop hook as service deregistration is managed by the endpoints controller.
  [[GH-467](https://github.com/hashicorp/consul-k8s/pull/467)]

BUG FIXES:
* CRDs: make `lastSyncedTime` a pointer to prevent setting last synced time Reconcile errors. [[GH-466](https://github.com/hashicorp/consul-k8s/pull/466)]

## 0.25.0 (March 18, 2021)

FEATURES:
* Metrics: add metrics configuration to inject-connect and metrics-merging capability to consul-sidecar. When metrics and metrics merging are enabled, the consul-sidecar will expose an endpoint that merges the app and proxy metrics.

  The flags `-merged-metrics-port`, `-service-metrics-port` and `-service-metrics-path` can be used to configure the merged metrics server, and the application service metrics endpoint on the consul sidecar.

  The flags `-default-enable-metrics`, `-default-enable-metrics-merging`, `-default-merged-metrics-port`, `-default-prometheus-scrape-port` and `-default-prometheus-scrape-path` configure the inject-connect command.

IMPROVEMENTS:
* CRDs: add field Last Synced Time to CRD status and add printer column on CRD to display time since when the
  resource was last successfully synced with Consul. [[GH-448](https://github.com/hashicorp/consul-k8s/pull/448)]
  
BUG FIXES:
* CRDs: fix incorrect validation for `ServiceResolver`. [[GH-456](https://github.com/hashicorp/consul-k8s/pull/456)]

## 0.24.0 (February 16, 2021)

BREAKING CHANGES:
* Connect: the `lifecycle-sidecar` command has been renamed to `consul-sidecar`. [[GH-428](https://github.com/hashicorp/consul-k8s/pull/428)]
* Connect: the `consul-connect-lifecycle-sidecar` container name has been changed to `consul-sidecar` and the `consul-connect-envoy-sidecar` container name has been changed to `envoy-sidecar`. 
[[GH-428](https://github.com/hashicorp/consul-k8s/pull/428)]
* Connect: the `-default-protocol` and `-enable-central-config` flags are no longer supported.
  The `consul.hashicorp.com/connect-service-protocol` annotation on Connect pods is also
  no longer supported. [[GH-418](https://github.com/hashicorp/consul-k8s/pull/418)]

  Current deployments that have the annotation should remove it, otherwise they
  will get an error if a pod from that deployment is rescheduled.

  Removing the annotation will not change their protocol
  since the config entry was already written to Consul. If you wish to change
  the protocol you must migrate the config entry to be managed by a
  [`ServiceDefaults`](https://www.consul.io/docs/agent/config-entries/service-defaults) resource.
  See [Upgrade to CRDs](https://www.consul.io/docs/k8s/crds/upgrade-to-crds) for more
  information.

  To set the protocol for __new__ services, you must use the
  [`ServiceDefaults`](https://www.consul.io/docs/agent/config-entries/service-defaults) resource,
  e.g.

  ```yaml
  apiVersion: consul.hashicorp.com/v1alpha1
  kind: ServiceDefaults
  metadata:
    name: my-service-name
  spec:
    protocol: "http"
  ```
* Connect: pods using an upstream that references a datacenter, e.g.
  `consul.hashicorp.com/connect-service-upstreams: service:8080:dc2` will
  error during injection if Consul does not have a `proxy-defaults` config entry
  with a [mesh gateway mode](https://www.consul.io/docs/connect/config-entries/proxy-defaults#mode)
  set to `local` or `remote`. [[GH-421](https://github.com/hashicorp/consul-k8s/pull/421)]

  In practice, this would have already been causing issues since without that
  config setting, traffic wouldn't have been routed through mesh gateways and
  so would not be actually making it to the other service.

FEATURES:
* CRDs: support annotation `consul.hashicorp.com/migrate-entry` on custom resources
  that will allow an existing config entry to be migrated onto a Kubernetes custom resource. [[GH-419](https://github.com/hashicorp/consul-k8s/pull/419)]
* Connect: add new cleanup controller that runs in the connect-inject deployment. This
  controller cleans up Consul service instances that remain registered despite their
  pods being deleted. This could happen if the pod's `preStop` hook failed to execute
  for some reason. [[GH-433](https://github.com/hashicorp/consul-k8s/pull/433)]

IMPROVEMENTS:
* CRDs: give a more descriptive error when a config entry already exists in Consul. [[GH-420](https://github.com/hashicorp/consul-k8s/pull/420)]
* Set `User-Agent: consul-k8s/<version>` header on calls to Consul where `<version>` is the current
  version of `consul-k8s`. [[GH-434](https://github.com/hashicorp/consul-k8s/pull/434)]

## 0.23.0 (January 22, 2021)

BUG FIXES:
* CRDs: Fix issue where a `ServiceIntentions` resource could be continually resynced with Consul
  because Consul's internal representation had a different order for an array than the Kubernetes resource. [[GH-416](https://github.com/hashicorp/consul-k8s/pull/416)] 
* CRDs: **(Consul Enterprise only)** default the `namespace` fields on resources where Consul performs namespace defaulting to prevent constant re-syncing.
  [[GH-413](https://github.com/hashicorp/consul-k8s/pull/413)]

IMPROVEMENTS:
* ACLs: give better error if policy that consul-k8s tries to update was created manually by user. [[GH-412](https://github.com/hashicorp/consul-k8s/pull/412)]

FEATURES:
* TLS: add `tls-init` command that is responsible for creating and updating Server TLS certificates. [[GH-410](https://github.com/hashicorp/consul-k8s/pull/410)]

## 0.22.0 (December 21, 2020)

BUG FIXES:
* Connect: on termination of a connect injected pod the lifecycle-sidecar sometimes re-registered the application resulting in
  stale service entries for applications which no longer existed. [[GH-409](https://github.com/hashicorp/consul-k8s/pull/409)]

BREAKING CHANGES:
* Connect: the flags `-envoy-image` and `-consul-image` for command `inject-connect` are now required. [[GH-405](https://github.com/hashicorp/consul-k8s/pull/405)]

FEATURES:
* CRDs: add new CRD `IngressGateway` for configuring Consul's [ingress-gateway](https://www.consul.io/docs/agent/config-entries/ingress-gateway) config entry. [[GH-407](https://github.com/hashicorp/consul-k8s/pull/407)]
* CRDs: add new CRD `TerminatingGateway` for configuring Consul's [terminating-gateway](https://www.consul.io/docs/agent/config-entries/terminating-gateway) config entry. [[GH-408](https://github.com/hashicorp/consul-k8s/pull/408)]

## 0.21.0 (November 25, 2020)

IMPROVEMENTS:
* Connect: Add `-log-level` flag to `inject-connect` command. [[GH-400](https://github.com/hashicorp/consul-k8s/pull/400)]
* Connect: Ensure `consul-connect-lifecycle-sidecar` container shuts down gracefully upon receiving `SIGTERM`. [[GH-389](https://github.com/hashicorp/consul-k8s/pull/389)]
* Connect: **(Consul Enterprise only)** give more descriptive error message if using Consul namespaces with a Consul installation that doesn't support namespaces. [[GH-399](https://github.com/hashicorp/consul-k8s/pull/399)]

## 0.20.0 (November 12, 2020)

FEATURES:
* Connect: Support Kubernetes health probe synchronization with Consul for connect injected pods. [[GH-363](https://github.com/hashicorp/consul-k8s/pull/363)]
    * Adds a new controller to the connect-inject webhook which is responsible for synchronizing Kubernetes pod health checks with Consul service instance health checks.
      A Consul health check is registered for each connect-injected pod which mirrors the pod's Readiness status to Consul. This modifies connect routing to only
      pods which have passing Kubernetes health checks. See breaking changes for more information.
    * Adds a new label to connect-injected pods which mirrors the `consul.hashicorp.com/connect-inject-status` annotation.
    * **(Consul Enterprise only)** Adds a new annotation to connect-injected pods when namespaces are enabled: `consul.hashicorp.com/consul-namespace`. [[GH-376](https://github.com/hashicorp/consul-k8s/pull/376)]

BREAKING CHANGES:
* Connect: With the addition of the connect-inject health checks controller any connect services which have failing Kubernetes readiness
  probes will no longer be routable through connect until their Kubernetes health probes are passing.
  Previously, if any connect services were failing their Kubernetes readiness checks they were still routable through connect.
  Users should verify that their connect services are passing Kubernetes readiness probes prior to using health checks synchronization.

DEPRECATIONS:
* `create-inject-token` in the server-acl-init command has been un-deprecated.
  `-create-inject-auth-method` has been deprecated and replaced by `-create-inject-token`.
  
  `-create-inject-namespace-token` in the server-acl-init command has been deprecated. Please use `-create-inject-token` and `-enable-namespaces` flags
  to achieve the same functionality. [[GH-368](https://github.com/hashicorp/consul-k8s/pull/368)]

IMPROVEMENTS:
* Connect: support passing extra arguments to the envoy binary. [[GH-378](https://github.com/hashicorp/consul-k8s/pull/378)]
    
    Arguments can be passed in 2 ways:
    * via a flag to the consul-k8s inject-connect command,
      e.g. `consul-k8s inject-connect -envoy-extra-args="--log-level debug --disable-hot-restart"`
    * via pod annotations,
      e.g. `consul.hashicorp.com/envoy-extra-args: "--log-level debug --disable-hot-restart"`
      
* CRDs:
   * Add Age column to CRDs. [[GH-365](https://github.com/hashicorp/consul-k8s/pull/365)]
   * Add validations and field descriptions for ServiceIntentions CRD. [[GH-385](https://github.com/hashicorp/consul-k8s/pull/385)]
   * Update CRD sync status if deletion in Consul fails. [[GH-365](https://github.com/hashicorp/consul-k8s/pull/365)]

BUG FIXES:
* Federation: **(Consul Enterprise only)** ensure replication ACL token can replicate policies and tokens in Consul namespaces other than `default`. [[GH-364](https://github.com/hashicorp/consul-k8s/issues/364)]
* CRDs: **(Consul Enterprise only)** validate custom resources can only set namespace fields if Consul namespaces are enabled. [[GH-375](https://github.com/hashicorp/consul-k8s/pull/375)]
* CRDs: Ensure ACL token is global so that secondary DCs can manage custom resources.
  Without this fix, controllers running in secondary datacenters would get ACL errors. [[GH-369](https://github.com/hashicorp/consul-k8s/pull/369)]
* CRDs: **(Consul Enterprise only)** Do not attempt to create a `*` namespace when service intentions specify `*` as `destination.namespace`. [[GH-382](https://github.com/hashicorp/consul-k8s/pull/382)]
* CRDs: **(Consul Enterprise only)** Fix namespace support for ServiceIntentions CRD. [[GH-362](https://github.com/hashicorp/consul-k8s/pull/362)]
* CRDs: Rename field namespaces -> namespace in ServiceResolver CRD. [[GH-365](https://github.com/hashicorp/consul-k8s/pull/365)]

## 0.19.0 (October 12, 2020)

FEATURES:
* Add beta support for new commands `consul-k8s controller` and `consul-k8s webhook-cert-manager`. [[GH-353](https://github.com/hashicorp/consul-k8s/pull/353)]

  `controller` will start a Kubernetes controller that acts on Consul
  Custom Resource Definitions. The currently supported CRDs are:
    * `ProxyDefaults` - https://www.consul.io/docs/agent/config-entries/proxy-defaults
    * `ServiceDefaults` - https://www.consul.io/docs/agent/config-entries/service-defaults
    * `ServiceSplitter` - https://www.consul.io/docs/agent/config-entries/service-splitter
    * `ServiceRouter` - https://www.consul.io/docs/agent/config-entries/service-router
    * `ServiceResolver` - https://www.consul.io/docs/agent/config-entries/service-resolver
    * `ServiceIntentions` (requires Consul >= 1.9.0) - https://www.consul.io/docs/agent/config-entries/service-intentions
   
   See [https://www.consul.io/docs/k8s/crds](https://www.consul.io/docs/k8s/crds)
   for more information on the CRD schemas. **Requires Consul >= 1.8.4**.
   
   `webhook-cert-manager` manages certificates for Kubernetes webhooks. It will
   refresh expiring certificates and update corresponding secrets and mutating
   webhook configurations.

BREAKING CHANGES:
* Connect: No longer set `--max-obj-name-len` flag when executing `envoy`. This flag
  was [deprecated](https://www.envoyproxy.io/docs/envoy/latest/version_history/v1.11.0#deprecated)
  in Envoy 1.11.0 and had no effect from then onwards. With Envoy >= 1.15.0 setting
  this flag will result in an error, hence why we're removing it. [[GH-350](https://github.com/hashicorp/consul-k8s/pull/350)]

  If you are running any Envoy version >= 1.11.0 this change will have no effect. If you
  are running an Envoy version < 1.11.0 then you must upgrade Envoy to a newer
  version. This can be done by setting the `global.imageEnvoy` key in the
  Consul Helm chart.

IMPROVEMENTS:

* Add an ability to configure the synthetic Consul node name where catalog sync registers services. [[GH-312](https://github.com/hashicorp/consul-k8s/pull/312)]
  * Sync: Add `-consul-node-name` flag to the `sync-catalog` command to configure the Consul node name for syncing services to Consul.
  * ACLs: Add `-sync-consul-node-name` flag to the server-acl-init command so that it can create correct policy for the sync catalog.

BUG FIXES:
* Connect: use the first secret of type `kubernetes.io/service-account-token` when creating/updating auth method. [[GH-350](https://github.com/hashicorp/consul-k8s/pull/321)]
  
## 0.18.1 (August 10, 2020)

BUG FIXES:

* Connect: Reduce downtime caused by an alias health check of the sidecar proxy not being healthy for up to 1 minute
  when a Connect-enabled service is restarted. Note that this fix reverts the behavior of Consul Connect to the behavior
  it had before consul-k8s `v0.16.0` and Consul `v1.8.x`, where Consul can route to potentially unhealthy instances of a service
  because we don't respect Kubernetes readiness/liveness checks yet. Please follow [GH-155](https://github.com/hashicorp/consul-k8s/issues/155)
  for updates on that feature. [[GH-305](https://github.com/hashicorp/consul-k8s/pull/305)]

## 0.18.0 (July 30, 2020)

IMPROVEMENTS:

* Connect: Add resource request and limit flags for the injected init and lifecycle sidecar containers. These flags replace the hardcoded values previously included. As part of this change, the default value for the lifecycle sidecar container memory limit has increased from `25Mi` to `50Mi`. [[GH-298](https://github.com/hashicorp/consul-k8s/pull/298)], [[GH-300](https://github.com/hashicorp/consul-k8s/pull/300)]

BUG FIXES:

* Connect: Respect allow/deny list flags when namespaces are disabled. [[GH-296](https://github.com/hashicorp/consul-k8s/issues/296)]

## 0.17.0 (July 09, 2020)

BREAKING CHANGES:

* ACLs: Always update Kubernetes auth method created by the `server-acl-init` job. Previously, we would only update the auth method if Consul namespaces are enabled. With this change, we always update it to make sure that any configuration changes or updates to the `connect-injector-authmethod-svc-account` are propagated [[GH-282](https://github.com/hashicorp/consul-k8s/pull/282)].
* Connect: Connect pods have had the following resource settings changed: `consul-connect-inject-init` now has its memory limit set to `150M` up from `25M` and `consul-connect-lifecycle-sidecar` has its CPU request and limit set to `20m` up from `10m`. [[GH-291](https://github.com/hashicorp/consul-k8s/pull/291)]

IMPROVEMENTS:

* Extracted Consul's HTTP flags into our own package so we no longer depend on the internal Consul golang module. [[GH-259](https://github.com/hashicorp/consul-k8s/pull/259)]

BUG FIXES:

* Connect: Update resource settings to fix out of memory errors and CPU usage at 100% of limit. [[GH-283](https://github.com/hashicorp/consul-k8s/issues/283), [consul-helm GH-515](https://github.com/hashicorp/consul-helm/issues/515)]
* Connect: Creating a pod with a different service account name than its Consul service name will now result in an error when ACLs are enabled.
  Previously this would not result in an error, but the pod would not be able to send or receive traffic because its ACL token would be for a
  different service name. [[GH-237](https://github.com/hashicorp/consul-k8s/issues/237)]

## 0.16.0 (June 17, 2020)

FEATURES:

* ACLs: `server-acl-init` now supports creating tokens for ingress and terminating gateways [[GH-264](https://github.com/hashicorp/consul-k8s/pull/264)].
  * Add `-ingress-gateway-name` flag that takes the name of an ingress gateway that needs an acl token. May be specified multiple times. [Enterprise Only] If using Consul namespaces and registering the gateway outside of the default namespace, specify the value in the form `<GatewayName>.<ConsulNamespace>`.
  * Add `-terminating-gateway-name` flag that takes the name of a terminating gateway that needs an acl token. May be specified multiple times. [Enterprise Only] If using Consul namespaces and registering the gateway outside of the default namespace, specify the value in the form `<GatewayName>.<ConsulNamespace>`.
* Connect: Add support for configuring resource settings for memory and cpu limits/requests for sidecar proxies. [[GH-267](https://github.com/hashicorp/consul-k8s/pull/267)]

BREAKING CHANGES:

* Gateways: `service-address` command will now return hostnames if that is the address of the Kubernetes LB. Previously it would resolve the hostname to 1 IP. The `-resolve-hostnames` flag was added to preserve the IP resolution behavior. [[GH-271](https://github.com/hashicorp/consul-k8s/pull/271)]

IMPROVEMENTS:

* Sync: Add `-sync-lb-services-endpoints` flag to optionally sync load balancer endpoint IPs instead of load balancer ingress IP or hostname to Consul [[GH-257](https://github.com/hashicorp/consul-k8s/pull/257)].
* Connect: Add pod name to the consul connect metadata for connect injected pods. [[GH-231](https://github.com/hashicorp/consul-k8s/issues/231)]

BUG FIXES:

* Connect:
    * Fix bug where preStop hook was malformed. This caused Consul ACL tokens to never be deleted for connect services. [[GH-265](https://github.com/hashicorp/consul-k8s/issues/265)]
    * Fix bug where environment variable for upstream was not populated when using a different datacenter resulted. [[GH-246](https://github.com/hashicorp/consul-k8s/issues/246)]
    * Fix bug where the Connect health-check was defined with a service name instead of a service ID. This check was passing in consul version before 1.8, but will now fail with versions 1.8 and higher. [[GH-272](https://github.com/hashicorp/consul-k8s/pull/272)]

## 0.15.0 (May 13, 2020)

BREAKING CHANGES:

* The `service-address` command now resolves load balancer hostnames to the
  first IP. Previously it would use the hostname directly.
  This is a stop-gap measure because Consul currently only supports
  IP addresses for mesh gateways. [[GH-260](https://github.com/hashicorp/consul-k8s/pull/260)]

FEATURES:

* Add new `create-federation-secret` command that will create a Kubernetes secret
  containing data needed for secondary datacenters to federate. This command should be run only in the primary datacenter. [[GH-253](https://github.com/hashicorp/consul-k8s/pull/253)]

## 0.14.0 (April 23, 2020)

BREAKING CHANGES:

* ACLs: Remove `-expected-replicas`, `-release-name`, and `-server-label-selector` flags
  in favor of the new required `-server-address` flag [[GH-238](https://github.com/hashicorp/consul-k8s/pull/238)].

FEATURES:

* ACLs: The `server-acl-init` command can now run against Consul servers running outside of k8s [[GH-243](https://github.com/hashicorp/consul-k8s/pull/243)]:
  * Add `-bootstrap-token-file` flag to provide your own bootstrap token. If set, the command will
    skip ACL bootstrapping.
  * `-server-address` flag can also take a [cloud auto-join](https://www.consul.io/docs/agent/cloud-auto-join.html)
    string to discover server addresses.
  * Add `-inject-auth-method-host` flag to allow configuring the location of the Kubernetes API server
    for the Kubernetes auth method. This is useful because during the login workflow
    Consul servers are talking to the Kubernetes API to verify the service account token.
    When Consul servers are external to the Kubernetes cluster,
    we no longer know the address of the Kubernetes API server that is accessible
    from the external Consul servers.

IMPROVEMENTS:

* ACLs: Add `-server-address` and `-server-port` flags
  so that we don't need to discover server pod IPs and ports through the Kubernetes API [[GH-238](https://github.com/hashicorp/consul-k8s/pull/238)].

BUG FIXES:

* Connect: Fix upstream annotation parsing when multiple prepared queries are separated by spaces [[GH-224](https://github.com/hashicorp/consul-k8s/issues/224)]
* ACLs: Fix bug with `acl-init -token-sink-file` where running the command twice would fail [[GH-248](https://github.com/hashicorp/consul-k8s/pull/248)]

## 0.13.0 (April 06, 2020)

FEATURES:

* ACLs: Support new flag `server-acl-init -create-acl-replication-token` that creates
  an ACL token with permissions to perform ACL replication. [[GH-210](https://github.com/hashicorp/consul-k8s/pull/210)]
* ACLs: Support ACL replication from another datacenter. If `-acl-replication-token-file`
  is set, the `server-acl-init` command will skip ACL bootstrapping and instead
  will use the token in that file to create policies and tokens. This enables
  the `server-acl-init` command to be run in secondary datacenters. [[GH-226](https://github.com/hashicorp/consul-k8s/pull/226)]
* ACLs: Support new flag `acl-init -token-sink-file` that will write the token
  to the specified file. [[GH-232](https://github.com/hashicorp/consul-k8s/pull/232)]
* Commands: Add new command `service-address` that writes the address of the
  specified Kubernetes service to a file. If the service is of type `LoadBalancer`,
  the command will wait until the external address of the load balancer has
  been assigned. If the service is of type `ClusterIP` it will write the cluster
  IP. Services of type `NodePort` or `ExternalName` will result in an error.
  [[GH-234](https://github.com/hashicorp/consul-k8s/pull/234) and [GH-235](https://github.com/hashicorp/consul-k8s/pull/235)]
  
  Example usage:
  
      consul-k8s service-address \
        -k8s-namespace=default \
        -name=consul-mesh-gateway \
        -output-file=address.txt

* Commands: Add new `get-consul-client-ca` command that retrieves Consul clients' CA when auto-encrypt is enabled
  and writes it to a file [[GH-211](https://github.com/hashicorp/consul-k8s/pull/211)].

IMPROVEMENTS:

* ACLs: The following ACL tokens have been changed to local tokens rather than
  global tokens because they only need to be valid in their local datacenter:
  `client`, `enterprise-license`, `snapshot-agent`. In addition, if Consul
  Enterprise namespaces are not enabled, the `catalog-sync` token will be local. [[GH-226](https://github.com/hashicorp/consul-k8s/pull/226)]
* ACLs: If running with `-create-acl-replication-token=true` and `-create-inject-auth-method=true`,
  the anonymous policy will be configured to allow read access to all nodes and
  services. This is required for cross-datacenter Consul Connect requests to
  work. [[GH-230](https://github.com/hashicorp/consul-k8s/pull/230)].
* ACLs: The policy for the anonymous token has been renamed from `dns-policy` to `anonymous-token-policy`
  since it is used for more than DNS now (see above). [[GH-230](https://github.com/hashicorp/consul-k8s/pull/230)].

BUG FIXES:

* Sync: Fix a race condition where sync would delete services at initial startup [[GH-208](https://github.com/hashicorp/consul-k8s/pull/208)]

DEPRECATIONS:

* ACLs: The flag `-init-type=sync` for the command `acl-init` has been deprecated.
  Only the flag `-init-type=client` is supported. Previously, setting `-init-type=sync`
  had no effect so this is not a breaking change. [[GH-232](https://github.com/hashicorp/consul-k8s/pull/232)]
* Connect: deprecate the `-consul-ca-cert` flag in favor of `-ca-file` [[GH-217](https://github.com/hashicorp/consul-k8s/pull/217)]

## 0.12.0 (February 21, 2020)

BREAKING CHANGES:

* Connect Injector
  * Previously the injector would inject sidecars into pods in all namespaces. New flags `-allow-k8s-namespace` and `-deny-k8s-namespace` have been added. If no `-allow-k8s-namespace` flag is specified, the injector **will not inject sidecars into pods in any namespace**. To maintain the previous behavior, set `-allow-k8s-namespace='*'`.
* Catalog Sync
  * `kube-system` and `kube-public` namespaces are now synced from **unless** `-deny-k8s-namespace=kube-system -deny-k8s-namespace=kube-public` are passed to the `sync-catalog` command.
  * Previously, multiple sync processes could be run in the same Kubernetes cluster with different source Kubernetes namespaces and the same `-consul-k8s-tag`. This is no longer possible.
  The sync processes will now delete one-another's registrations. To continue running multiple sync processes, each process must be passed a different `-consul-k8s-tag` flag.
  * Previously, catalog sync would delete services tagged with `-consul-k8s-tag` (defaults to `k8s`) that were registered out-of-band, i.e. not by the sync process itself. It would delete services regardless of which node they were registered on.
  Now the sync process will only delete those services not registered by itself if they are on the `k8s-sync` node (the synthetic node created by the catalog sync process).

* Connect and Mesh Gateways: Consul 1.7+ now requires that we pass `-envoy-version` flag if using a version other than the default (1.13.0) so that it can generate correct bootstrap configuration. This is not yet supported in the Helm chart and consul-k8s, and as such, we require Envoy version 1.13.0.

IMPROVEMENTS:

* Support [**Consul namespaces [Enterprise feature]**](https://www.consul.io/docs/enterprise/namespaces/index.html) in all consul-k8s components [[GH-197](https://github.com/hashicorp/consul-k8s/pull/197)]
* Create allow and deny lists of k8s namespaces for catalog sync and Connect inject
* Connect Inject
  * Changes default Consul Docker image (`-consul-image`) to `consul:1.7.1`
  * Changes default Envoy Docker image (`-envoy-image`) to `envoyproxy/envoy-alpine:v1.13.0`

BUG FIXES:

* Bootstrap ACLs: Allow users to update their Connect ACL binding rule definition on upgrade
* Bootstrap ACLs: Fixes mesh gateway ACL policies to have the correct permissions
* Sync: Fixes a hot loop bug when getting an error from Consul when retrieving service information [[GH-204](https://github.com/hashicorp/consul-k8s/pull/204)]

DEPRECATIONS:
* `connect-inject` flag `-create-inject-token` is deprecated in favor of new flag `-create-inject-auth-method`

NOTES:

* Bootstrap ACLs: Previously, ACL policies were not updated after creation. Now, if namespaces are enabled, they are updated every time the ACL bootstrapper is run so that any namespace config changes can be adjusted. This change is only an issue if you are updating ACL policies after creation.

* Connect: Adds additional parsing of the upstream annotation to support namespaces. The format of the annotation becomes:

    `service_name.optional_namespace:port:optional_datacenter`

  The `service_name.namespace` is only parsed if namespaces are enabled. If they are not enabled and someone has added a `.namespace`, the upstream will not work correctly, as is the case when someone has put in an incorrect service name, port or datacenter. If namespaces are enabled and the `.namespace` is not defined, Consul will automatically fallback to assuming the service is in the same namespace as the service defining the upstream.


## 0.11.0 (January 10, 2020)

Improvements:

* Connect: Add TLS support [[GH-181](https://github.com/hashicorp/consul-k8s/pull/181)].
* Bootstrap ACLs: Add TLS support [[GH-183](https://github.com/hashicorp/consul-k8s/pull/183)].

Notes:

* Build: Our darwin releases for this version and up will be signed and notarized according to Apple's requirements.
Prior to this release, MacOS 10.15+ users attempting to run our software may see the error: "'consul-k8s' cannot be opened because the developer cannot be verified." This error affected all MacOS 10.15+ users who downloaded our software directly via web browsers, and was caused by changes to Apple's third-party software requirements.

  MacOS 10.15+ users should plan to upgrade to 0.11.0+.
* Build: ARM release binaries: Starting with 0.11.0, `consul-k8s` will ship three separate versions of ARM builds. The previous ARM binaries of Consul could potentially crash due to the way the Go runtime manages internal pointers to its Go routine management constructs and how it keeps track of them especially during signal handling (https://github.com/golang/go/issues/32912). From 0.11.0 forward, it is recommended to use:

  consul-k8s\_{version}\_linux_armelv5.zip for all 32-bit armel systems
  consul-k8s\_{version}\_linux_armhfv6.zip for all armhf systems with v6+ architecture
  consul-k8s\_{version}\_linux_arm64.zip for all v8 64-bit architectures
* Build: The `freebsd_arm` variant has been removed.


## 0.10.1 (December 17, 2019)

Bug Fixes:

* Connect: Fix bug where the new lifecycle sidecar didn't have permissions to
  read the ACL token file. [[GH-182](https://github.com/hashicorp/consul-k8s/pull/182)]

## 0.10.0 (December 17, 2019)

Bug Fixes:

* Connect: Fix critical bug where Connect-registered services instances would be deregistered
  when the Consul client on the same node was restarted. This fix adds a new
  sidecar that ensures the service instance is always registered. [[GH-161](https://github.com/hashicorp/consul-k8s/issues/161)]

* Connect: Fix bug where UI links between sidecar and service didn't work because
  the wrong service ID was being used. [[GH-163](https://github.com/hashicorp/consul-k8s/issues/163)]

* Bootstrap ACLs: Support bootstrapACLs for users setting the `nameOverride` config. [[GH-165](https://github.com/hashicorp/consul-k8s/issues/165)]

## 0.9.5 (December 5, 2019)

Bug Fixes:

* Sync: Add Kubernetes namespace as a suffix
  to the service names via `-add-k8s-namespace-suffix` flag.
  This prevents service name collisions in Consul when there
  are two services with the same name in different
  namespaces in Kubernetes [[GH-139](https://github.com/hashicorp/consul-k8s/issues/139)]

* Connect: Only write a `service-defaults` config during Connect injection if
  the protocol is set explicitly [[GH-169](https://github.com/hashicorp/consul-k8s/pull/169)]

## 0.9.4 (October 28, 2019)

Bug Fixes:

* Sync: Now changing the annotation `consul.hashicorp.com/service-sync` to `false`
  or deleting the annotation will un-sync the service. [[GH-76](https://github.com/hashicorp/consul-k8s/issues/76)]

* Sync: Rewrite Consul services to lowercase so they're valid Kubernetes services.
  [[GH-110](https://github.com/hashicorp/consul-k8s/issues/110)]

## 0.9.3 (October 15, 2019)

Bug Fixes:

* Add new delete-completed-job command that is used to delete the
  server-acl-init Kubernetes Job once it's completed. [[GH-152](https://github.com/hashicorp/consul-k8s/pull/152)]

* Fixes a bug where even if the ACL Tokens for the other components existed
  (e.g. client or sync-catalog) we'd try to generate new tokens and update the secrets. [[GH-152](https://github.com/hashicorp/consul-k8s/pull/152)]

## 0.9.2 (October 4, 2019)

Improvements:

* Allow users to set annotations on their Kubernetes services that get synced into
  Consul meta when using the Connect Inject functionality.
  To use, set one or more `consul.hashicorp.com/service-meta-<key>: <value>` annotations
  which will result in Consul meta `<key>: <value>`
  [[GH-141](https://github.com/hashicorp/consul-k8s/pull/141)]

Bug Fixes:

* Fix bug during connect-inject where the `-default-protocol` flag was being
  ignored [[GH-141](https://github.com/hashicorp/consul-k8s/pull/141)]

* Fix bug during connect-inject where service-tag annotations were
  being ignored [[GH-141](https://github.com/hashicorp/consul-k8s/pull/141)]

* Fix bug during `server-acl-init` where if any step errored then the command
  would exit and subsequent commands would fail. Now this command runs until
  completion, i.e. it retries failed steps indefinitely and is idempotent
  [[GH-138](https://github.com/hashicorp/consul-k8s/issues/138)]

Deprecations:

* The `consul.hashicorp.com/connect-service-tags` annotation is deprecated.
  Use `consul.hashicorp.com/service-tags` instead.

## 0.9.1 (September 18, 2019)

Improvements:

* Allow users to set tags on their Kubernetes services that get synced into
  Consul service tags via the `consul.hashicorp.com/connect-service-tags`
  annotation [[GH-115](https://github.com/hashicorp/consul-k8s/pull/115)]

Bug fixes:

* Fix bootstrap acl issue when Consul was installed into a namespace other than `default`
  [[GH-106](https://github.com/hashicorp/consul-k8s/issues/106)]
* Fix sync bug where `ClusterIP` services had their `Service` port instead
  of their `Endpoint` port registered. If the `Service`'s `targetPort` was different
  then `port` then the wrong port would be registered [[GH-132](https://github.com/hashicorp/consul-k8s/issues/132)]


## 0.9.0 (July 8, 2019)

Improvements:

* Allow creation of ACL token for Snapshot Agents
* Allow creation of ACL token for Mesh Gateways
* Allows client ACL token creation to be optional

## 0.8.1 (May 9, 2019)

Bug fixes:

* Fix central configuration write command to handle the case where the service already exists

## 0.8.0 (May 8, 2019)

Improvements:

* Use the endpoint IP address when generating a service id for NodePort services to prevent possible overlap of what are supposed to be unique ids
* Support adding a prefix for Kubernetes -> Consul service sync [[GH 140](https://github.com/hashicorp/consul-helm/issues/140)]
* Support automatic bootstrapping of ACLs in a Consul cluster that is run fully in Kubernetes.
* Support automatic registration of a Kubernetes AuthMethod for use with Connect (available in Consul 1.5+).
* Support central configuration for services, including proxy defaults (available in Consul 1.5+).

Bug fixes:

* Exclude Kubernetes system namespaces from Connect injection

## 0.7.0 (March 21, 2019)

Improvements:

* Use service's namespace when registering endpoints
* Update the Coalesce method to pass go vet tests
* Register Connect services along with the proxy. This allows the services to appear in the intention dropdown in the UI.[[GH 77](https://github.com/hashicorp/consul-helm/issues/77)]
* Add `-log-level` CLI flag for catalog sync

## 0.6.0 (February 22, 2019)

Improvements:

* Add support for prepared queries in the Connect upstream annotation
* Add a health endpoint to the catalog sync process that can be used for Kubernetes health and readiness checks

## 0.5.0 (February 8, 2019)

Improvements:

* Clarify the format of the `consul-write-interval` flag for `consul-k8s` [[GH 61](https://github.com/hashicorp/consul-k8s/issues/61)]
* Add datacenter support to inject annotation
* Update connect injector logging to remove healthcheck log spam and make important messages more visible

Bug fixes:

* Fix service registration naming when using Connect [[GH 36](https://github.com/hashicorp/consul-k8s/issues/36)]
* Fix catalog sync so that agents don't incorrectly deregister Kubernetes services [[GH 40](https://github.com/hashicorp/consul-k8s/issues/40)][[GH 59](https://github.com/hashicorp/consul-k8s/issues/59)]
* Fix performance issue for the k8s -> Consul catalog sync [[GH 60](https://github.com/hashicorp/consul-k8s/issues/60)]

## 0.4.0 (January 11, 2019)
Improvements:

* Supports a configurable tag for the k8s -> Consul sync [[GH 42](https://github.com/hashicorp/consul-k8s/issues/42)]

Bug fixes:

* Register NodePort services with the node's ip address [[GH 8](https://github.com/hashicorp/consul-k8s/issues/8)]
* Add the metadata/annotations field if needed before patching annotations [[GH 20](https://github.com/hashicorp/consul-k8s/issues/20)]

## 0.3.0 (December 7, 2018)
Improvements:

* Support syncing ClusterIP services [[GH 4](https://github.com/hashicorp/consul-k8s/issues/4)]

Bug fixes:

* Allow unnamed container ports to be used in connect-inject default
  annotations.

## 0.2.1 (October 26, 2018)

Bug fixes:

* Fix single direction catalog sync [[GH 7](https://github.com/hashicorp/consul-k8s/issues/7)]

## 0.2.0 (October 10, 2018)

Features:

* **New subcommand: `inject-connect`** runs a mutating admission webhook for
  automatic Connect sidecar injection in Kubernetes. While this can be setup
  manually, we recommend using the Consul helm chart.

## 0.1.0 (September 26, 2018)

* Initial release<|MERGE_RESOLUTION|>--- conflicted
+++ resolved
@@ -1,14 +1,11 @@
 ## UNRELEASED
 
-<<<<<<< HEAD
 IMPROVEMENTS:
 * Helm
   * Bump default Envoy version to 1.23.0. [[GH-1377](https://github.com/hashicorp/consul-k8s/pull/1377)]
-=======
 FEATURES:
 * [Experimental] Cluster Peering:
   * Add support for ACLs and TLS. [[GH-1343](https://github.com/hashicorp/consul-k8s/pull/1343)] [[GH-1366](https://github.com/hashicorp/consul-k8s/pull/1366)]
->>>>>>> cdf488fe
 
 ## 0.46.1 (July 26, 2022)
 
