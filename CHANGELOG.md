--- conflicted
+++ resolved
@@ -1,11 +1,9 @@
 ## UNRELEASED
 
-<<<<<<< HEAD
-BUG FIXES:
-* Helm
-  * Snapshot Agent: update the processing of `client.snapshotAgent.caCert` so 
-    it does not require root access any longer.
-=======
+BUG FIXES:
+* Helm
+  * Update client-snapshot-agent so that setting `client.snapshotAgent.caCert` no longer requires root access to modify the trust store. [[GH-1190](https://github.com/hashicorp/consul-k8s/pull/1190/)]
+
 ## 0.44.0 (May 17, 2022)
 
 BREAKING CHANGES:
@@ -28,7 +26,6 @@
   * Correct webhook-cert-manager-clusterrole to utilize the web-cert-manager podsecuritypolicy rather than connect-injectors when `global.enablePodSecurityPolicies` is true. [[GH-1202](https://github.com/hashicorp/consul-k8s/pull/1202)]
   * Enable Consul auto-reload-config only when Vault is enabled. [[GH-1213](https://github.com/hashicorp/consul-k8s/pull/1213)]
   * Revert TLS config to be compatible with Consul 1.11. [[GH-1218](https://github.com/hashicorp/consul-k8s/pull/1218)]
->>>>>>> 3a347bf9
 
 ## 0.43.0 (April 21, 2022)
 
