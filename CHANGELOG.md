--- conflicted
+++ resolved
@@ -12,11 +12,8 @@
 
 BUG FIXES:
 * Helm
-<<<<<<< HEAD
   * Don't set TTL for server certificates when using Vault as the secrets backend. [[GH-1104](https://github.com/hashicorp/consul-k8s/pull/1104)]
-=======
   * Fix PodSecurityPolicies for clients/mesh gateways when hostNetwork is used. [[GH-1090](https://github.com/hashicorp/consul-k8s/pull/1090)]
->>>>>>> 45ad8dd3
 
 ## 0.41.1 (February 24, 2022)
 
