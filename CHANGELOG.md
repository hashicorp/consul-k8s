## UNRELEASED

IMPROVEMENTS:
* Helm
  * Enable the configuring of snapshot intervals in the client snapshot agent via `client.snapshotAgent.interval`. [[GH-1235](https://github.com/hashicorp/consul-k8s/pull/1235)]
  * Enable configuring the pod topologySpreadConstraints for mesh, terminating, and ingress gateways. [[GH-1257](https://github.com/hashicorp/consul-k8s/pull/1257)]
<<<<<<< HEAD
  * API Gateway: Enable configuring of the new High Availability feature (requires Consul API Gateway v0.3.0+). [[GH-1261](https://github.com/hashicorp/consul-k8s/pull/1261)]
=======
  * Present Consul server CA chain when using Vault secrets backend. [[GH-1251](https://github.com/hashicorp/consul-k8s/pull/1251)]
>>>>>>> b8916862
* Control Plane
  * Bump Dockerfile base image for RedHat UBI `consul-k8s-control-plane` image to `ubi-minimal:8.6`. [[GH-1244](https://github.com/hashicorp/consul-k8s/pull/1244)]
  * Add additional metadata to service instances registered via catalog sync. [[GH-447](https://github.com/hashicorp/consul-k8s/pull/447)]

BUG FIXES:
* Helm
  * Update client-snapshot-agent so that setting `client.snapshotAgent.caCert` no longer requires root access to modify the trust store. [[GH-1190](https://github.com/hashicorp/consul-k8s/pull/1190/)]
  * Add missing vault agent annotations to the `api-gateway-controller-deployment`. [[GH-1247](https://github.com/hashicorp/consul-k8s/pull/1247)]

## 0.44.0 (May 17, 2022)

BREAKING CHANGES:
* Helm
  * Using the Vault integration requires Consul 1.12.0+. [[GH-1213](https://github.com/hashicorp/consul-k8s/pull/1213)], [[GH-1218](https://github.com/hashicorp/consul-k8s/pull/1218)]

IMPROVEMENTS:
* Helm
  * Enable the ability to `configure global.consulAPITimeout` to configure how long requests to the Consul API will wait to resolve before canceling.  The default value is 5 seconds. [[GH-1178](https://github.com/hashicorp/consul-k8s/pull/1178)]

BUG FIXES:
* Security 
  * Bump golang.org/x/crypto and golang.org/x/text dependencies to address CVE-2022-27291 and CVE-2021-38561 respectively on both CLI and Control Plane. There's no known exposure within Consul on Kubernetes as the dependencies are not invoked. [[GH-1189](https://github.com/hashicorp/consul-k8s/pull/1189)]
* Control Plane
  * Endpoints Controller queuing up service registrations/deregistrations when request to agent on a terminated pod does not time out. This could result in pods not being registered and service instances not being deregistered. [[GH-1178](https://github.com/hashicorp/consul-k8s/pull/1178)]
* Helm
  * Update client-daemonset to include ca-cert volumeMount only when tls is enabled. [[GH-1194](https://github.com/hashicorp/consul-k8s/pull/1194)]
  * Update create-federation-secret-job to look up the automatically generated gossip encryption key by the right name when global.name is unset or set to something other than consul. [[GH-1196](https://github.com/hashicorp/consul-k8s/pull/1196)]
  * Add Admin Partitions support to Sync Catalog **(Consul Enterprise only)**. [[GH-1180](https://github.com/hashicorp/consul-k8s/pull/1180)]
  * Correct webhook-cert-manager-clusterrole to utilize the web-cert-manager podsecuritypolicy rather than connect-injectors when `global.enablePodSecurityPolicies` is true. [[GH-1202](https://github.com/hashicorp/consul-k8s/pull/1202)]
  * Enable Consul auto-reload-config only when Vault is enabled. [[GH-1213](https://github.com/hashicorp/consul-k8s/pull/1213)]
  * Revert TLS config to be compatible with Consul 1.11. [[GH-1218](https://github.com/hashicorp/consul-k8s/pull/1218)]

## 0.43.0 (April 21, 2022)

BREAKING CHANGES:
* Helm
  * Requires Consul 1.12.0+ as the Server statefulsets are now provisioned with Consul `-auto-reload-config` flag which monitors changes to specific Consul configuration properties and reloads itself when changes are detected. [[GH-1135](https://github.com/hashicorp/consul-k8s/pull/1135)]
  * API Gateway: Re-use connectInject.consulNamespaces instead of requiring that apiGateway.consulNamespaces have the same value when ACLs are enabled. [[GH-1169](https://github.com/hashicorp/consul-k8s/pull/1169)]

FEATURES:
* Control Plane
    * Add a `"consul.hashicorp.com/kubernetes-service"` annotation for pods to specify which Kubernetes service they want to use for registration when multiple services target the same pod. [[GH-1150](https://github.com/hashicorp/consul-k8s/pull/1150)]

BUG FIXES:
* CLI
  * Fix issue where clusters not in the same namespace as their deployment name could not be upgraded. [[GH-1115](https://github.com/hashicorp/consul-k8s/pull/1115)]
  * Fix issue where the CLI was looking for secrets in namespaces other than the namespace targeted by the release. [[GH-1156](https://github.com/hashicorp/consul-k8s/pull/1156)]
  * Fix issue where the federation secret was not being found in certain configurations. [[GH-1154](https://github.com/hashicorp/consul-k8s/pull/1154)]
* Control Plane
  * Fix issue where upgrading a deployment from non-service mesh to service mesh would cause Pods to hang in init. [[GH-1136](https://github.com/hashicorp/consul-k8s/pull/1136)]
* Helm
  * Respect client nodeSelector, tolerations, and priorityClass when scheduling `create-federation-secret` Job. [[GH-1108](https://github.com/hashicorp/consul-k8s/issues/1108)]

IMPROVEMENTS:
* Control Plane
  * Support new annotation for mounting connect-inject volume to other containers. [[GH-1111](https://github.com/hashicorp/consul-k8s/pull/1111)]
* Helm
  * API Gateway: Allow controller to read ReferencePolicy in order to determine if route is allowed for backend in different namespace. [[GH-1148](https://github.com/hashicorp/consul-k8s/pull/1148)]
  * Allow `consul` to be a destination namespace. [[GH-1163](https://github.com/hashicorp/consul-k8s/pull/1163)]
  * CRDs: Update Mesh and Ingress Gateway CRDs to support TLS config. [[GH-1168](https://github.com/hashicorp/consul-k8s/pull/1168)]

## 0.42.0 (April 04, 2022)

BREAKING CHANGES:
* Helm
  * Minimum Kubernetes version supported is 1.19 and now matches what is stated in the `README.md` file.  [[GH-1049](https://github.com/hashicorp/consul-k8s/pull/1049)] 
* ACLs
  * Support Terminating Gateway obtaining an ACL token using a k8s auth method. [[GH-1102](https://github.com/hashicorp/consul-k8s/pull/1102)]
    * **Note**: If you have updated a token with a new policy for a terminating gateway, this will not apply any more as ACL tokens will be ephemeral and are issued to the terminating gateways when the pod is created and destroyed when the pod is stopped. To achieve the same ACL permissions, you will need to assign the policy to the role for the terminating gateway, rather than the token.  
  * Support Mesh Gateway obtaining an ACL token using a k8s auth method. [[GH-1102](https://github.com/hashicorp/consul-k8s/pull/1102)]
    * **Note**: This is a breaking change if you are using a mesh gateway with mesh federation. To properly configure mesh federation with mesh gateways, you will need to configure the `global.federation.k8sAuthMethodHost` in secondary datacenters to point to the address of the Kubernetes API server of the secondary datacenter.  This address must be reachable from the Consul servers in the primary datacenter.
  * **General Note on old ACL Tokens**:  As of this release, ACL tokens no longer need to be stored as Kubernetes secrets. They will transparently be provisioned by the Kubernetes Auth Method when client and component pods are provisioned and will also be destroyed when client and component pods are destroyed.  Old ACL tokens, however, will still exist as Kubernetes secrets and in Consul and will need to be identified and manually deleted.

FEATURES:
* ACLs: Enable issuing ACL tokens via Consul login with a Kubernetes Auth Method and replace the need for storing ACL tokens as Kubernetes secrets.
  * Support CRD controller obtaining an ACL token via using a k8s auth method. [[GH-995](https://github.com/hashicorp/consul-k8s/pull/995)]
  * Support Connect Inject obtaining an ACL token via using a k8s auth method. [[GH-1076](https://github.com/hashicorp/consul-k8s/pull/1076)]
  * Support Sync Catalog obtaining an ACL token via using a k8s auth method. [[GH-1081](https://github.com/hashicorp/consul-k8s/pull/1081)], [[GHT-1077](https://github.com/hashicorp/consul-k8s/pull/1077)]
  * Support API Gateway controller obtaining an ACL token via using a k8s auth method. [[GH-1083](https://github.com/hashicorp/consul-k8s/pull/1083)]
  * Support Snapshot Agent obtaining an ACL token via using a k8s auth method. [[GH-1084](https://github.com/hashicorp/consul-k8s/pull/1084)]
  * Support Mesh Gateway obtaining an ACL token via using a k8s auth method. [[GH-1085](https://github.com/hashicorp/consul-k8s/pull/1085)]
  * Support Ingress Gateway obtaining an ACL token via using a k8s auth method. [[GH-1118](https://github.com/hashicorp/consul-k8s/pull/1118)]
  * Support Terminating Gateway obtaining an ACL token via using a k8s auth method. [[GH-1102](https://github.com/hashicorp/consul-k8s/pull/1102)]
  * Support Consul Client obtaining an ACL token via using a k8s auth method. [[GH-1093](https://github.com/hashicorp/consul-k8s/pull/1093)]
  * Support issuing global ACL tokens via k8s auth method. [[GH-1075](https://github.com/hashicorp/consul-k8s/pull/1075)]
  
  
IMPROVEMENTS:
* Control Plane
  * Upgrade Docker image Alpine version from 3.14 to 3.15. [[GH-1058](https://github.com/hashicorp/consul-k8s/pull/1058)
* Helm
  * API Gateway: Allow controller to read Kubernetes namespaces in order to determine if route is allowed for gateway. [[GH-1092](https://github.com/hashicorp/consul-k8s/pull/1092)]
  * Support a pre-configured bootstrap ACL token. [[GH-1125](https://github.com/hashicorp/consul-k8s/pull/1125)]
* Vault
  * Enable snapshot agent configuration to be retrieved from vault. [[GH-1113](https://github.com/hashicorp/consul-k8s/pull/1113)]
* CLI
  * Enable users to set up secondary clusters with existing federation secrets. [[GH-1126](https://github.com/hashicorp/consul-k8s/pull/1126)] 

BUG FIXES:
* Helm
  * Don't set TTL for server certificates when using Vault as the secrets backend. [[GH-1104](https://github.com/hashicorp/consul-k8s/pull/1104)]
  * Fix PodSecurityPolicies for clients/mesh gateways when hostNetwork is used. [[GH-1090](https://github.com/hashicorp/consul-k8s/pull/1090)]
* CLI
  * Fix `install` and `upgrade` commands for Windows. [[GH-1139](https://github.com/hashicorp/consul-k8s/pull/1139)]

## 0.41.1 (February 24, 2022)

BUG FIXES:
* Helm
  * Support Envoy 1.20.2. [[GH-1051](https://github.com/hashicorp/consul-k8s/pull/1051)]

## 0.41.0 (February 23, 2022)

FEATURES:
* Support WAN federation via Mesh Gateways with Vault as the secrets backend. [[GH-1016](https://github.com/hashicorp/consul-k8s/pull/1016),[GH-1025](https://github.com/hashicorp/consul-k8s/pull/1025),[GH-1029](https://github.com/hashicorp/consul-k8s/pull/1029),[GH-1038](https://github.com/hashicorp/consul-k8s/pull/1038)]
  * **Note**: To use WAN federation with ACLs and Vault, you will need to create a KV secret in Vault that will serve as the replication token with
    a random UUID: `vault kv put secret/consul/replication key="$(uuidgen)"`. 
  * You will need to then provide this secret to both the primary
    and the secondary datacenters with `global.acls.replicationToken` values and allow the `global.secretsBackend.vault.manageSystemACLsRole` Vault role to read it.
    In the primary datacenter, the Helm chart will create the replication token in Consul using the UUID as the secret ID of the token.
* Connect: Support workaround for pods with multiple ports, by registering a Consul service and injecting an Envoy sidecar and init container per port. [[GH-1012](https://github.com/hashicorp/consul-k8s/pull/1012)]
  * Transparent proxying, metrics, and metrics merging are not supported for multi-port pods.
  * Multi-port pods should specify annotations in the format, such that the service names and port names correspond with each other in the specified order, i.e. `web` service is listening on `8080`, `web-admin` service is listening on `9090`.
    * `consul.hashicorp.com/connect-service': 'web,web-admin`
    * `consul.hashicorp.com/connect-service-port': '8080,9090`

IMPROVEMENTS:
* Helm
  * Vault: Allow passing arbitrary annotations to the vault agent. [[GH-1015](https://github.com/hashicorp/consul-k8s/pull/1015)]
  * Vault: Add support for customized IP and DNS SANs for server cert in Vault. [[GH-1020](https://github.com/hashicorp/consul-k8s/pull/1020)]
  * Vault: Add support for Enterprise License to be configured in Vault. [[GH-1032](https://github.com/hashicorp/consul-k8s/pull/1032)]
  * API Gateway: Allow Kubernetes namespace to Consul enterprise namespace mapping for deployed gateways and mesh services. [[GH-1024](https://github.com/hashicorp/consul-k8s/pull/1024)]

BUG FIXES:
* API Gateway
  * Fix issue where if the API gateway controller pods restarted, gateway pods would become disconnected from the secret discovery service. [[GH-1007](https://github.com/hashicorp/consul-k8s/pull/1007)]
  * Fix issue where the API gateway controller could not update existing Deployments or Services. [[GH-1014](https://github.com/hashicorp/consul-k8s/pull/1014)]
  * Fix issue where the API gateway controller lacked sufficient permissions to bind routes when ACLs were enabled. [[GH-1018](https://github.com/hashicorp/consul-k8s/pull/1018)]

BREAKING CHANGES:
* Helm
  * Rename fields of IngressGateway CRD to fix incorrect names (`gatewayTLSConfig` => `tls`, `gatewayServiceTLSConfig` => `tls`, `gatewayTLSSDSConfig` => `sds`). [[GH-1017](https://github.com/hashicorp/consul-k8s/pull/1017)]

## 0.40.0 (January 27, 2022)

BREAKING CHANGES:
* Helm
  * Some Consul components from the Helm chart have been renamed to ensure consistency in naming across the components.
  This will not be a breaking change if Consul components are not referred to by name externally. Check the PR for the list of renamed components. [[GH-993](https://github.com/hashicorp/consul-k8s/pull/993)][[GH-1000](https://github.com/hashicorp/consul-k8s/pull/1000)]

FEATURES:
* Helm
  * Support Envoy 1.20.1. [[GH-958](https://github.com/hashicorp/consul-k8s/pull/958)]
  * Support Consul 1.11.2. [[GH-976](https://github.com/hashicorp/consul-k8s/pull/976)]
  * Support [Consul API Gateway](https://github.com/hashicorp/consul-api-gateway) Controller deployment through the Helm chart and provision an ACL token to for API Gateway via server-acl-init [[GH-925](https://github.com/hashicorp/consul-k8s/pull/925)]

IMPROVEMENTS:
* Helm
  * Allow customization of `terminationGracePeriodSeconds` on the ingress gateways. [[GH-947](https://github.com/hashicorp/consul-k8s/pull/947)]
  * Support `ui.dashboardURLTemplates.service` value for setting [dashboard URL templates](https://www.consul.io/docs/agent/options#ui_config_dashboard_url_templates_service). [[GH-937](https://github.com/hashicorp/consul-k8s/pull/937)]
  * Allow using dash-separated names for config entries when using `kubectl`. [[GH-965](https://github.com/hashicorp/consul-k8s/pull/965)]
  * Support Pod Security Policies with Vault integration. [[GH-985](https://github.com/hashicorp/consul-k8s/pull/985)]
  * Rename Consul resources to remove resource kind suffixes from the resource names to standardize resource names across the Helm chart. [[GH-993](https://github.com/hashicorp/consul-k8s/pull/993)]
  * Append `-client` to the Consul Daemonset name to standardize resource names across the Helm chart. [[GH-1000](https://github.com/hashicorp/consul-k8s/pull/1000)]
* CLI
  * Show a diff when upgrading a Consul installation on Kubernetes [[GH-934](https://github.com/hashicorp/consul-k8s/pull/934)]
* Control Plane
  * Support the value `$POD_NAME` for the annotation `consul.hashicorp.com/service-meta-*` that will now be interpolated and set to the pod's name in the service's metadata. [[GH-982](https://github.com/hashicorp/consul-k8s/pull/982)]
  * Allow managing Consul sidecar resources via annotations. [[GH-956](https://github.com/hashicorp/consul-k8s/pull/956)]
  * Support using a backslash to escape commas in `consul.hashicorp.com/service-tags` annotation. [[GH-983](https://github.com/hashicorp/consul-k8s/pull/983)]
  * Avoid making unnecessary calls to Consul in the endpoints controller to improve application startup time when Consul is down. [[GH-779](https://github.com/hashicorp/consul-k8s/issues/779)]

BUG FIXES:
* Helm
  * Add `PodDisruptionBudget` Kind when checking for existing versions so that `helm template` can generate the right version. [[GH-923](https://github.com/hashicorp/consul-k8s/pull/923)]
* Control Plane
  * Admin Partitions **(Consul Enterprise only)**: Attach anonymous-policy to the anonymous token from non-default partitions to support DNS queries when the default partition is on a VM. [[GH-966](https://github.com/hashicorp/consul-k8s/pull/966)]

## 0.39.0 (December 15, 2021)

FEATURES:
* Helm
  * Support Consul 1.11.1. [[GH-935](https://github.com/hashicorp/consul-k8s/pull/935)]
  * Support Envoy 1.20.0. [[GH-935](https://github.com/hashicorp/consul-k8s/pull/935)]
  * Minimum Kubernetes versions supported is 1.18+. [[GH-935](https://github.com/hashicorp/consul-k8s/pull/935)]
* CLI
   * **BETA** Add `upgrade` command to modify Consul installation on Kubernetes. [[GH-898](https://github.com/hashicorp/consul-k8s/pull/898)]

IMPROVEMENTS:
* Control Plane
  * Bump `consul-k8s-control-plane` UBI images for OpenShift to use base image `ubi-minimal:8.5`. [[GH-922](https://github.com/hashicorp/consul-k8s/pull/922)]
  * Support the value `$POD_NAME` for the annotation `consul.hashicorp.com/service-tags` that will now be interpolated and set to the pod name. [[GH-931](https://github.com/hashicorp/consul-k8s/pull/931)]
 

## 0.38.0 (December 08, 2021)

BREAKING CHANGES:
* Control Plane
  * Update minimum go version for project to 1.17 [[GH-878](https://github.com/hashicorp/consul-k8s/pull/878)]
  * Add boolean metric to merged metrics response `consul_merged_service_metrics_success` to indicate if service metrics
    were scraped successfully. [[GH-551](https://github.com/hashicorp/consul-k8s/pull/551)]

FEATURES:
* Vault as a Secrets Backend: Add support for Vault as a secrets backend for Gossip Encryption, Server TLS certs and Service Mesh TLS certificates,
    removing the existing usage of Kubernetes Secrets for the respective secrets. [[GH-904](https://github.com/hashicorp/consul-k8s/pull/904/)]

  See the [Consul Kubernetes and Vault documentation](https://www.consul.io/docs/k8s/installation/vault)
  for full install instructions.
  
  Requirements: 
  * Consul 1.11+
  * Vault 1.9+ and Vault-K8s 0.14+ must be installed with the Vault Agent Injector enabled (`injector.enabled=true`)
    into the Kubernetes cluster that Consul is installed into.
  * `global.tls.enableAutoEncryption=true` is required for TLS support.
  * If TLS is enabled in Vault, `global.secretsBackend.vault.ca` must be provided and should reference a Kube secret
    which holds a copy of the Vault CA cert.
  * Add boolean metric to merged metrics response `consul_merged_service_metrics_success` to indicate if service metrics were
    scraped successfully. [[GH-551](https://github.com/hashicorp/consul-k8s/pull/551)]
* Helm
  * Rename `PartitionExports` CRD to `ExportedServices`. [[GH-902](https://github.com/hashicorp/consul-k8s/pull/902)]

IMPROVEMENTS:
* CLI
  * Pre-check in the `install` command to verify the correct license secret exists when using an enterprise Consul image. [[GH-875](https://github.com/hashicorp/consul-k8s/pull/875)]
* Control Plane
  * Add a label "managed-by" to every secret the control-plane creates. Only delete said secrets on an uninstall. [[GH-835](https://github.com/hashicorp/consul-k8s/pull/835)]
  * Add support for labeling a Kubernetes service with `consul.hashicorp.com/service-ignore` to prevent services from being registered in Consul. [[GH-858](https://github.com/hashicorp/consul-k8s/pull/858)]
* Helm Chart
  * Fail an installation/upgrade if WAN federation and Admin Partitions are both enabled. [[GH-892](https://github.com/hashicorp/consul-k8s/issues/892)]
  * Add support for setting `ingressClassName` for UI. [[GH-909](https://github.com/hashicorp/consul-k8s/pull/909)]
  * Add partition support to Service Resolver, Service Router and Service Splitter CRDs. [[GH-908](https://github.com/hashicorp/consul-k8s/issues/908)]

BUG FIXES:
* Control Plane:
  * Add a workaround to check that the ACL token is replicated to other Consul servers. [[GH-862](https://github.com/hashicorp/consul-k8s/issues/862)]
  * Return 500 on prometheus response if unable to get metrics from Envoy. [[GH-551](https://github.com/hashicorp/consul-k8s/pull/551)]
  * Don't include body of failed service metrics calls in merged metrics response. [[GH-551](https://github.com/hashicorp/consul-k8s/pull/551)]
* Helm Chart
  * Admin Partitions **(Consul Enterprise only)**: Do not mount Consul CA certs to partition-init job if `externalServers.useSystemRoots` is `true`. [[GH-885](https://github.com/hashicorp/consul-k8s/pull/885)]

## 0.37.0 (November 18, 2021)

BREAKING CHANGES:
* Previously [UI metrics](https://www.consul.io/docs/connect/observability/ui-visualization) would be enabled when
  `global.metrics=false` and `ui.metrics.enabled=-`. If you are no longer seeing UI metrics,
  set `global.metrics=true` or `ui.metrics.enabled=true`. [[GH-841](https://github.com/hashicorp/consul-k8s/pull/841)]
* The `enterpriseLicense` section of the values file has been migrated from being under the `server` stanza to being
  under the `global` stanza. Migrating the contents of `server.enterpriseLicense` to `global.enterpriseLicense` will
  ensure the license job works. [[GH-856](https://github.com/hashicorp/consul-k8s/pull/856)]
* Consul [streaming](https://www.consul.io/docs/agent/options#use_streaming_backend) is re-enabled by default.
  Streaming is broken when using multi-DC federation and Consul versions 1.10.0, 1.10.1, 1.10.2.
  If you are using those versions and multi-DC federation, you must upgrade to Consul >= 1.10.3 or set:

  ```yaml
  client:
    extraConfig: |
      {"use_streaming_backend": false}
  ```
  
  [[GH-851](https://github.com/hashicorp/consul-k8s/pull/851)]

FEATURES:
* Helm Chart
  * Add support for Consul services to utilize Consul DNS for service discovery. Set `dns.enableRedirection` to allow services to
    use Consul DNS via the Consul DNS Service. [[GH-833](https://github.com/hashicorp/consul-k8s/pull/833)]
* Control Plane
  * Connect: Allow services using Connect to utilize Consul DNS to perform service discovery. [[GH-833](https://github.com/hashicorp/consul-k8s/pull/833)]

IMPROVEMENTS:
* Control Plane
  * TLS: Support PKCS1 and PKCS8 private keys for Consul certificate authority. [[GH-843](https://github.com/hashicorp/consul-k8s/pull/843)]
  * Connect: Log a warning when ACLs are enabled and the default service account is used. [[GH-842](https://github.com/hashicorp/consul-k8s/pull/842)]
  * Update Service Router, Service Splitter and Ingress Gateway CRD with support for RequestHeaders and ResponseHeaders. [[GH-863](https://github.com/hashicorp/consul-k8s/pull/863)]
  * Update Ingress Gateway CRD with partition support for the IngressService and TLS Config. [[GH-863](https://github.com/hashicorp/consul-k8s/pull/863)]
* CLI
  * Delete jobs, cluster roles, and cluster role bindings on `uninstall`. [[GH-820](https://github.com/hashicorp/consul-k8s/pull/820)]
* Helm Chart
  * Add `component` labels to all resources. [[GH-840](https://github.com/hashicorp/consul-k8s/pull/840)]
  * Update Consul version to 1.10.4. [[GH-861](https://github.com/hashicorp/consul-k8s/pull/861)]
  * Update Service Router, Service Splitter and Ingress Gateway CRD with support for RequestHeaders and ResponseHeaders. [[GH-863](https://github.com/hashicorp/consul-k8s/pull/863)]
  * Update Ingress Gateway CRD with partition support for the IngressService and TLS Config. [[GH-863](https://github.com/hashicorp/consul-k8s/pull/863)]
  * Re-enable streaming for Consul clients. [[GH-851](https://github.com/hashicorp/consul-k8s/pull/851)]

BUG FIXES:
* Control Plane
  * ACLs: Fix issue where if one or more servers fail to have their ACL tokens set on the initial run of server-acl-init
    then on subsequent re-runs of server-acl-init the tokens are never set. [[GH-825](https://github.com/hashicorp/consul-k8s/issues/825)]
  * ACLs: Fix issue where if the number of Consul servers is increased, the new servers are never provisioned
    an ACL token. [[GH-677](https://github.com/hashicorp/consul-k8s/issues/677)]
  * Fix issue where after a `helm upgrade`, users would see `x509: certificate signed by unknown authority.`
    errors when modifying config entry resources. [[GH-837](https://github.com/hashicorp/consul-k8s/pull/837)]
* Helm Chart
  * **(Consul Enterprise only)** Error on Helm install if a reserved name is used for the admin partition name or a
    Consul destination namespace for connect or catalog sync. [[GH-846](https://github.com/hashicorp/consul-k8s/pull/846)]
  * Truncate Persistent Volume Claim names when namespace names are too long. [[GH-799](https://github.com/hashicorp/consul-k8s/pull/799)]
  * Fix issue where UI metrics would be enabled when `global.metrics=false` and `ui.metrics.enabled=-`. [[GH-841](https://github.com/hashicorp/consul-k8s/pull/841)]
  * Populate the federation secret with the generated Gossip key when `global.gossipEncryption.autoGenerate` is set to true. [[GH-854](https://github.com/hashicorp/consul-k8s/pull/854)]

## 0.36.0 (November 02, 2021)

BREAKING CHANGES:
* Helm Chart
  * The `kube-system` and `local-path-storage` namespaces are now _excluded_ from connect injection by default on Kubernetes versions >= 1.21. If you wish to enable injection on those namespaces, set `connectInject.namespaceSelector` to `null`. [[GH-726](https://github.com/hashicorp/consul-k8s/pull/726)]

IMPROVEMENTS:
* Helm Chart
  * Automatic retry for `gossip-encryption-autogenerate-job` on failure [[GH-789](https://github.com/hashicorp/consul-k8s/pull/789)]
  * `kube-system` and `local-path-storage` namespaces are now excluded from connect injection by default on Kubernetes versions >= 1.21. This prevents deadlock issues when `kube-system` components go down and allows Kind to work without changing the failure policy of the mutating webhook. [[GH-726](https://github.com/hashicorp/consul-k8s/pull/726)]
  * Add support for services across Admin Partitions to communicate using mesh gateways. [[GH-807](https://github.com/hashicorp/consul-k8s/pull/807)]
    * Documentation for the installation can be found [here](https://github.com/hashicorp/consul-k8s/blob/main/docs/admin-partitions-with-acls.md).
  * Add support for PartitionExports CRD to enable cross-partition networking. [[GH-802](https://github.com/hashicorp/consul-k8s/pull/802)]
* CLI
  * Add `status` command. [[GH-768](https://github.com/hashicorp/consul-k8s/pull/768)]
  * Add `-verbose`, `-v` flag to the `consul-k8s install` command, which outputs all logs emitted from the installation. By default, verbose is set to `false` to hide logs that show resources are not ready. [[GH-810](https://github.com/hashicorp/consul-k8s/pull/810)]
  * Set `prometheus.enabled` to true and enable all metrics for Consul K8s when installing via the `demo` preset. [[GH-809](https://github.com/hashicorp/consul-k8s/pull/809)]
  * Set `controller.enabled` to `true` when installing via the `demo` preset. [[GH818](https://github.com/hashicorp/consul-k8s/pull/818)]
  * Set `global.gossipEncryption.autoGenerate` to `true` and `global.tls.enableAutoEncrypt` to `true` when installing via the `secure` preset. [[GH818](https://github.com/hashicorp/consul-k8s/pull/818)]
* Control Plane
  * Add support for partition-exports config entry as a Custom Resource Definition to help manage cross-partition networking. [[GH-802](https://github.com/hashicorp/consul-k8s/pull/802)]

## 0.35.0 (October 19, 2021)

FEATURES:
* Control Plane
  * Add `gossip-encryption-autogenerate` subcommand to generate a random 32 byte Kubernetes secret to be used as a gossip encryption key. [[GH-772](https://github.com/hashicorp/consul-k8s/pull/772)]
  * Add support for `partition-exports` config entry. [[GH-802](https://github.com/hashicorp/consul-k8s/pull/802)], [[GH-803](https://github.com/hashicorp/consul-k8s/pull/803)]
* Helm Chart
  * Add automatic generation of gossip encryption with `global.gossipEncryption.autoGenerate=true`. [[GH-738](https://github.com/hashicorp/consul-k8s/pull/738)]
  * Add support for configuring resources for mesh gateway `service-init` container. [[GH-758](https://github.com/hashicorp/consul-k8s/pull/758)]
  * Add support for `PartitionExports` CRD. [[GH-802](https://github.com/hashicorp/consul-k8s/pull/802)], [[GH-803](https://github.com/hashicorp/consul-k8s/pull/803)]

IMPROVEMENTS:
* Control Plane
  * Upgrade Docker image Alpine version from 3.13 to 3.14. [[GH-737](https://github.com/hashicorp/consul-k8s/pull/737)]
  * CRDs: tune failure backoff so invalid config entries are re-synced more quickly. [[GH-788](https://github.com/hashicorp/consul-k8s/pull/788)]
* Helm Chart
  * Enable adding extra containers to server and client Pods. [[GH-749](https://github.com/hashicorp/consul-k8s/pull/749)]
  * ACL support for Admin Partitions. **(Consul Enterprise only)**
  **BETA** [[GH-766](https://github.com/hashicorp/consul-k8s/pull/766)]
    * This feature now enabled ACL support for Admin Partitions. The server-acl-init job now creates a Partition token. This token
      can be used to bootstrap new partitions as well as manage ACLs in the non-default partitions.
    * Partition to partition networking is disabled if ACLs are enabled.
    * Documentation for the installation can be found [here](https://github.com/hashicorp/consul-k8s/blob/main/docs/admin-partitions-with-acls.md).
* CLI
  * Add `version` command. [[GH-741](https://github.com/hashicorp/consul-k8s/pull/741)]
  * Add `uninstall` command. [[GH-725](https://github.com/hashicorp/consul-k8s/pull/725)]

## 0.34.1 (September 17, 2021)

BUG FIXES:
* Helm
  * Fix consul-k8s image version in values file. [[GH-732](https://github.com/hashicorp/consul-k8s/pull/732)]

## 0.34.0 (September 17, 2021)

FEATURES:
* CLI
  * The `consul-k8s` CLI enables users to deploy and operate Consul on Kubernetes.
    * Support `consul-k8s install` command. [[GH-713](https://github.com/hashicorp/consul-k8s/pull/713)]
* Helm Chart
  * Add support for Admin Partitions. **(Consul Enterprise only)**
  **ALPHA** [[GH-729](https://github.com/hashicorp/consul-k8s/pull/729)]
    * This feature allows Consul to be deployed across multiple Kubernetes clusters while sharing a single set of Consul
servers. The services on each cluster can be independently managed. This feature is an alpha feature. It requires:
      * a flat pod and node network in order for inter-partition networking to work.
      * TLS to be enabled.
      * Consul Namespaces enabled.

      Transparent Proxy is unsupported for cross partition communication.

To enable Admin Partitions on the server cluster use the following config.

```yaml
global:
  enableConsulNamespaces: true
  tls:
    enabled: true
  image: hashicorp/consul-enterprise:1.11.0-ent-alpha
  adminPartitions:
    enabled: true
server:
  exposeGossipAndRPCPorts: true
  enterpriseLicense:
    secretName: license
    secretKey: key
connectInject:
  enabled: true
  transparentProxy:
    defaultEnabled: false
  consulNamespaces:
    mirroringK8S: true
controller:
  enabled: true
```

Identify the LoadBalancer External IP of the `partition-service`

```bash
kubectl get svc consul-consul-partition-service -o json | jq -r '.status.loadBalancer.ingress[0].ip'
```

Migrate the TLS CA credentials from the server cluster to the workload clusters

```bash
kubectl get secret consul-consul-ca-key --context "server-context" -o yaml | kubectl apply --context "workload-context" -f -
kubectl get secret consul-consul-ca-cert --context "server-context" -o yaml | kubectl apply --context "workload-context" -f -
```

Configure the workload cluster using the following config.

```yaml
global:
  enabled: false
  enableConsulNamespaces: true
  image: hashicorp/consul-enterprise:1.11.0-ent-alpha
  adminPartitions:
    enabled: true
    name: "alpha" # Name of Admin Partition
  tls:
    enabled: true
    caCert:
      secretName: consul-consul-ca-cert
      secretKey: tls.crt
    caKey:
      secretName: consul-consul-ca-key
      secretKey: tls.key
server:
  enterpriseLicense:
    secretName: license
    secretKey: key
externalServers:
  enabled: true
  hosts: [ "loadbalancer IP" ] # external IP of partition service LB
  tlsServerName: server.dc1.consul
client:
  enabled: true
  exposeGossipPorts: true
  join: [ "loadbalancer IP" ] # external IP of partition service LB
connectInject:
  enabled: true
  consulNamespaces:
    mirroringK8S: true
controller:
  enabled: true
```

This should lead to the workload cluster having only Consul agents that connect with the Consul server. Services in this
cluster behave like independent services. They can be configured to communicate with services in other partitions by
configuring the upstream configuration on the individual services.

* Control Plane
  * Add support for Admin Partitions. **(Consul Enterprise only)** **
    ALPHA** [[GH-729](https://github.com/hashicorp/consul-k8s/pull/729)]
    * Add Partition-Init job that runs in Kubernetes clusters that do not have servers running to provision Admin
      Partitions.
    * Update endpoints-controller, config-entry controller and config entries to add partition config to them.

IMPROVEMENTS:
* Helm Chart
  * Add ability to specify port for ui service. [[GH-604](https://github.com/hashicorp/consul-k8s/pull/604)]
  * Use `policy/v1` for Consul server `PodDisruptionBudget` if supported. [[GH-606](https://github.com/hashicorp/consul-k8s/pull/606)]
  * Add readiness, liveness and startup probes to the connect inject deployment. [[GH-626](https://github.com/hashicorp/consul-k8s/pull/626)][[GH-701](https://github.com/hashicorp/consul-k8s/pull/701)]
  * Add support for setting container security contexts on client and server Pods. [[GH-620](https://github.com/hashicorp/consul-k8s/pull/620)]
  * Update Envoy image to 1.18.4 [[GH-699](https://github.com/hashicorp/consul-k8s/pull/699)]
  * Add configuration for webhook-cert-manager tolerations [[GH-712](https://github.com/hashicorp/consul-k8s/pull/712)]
  * Update default Consul version to 1.10.2 [[GH-718](https://github.com/hashicorp/consul-k8s/pull/718)]
* Control Plane
  * Add health endpoint to the connect inject webhook that will be healthy when webhook certs are present and not empty. [[GH-626](https://github.com/hashicorp/consul-k8s/pull/626)]
  * Catalog Sync: Fix issue registering NodePort services with wrong IPs when a node has multiple IP addresses. [[GH-619](https://github.com/hashicorp/consul-k8s/pull/619)]
  * Allow registering the same service in multiple namespaces. [[GH-697](https://github.com/hashicorp/consul-k8s/pull/697)]

BUG FIXES:
* Helm Chart
  * Disable [streaming](https://www.consul.io/docs/agent/options#use_streaming_backend) on Consul clients because it is currently not supported when
    doing mesh gateway federation. If you wish to enable it, override the setting using `client.extraConfig`:

    ```yaml
    client:
      extraConfig: |
        {"use_streaming_backend": true}
    ```
    [[GH-718](https://github.com/hashicorp/consul-k8s/pull/718)]

## 0.33.0 (August 12, 2021)

BREAKING CHANGES:
* The consul-k8s repository has been merged with consul-helm and now contains the `consul-k8s-control-plane` binary (previously named `consul-k8s`) and the Helm chart to deploy Consul on Kubernetes. The docker image previously named `hashicorp/consul-k8s` has been renamed to `hashicorp/consul-k8s-control-plane`. The binary and Helm chart will be released together with the same version. **NOTE: If you install Consul through the Helm chart and are not customizing the `global.imageK8S` value then this will not be a breaking change.** [[GH-589](https://github.com/hashicorp/consul-k8s/pull/589)]
  * Helm chart v0.33.0+ will support the corresponding `consul-k8s-control-plane` image with the same version only. For example Helm chart 0.33.0 will only be supported to work with the default value `global.imageK8S`: `hashicorp/consul-k8s-control-plane:0.33.0`.
  * The control-plane binary has been renamed from `consul-k8s` to `consul-k8s-control-plane` and is now invoked as `consul-k8s-control-plane` in the Helm chart. The first version of this newly renamed binary will be 0.33.0.
  * The Go module `github.com/hashicorp/consul-k8s` has been named to `github.com/hashicorp/consul-k8s/control-plane`.
  * The Helm chart is located under `consul-k8s/charts/consul`.
  * The control-plane source code is located under `consul-k8s/control-plane`.
* Minimum Kubernetes versions supported is 1.17+ and now matches what is stated in the `README.md` file.  [[GH-1053](https://github.com/hashicorp/consul-helm/pull/1053)]

IMPROVEMENTS:
* Control Plane
  * Add flags `-log-level`, `-log-json` to all subcommands to control log level and json formatting. [[GH-523](https://github.com/hashicorp/consul-k8s/pull/523)]
  * Execute Consul clients and servers using the Docker entrypoint for consistency. [[GH-590](https://github.com/hashicorp/consul-k8s/pull/590)]
* Helm Chart
  * Substitute `HOST_IP/POD_IP/HOSTNAME` variables in `server.extraConfig` and `client.extraConfig` so they are passed in to server/client config already evaluated at runtime. [[GH-1042](https://github.com/hashicorp/consul-helm/pull/1042)]
  * Set failurePolicy to Fail for connectInject mutating webhook so that pods fail to schedule when the webhook is offline. This can be controlled via `connectInject.failurePolicy`. [[GH-1024](https://github.com/hashicorp/consul-helm/pull/1024)]
  * Allow setting global.logLevel and global.logJSON and propogate this to all consul-k8s commands. [[GH-980](https://github.com/hashicorp/consul-helm/pull/980)]
  * Allow setting `connectInject.replicas` to control number of replicas of webhook injector. [[GH-1029](https://github.com/hashicorp/consul-helm/pull/1029)]
  * Add the ability to manually specify a k8s secret containing server-cert via the value `server.serverCert.secretName`. [[GH-1024](https://github.com/hashicorp/consul-helm/pull/1046)]
  * Allow setting `ui.pathType` for providers that do not support the default pathType "Prefix". [[GH-1012](https://github.com/hashicorp/consul-helm/pull/1012)]
  * Allow setting `client.nodeMeta` to specify arbitrary key-value pairs to associate with the node. [[GH-728](https://github.com/hashicorp/consul-helm/pull/728)]

BUG FIXES:
* Control Plane
  * Connect: Use `AdmissionregistrationV1` instead of `AdmissionregistrationV1beta1` API as it was deprecated in k8s 1.16. [[GH-558](https://github.com/hashicorp/consul-k8s/pull/558)]
  * Connect: Fix bug where environment variables `<NAME>_CONNECT_SERVICE_HOST` and
  `<NAME>_CONNECT_SERVICE_PORT` weren't being set when the upstream annotation was used. [[GH-549](https://github.com/hashicorp/consul-k8s/issues/549)]
  * Connect: Fix a bug with leaving around ACL tokens after a service has been deregistered. Note that this will not clean up existing leftover ACL tokens. [[GH-540](https://github.com/hashicorp/consul-k8s/issues/540)][[GH-599](https://github.com/hashicorp/consul-k8s/issues/599)]
  * CRDs: Fix ProxyDefaults and ServiceDefaults resources not syncing with Consul < 1.10.0 [[GH-1023](https://github.com/hashicorp/consul-helm/issues/1023)]
  * Connect: Skip service registration for duplicate services only on Kubernetes. [[GH-581](https://github.com/hashicorp/consul-k8s/pull/581)]
  * Connect: redirect-traffic command passes ACL token when ACLs are enabled. [[GH-576](https://github.com/hashicorp/consul-k8s/pull/576)]

## 0.26.0 (June 22, 2021)

FEATURES:
* Connect: Support Transparent Proxy. [[GH-481](https://github.com/hashicorp/consul-k8s/pull/481)]
  This feature enables users to use KubeDNS to reach other services within the Consul Service Mesh,
  as well as enforces the inbound and outbound traffic to go through the Envoy proxy.

  Using transparent proxy for your service mesh applications means:
  - Proxy service registrations will set `mode` to `transparent` in the proxy configuration
    so that Consul can configure the Envoy proxy to have an inbound and outbound listener.
  - Both proxy and service registrations will include the cluster IP and service port of the Kubernetes service
    as tagged addresses so that Consul can configure Envoy to route traffic based on that IP and port.
  - The `consul-connect-inject-init` container will run `consul connect redirect-traffic` [command](https://www.consul.io/commands/connect/redirect-traffic),
    which will apply rules (via iptables) to redirect inbound and outbound traffic to the proxy.
    To run this command the `consul-connect-inject-init` requires running as root with capability `NET_ADMIN`.

  This feature includes the following changes:
  * Add new `-enable-transparent-proxy` flag to the `inject-connect` command.
    When `true`, transparent proxy will be used for all services on the Consul Service Mesh
    within a Kubernetes cluster. This flag defaults to `true`.
  * Add new `consul.hashicorp.com/transparent-proxy` pod annotation to allow enabling and disabling transparent
    proxy for individual services.
* CRDs: Add CRD for MeshConfigEntry. Supported in Consul 1.10+ [[GH-513](https://github.com/hashicorp/consul-k8s/pull/513)]
* Connect: Overwrite Kubernetes HTTP readiness and/or liveness probes to point to Envoy proxy when
  transparent proxy is enabled. [[GH-517](https://github.com/hashicorp/consul-k8s/pull/517)]
* Connect: Allow exclusion of inbound ports, outbound ports and CIDRs, and additional user IDs when
  Transparent Proxy is enabled. [[GH-506](https://github.com/hashicorp/consul-k8s/pull/506)]

  The following annotations are supported:
  * `consul.hashicorp.com/transparent-proxy-exclude-inbound-ports` - Comma-separated list of inbound ports to exclude.
  * `consul.hashicorp.com/transparent-proxy-exclude-outbound-ports` - Comma-separated list of outbound ports to exclude.
  * `consul.hashicorp.com/transparent-proxy-exclude-outbound-cidrs` - Comma-separated list of IPs or CIDRs to exclude.
  * `consul.hashicorp.com/transparent-proxy-exclude-uids` - Comma-separated list of Linux user IDs to exclude.
* Connect: Add the ability to set default tproxy mode at namespace level via label. [[GH-501](https://github.com/hashicorp/consul-k8s/pull/510)]
  * Setting the annotation `consul.hashicorp.com/transparent-proxy` to `true/false` will define whether tproxy is enabled/disabled for the pod.
  * Setting the label `consul.hashicorp.com/transparent-proxy` to `true/false` on a namespace will define the default behavior for pods in that namespace, which do not also have the annotation set.
  * The default tproxy behavior will be defined by the value of `-enable-transparent-proxy` flag to the `consul-k8s inject-connect` command. It can be overridden in a namespace by the the label on the namespace or for a pod using the annotation on the pod.
* Connect: support upgrades for services deployed before endpoints controller to
  upgrade to a version of consul-k8s with endpoints controller. [[GH-509](https://github.com/hashicorp/consul-k8s/pull/509)]
* Connect: A new command `consul-k8s connect-init` has been added.
  It replaces the existing init-container logic for ACL login and Envoy bootstrapping and introduces a polling wait for service registration,
  see `Endpoints Controller` for more information.
  [[GH-446](https://github.com/hashicorp/consul-k8s/pull/446)], [[GH-452](https://github.com/hashicorp/consul-k8s/pull/452)], [[GH-459](https://github.com/hashicorp/consul-k8s/pull/459)]
* Connect: A new controller `Endpoints Controller` has been added which is responsible for managing service endpoints and service registration.
  When a Kubernetes service references a deployed connect-injected pod, the endpoints controller will be responsible for managing the lifecycle of the connect-injected deployment. [[GH-455](https://github.com/hashicorp/consul-k8s/pull/455)], [[GH-467](https://github.com/hashicorp/consul-k8s/pull/467)], [[GH-470](https://github.com/hashicorp/consul-k8s/pull/470)], [[GH-475](https://github.com/hashicorp/consul-k8s/pull/475)]
  - This includes:
    - service registration and deregistration, formerly managed by the `consul-connect-inject-init`.
    - monitoring health checks, formerly managed by `healthchecks-controller`.
    - re-registering services in the events of consul agent failures, formerly managed by `consul-sidecar`.
  - The endpoints controller replaces the health checks controller while preserving existing functionality. [[GH-472](https://github.com/hashicorp/consul-k8s/pull/472)]
  - The endpoints controller replaces the cleanup controller while preserving existing functionality.
    [[GH-476](https://github.com/hashicorp/consul-k8s/pull/476)], [[GH-454](https://github.com/hashicorp/consul-k8s/pull/454)]
  - Merged metrics configuration support is now partially managed by the endpoints controller.
    [[GH-469](https://github.com/hashicorp/consul-k8s/pull/469)]

IMPROVEMENTS:
* Connect: skip service registration when a service with the same name but in a different Kubernetes namespace is found
  and Consul namespaces are not enabled. [[GH-527](https://github.com/hashicorp/consul-k8s/pull/527)]
* Connect: Leader election support for connect-inject deployment. [[GH-479](https://github.com/hashicorp/consul-k8s/pull/479)]
* Connect: the `consul-connect-inject-init` container has been split into two init containers. [[GH-441](https://github.com/hashicorp/consul-k8s/pull/441)]
 Connect: Connect webhook no longer generates its own certificates and relies on them being provided as files on the disk.
  [[GH-454](https://github.com/hashicorp/consul-k8s/pull/454)]]
* CRDs: Update `ServiceDefaults` with `Mode`, `TransparentProxy`, `DialedDirectly` and `UpstreamConfigs` fields. Note: `Mode` and `TransparentProxy` should not be set
  using this CRD but via annotations. [[GH-502](https://github.com/hashicorp/consul-k8s/pull/502)], [[GH-485](https://github.com/hashicorp/consul-k8s/pull/485)], [[GH-533](https://github.com/hashicorp/consul-k8s/pull/533)]
* CRDs: Update `ProxyDefaults` with `Mode`, `DialedDirectly` and `TransparentProxy` fields. Note: `Mode` and `TransparentProxy` should not be set
  using the CRD but via annotations. [[GH-505](https://github.com/hashicorp/consul-k8s/pull/505)], [[GH-485](https://github.com/hashicorp/consul-k8s/pull/485)], [[GH-533](https://github.com/hashicorp/consul-k8s/pull/533)]
* CRDs: update the CRD versions from v1beta1 to v1. [[GH-464](https://github.com/hashicorp/consul-k8s/pull/464)]
* Delete secrets created by webhook-cert-manager when the deployment is deleted. [[GH-530](https://github.com/hashicorp/consul-k8s/pull/530)]

BUG FIXES:
* CRDs: Update the type of connectTimeout and TTL in ServiceResolver and ServiceRouter from time.Duration to metav1.Duration.
  This allows a user to set these values as a duration string on the resource. Existing resources that had set a specific integer
  duration will continue to function with a duration with 'n' nanoseconds, 'n' being the set value.
* CRDs: Fix a bug where the `config` field in `ProxyDefaults` CR failed syncing to Consul because `apiextensions.k8s.io/v1` requires CRD spec to have structured schema. [[GH-495](https://github.com/hashicorp/consul-k8s/pull/495)]
* CRDs: make `lastSyncedTime` a pointer to prevent setting last synced time Reconcile errors. [[GH-466](https://github.com/hashicorp/consul-k8s/pull/466)]

BREAKING CHANGES:
* Connect: Add a security context to the init copy container and the envoy sidecar and ensure they
  do not run as root. If a pod container shares the same `runAsUser` (5995) as Envoy an error is returned.
  [[GH-493](https://github.com/hashicorp/consul-k8s/pull/493)]
* Connect: Kubernetes Services are required for all Consul Service Mesh applications.
  The Kubernetes service name will be used as the service name to register with Consul
  unless the annotation `consul.hashicorp.com/connect-service` is provided to the deployment/pod to override this.
  If using ACLs, the ServiceAccountName must match the service name used with Consul.

  *Note*: if you're already using a Kubernetes service, no changes required.

  Example Service:
  ```yaml
  ---
  apiVersion: v1
  kind: Service
  metadata:
    name: sample-app
  spec:
    selector:
      app: sample-app
    ports:
      - port: 80
        targetPort: 9090
  ---
  apiVersion: apps/v1
  kind: Deployment
  metadata:
    labels:
      app: sample-app
    name: sample-app
  spec:
    replicas: 1
    selector:
       matchLabels:
         app: sample-app
    template:
      metadata:
        annotations:
          'consul.hashicorp.com/connect-inject': 'true'
        labels:
          app: sample-app
      spec:
        containers:
        - name: sample-app
          image: sample-app:0.1.0
          ports:
          - containerPort: 9090
  ```
* Connect: `consul.hashicorp.com/connect-sync-period` annotation is no longer supported.
  This annotation used to configure the sync period of the `consul-sidecar` (aka `lifecycle-sidecar`).
  Since we no longer inject the `consul-sidecar` to keep services registered in Consul, this annotation has
  been removed. [[GH-467](https://github.com/hashicorp/consul-k8s/pull/467)]
* Connect: transparent proxy feature enabled by default. This may break existing deployments.
  Please see details of the feature.

## 0.26.0-beta3 (May 27, 2021)

IMPROVEMENTS:
* Connect: Overwrite Kubernetes HTTP readiness and/or liveness probes to point to Envoy proxy when
  transparent proxy is enabled. [[GH-517](https://github.com/hashicorp/consul-k8s/pull/517)]
* Connect: Don't set security context for the Envoy proxy when on OpenShift and transparent proxy is disabled.
  [[GH-521](https://github.com/hashicorp/consul-k8s/pull/521)]
* Connect: `consul-connect-inject-init` run with `privileged: true` when transparent proxy is enabled.
  [[GH-524](https://github.com/hashicorp/consul-k8s/pull/524)]

BUG FIXES:
* Connect: Process every Address in an Endpoints object before returning an error. This ensures an address that isn't reconciled successfully doesn't prevent the remaining addresses from getting reconciled. [[GH-519](https://github.com/hashicorp/consul-k8s/pull/519)]

## 0.26.0-beta2 (May 06, 2021)

BREAKING CHANGES:
* Connect: Add a security context to the init copy container and the envoy sidecar and ensure they
  do not run as root. If a pod container shares the same `runAsUser` (5995) as Envoy an error is returned
  on scheduling. [[GH-493](https://github.com/hashicorp/consul-k8s/pull/493)]

IMPROVEMENTS:
* CRDs: Update ServiceDefaults with Mode, TransparentProxy and UpstreamConfigs fields. Note: Mode and TransparentProxy should not be set
  using this CRD but via annotations. [[GH-502](https://github.com/hashicorp/consul-k8s/pull/502)], [[GH-485](https://github.com/hashicorp/consul-k8s/pull/485)]
* CRDs: Update ProxyDefaults with Mode and TransparentProxy fields. Note: Mode and TransparentProxy should not be set
  using the CRD but via annotations. [[GH-505](https://github.com/hashicorp/consul-k8s/pull/505)], [[GH-485](https://github.com/hashicorp/consul-k8s/pull/485)]
* CRDs: Add CRD for MeshConfigEntry. Supported in Consul 1.10+ [[GH-513](https://github.com/hashicorp/consul-k8s/pull/513)]
* Connect: No longer set multiple tagged addresses in Consul when k8s service has multiple ports and Transparent Proxy is enabled.
  [[GH-511](https://github.com/hashicorp/consul-k8s/pull/511)]
* Connect: Allow exclusion of inbound ports, outbound ports and CIDRs, and additional user IDs when
  Transparent Proxy is enabled. [[GH-506](https://github.com/hashicorp/consul-k8s/pull/506)]

  The following annotations are supported:

  * `consul.hashicorp.com/transparent-proxy-exclude-inbound-ports` - Comma-separated list of inbound ports to exclude.
  * `consul.hashicorp.com/transparent-proxy-exclude-outbound-ports` - Comma-separated list of outbound ports to exclude.
  * `consul.hashicorp.com/transparent-proxy-exclude-outbound-cidrs` - Comma-separated list of IPs or CIDRs to exclude.
  * `consul.hashicorp.com/transparent-proxy-exclude-uids` - Comma-separated list of Linux user IDs to exclude.

* Connect: Add the ability to set default tproxy mode at namespace level via label. [[GH-501](https://github.com/hashicorp/consul-k8s/pull/510)]

  * Setting the annotation `consul.hashicorp.com/transparent-proxy` to `true/false` will define whether tproxy is enabled/disabled for the pod.
  * Setting the label `consul.hashicorp.com/transparent-proxy` to `true/false` on a namespace will define the default behavior for pods in that namespace, which do not also have the annotation set.
  * The default tproxy behavior will be defined by the value of `-enable-transparent-proxy` flag to the `consul-k8s inject-connect` command. It can be overridden in a namespace by the the label on the namespace or for a pod using the annotation on the pod.

* Connect: support upgrades for services deployed before endpoints controller to
  upgrade to a version of consul-k8s with endpoints controller. [[GH-509](https://github.com/hashicorp/consul-k8s/pull/509)]

* Connect: add additional logging to the endpoints controller and connect-init command to help
  the user debug if pods arent starting right away. [[GH-514](https://github.com/hashicorp/consul-k8s/pull/514/)]

BUG FIXES:
* Connect: Use `runAsNonRoot: false` for connect-init's container when tproxy is enabled. [[GH-493](https://github.com/hashicorp/consul-k8s/pull/493)]
* CRDs: Fix a bug where the `config` field in `ProxyDefaults` CR was not synced to Consul because
  `apiextensions.k8s.io/v1` requires CRD spec to have structured schema. [[GH-495](https://github.com/hashicorp/consul-k8s/pull/495)]
* Connect: Fix a bug where health status in Consul is updated incorrectly due to stale pod information in cache.
  [[GH-503](https://github.com/hashicorp/consul-k8s/pull/503)]

## 0.26.0-beta1 (April 16, 2021)

BREAKING CHANGES:
* Connect: Kubernetes Services are now required for all Consul Service Mesh applications.
  The Kubernetes service name will be used as the service name to register with Consul
  unless the annotation `consul.hashicorp.com/connect-service` is provided to the deployment/pod to override this.
  If using ACLs, the ServiceAccountName must match the service name used with Consul.
  
  *Note*: if you're already using a Kubernetes service, no changes are required.

  Example Service:
  ```yaml
  ---
  apiVersion: v1
  kind: Service
  metadata:
    name: sample-app
  spec:
    selector:
      app: sample-app
    ports:
      - port: 80
        targetPort: 9090
  ---
  apiVersion: apps/v1
  kind: Deployment
  metadata:
    labels:
      app: sample-app
    name: sample-app
  spec:
    replicas: 1
    selector:
       matchLabels:
         app: sample-app
    template:
      metadata:
        annotations:
          'consul.hashicorp.com/connect-inject': 'true'
        labels:
          app: sample-app
      spec:
        containers:
        - name: sample-app
          image: sample-app:0.1.0
          ports:
          - containerPort: 9090
    ```
* Connect: `consul.hashicorp.com/connect-sync-period` annotation is no longer supported.
  This annotation was used to configure the sync period of the `consul-sidecar` (aka `lifecycle-sidecar`).
  Since we no longer inject the `consul-sidecar` to keep services registered in Consul, this annotation is
  now meaningless. [[GH-467](https://github.com/hashicorp/consul-k8s/pull/467)]
* Connect: transparent proxy feature is enabled by default. This may break existing deployments.
  Please see details of the feature below.

FEATURES:
* Connect: Support Transparent Proxy. [[GH-481](https://github.com/hashicorp/consul-k8s/pull/481)]
  This feature enables users to use KubeDNS to reach other services within the Consul Service Mesh,
  as well as enforces the inbound and outbound traffic to go through the Envoy proxy.
  Using transparent proxy for your service mesh applications means:
  - Proxy service registrations will set `mode` to `transparent` in the proxy configuration
    so that Consul can configure the Envoy proxy to have an inbound and outbound listener.
  - Both proxy and service registrations will include the cluster IP and service port of the Kubernetes service
    as tagged addresses so that Consul can configure Envoy to route traffic based on that IP and port.
  - The `consul-connect-inject-init` container will run `consul connect redirect-traffic` [command](https://www.consul.io/commands/connect/redirect-traffic),
    which will apply rules (via iptables) to redirect inbound and outbound traffic to the proxy.
    To run this command the `consul-connect-inject-init` requires running as root with capability `NET_ADMIN`.
  
  **Note: this feature is currently in beta.** 
  
  This feature includes the following changes:
  * Add new `-enable-transparent-proxy` flag to the `inject-connect` command.
    When `true`, transparent proxy will be used for all services on the Consul Service Mesh
    within a Kubernetes cluster. This flag defaults to `true`.
  * Add new `consul.hashicorp.com/transparent-proxy` pod annotation to allow enabling and disabling transparent
    proxy for individual services.

IMPROVEMENTS:
* CRDs: update the CRD versions from v1beta1 to v1. [[GH-464](https://github.com/hashicorp/consul-k8s/pull/464)]
* Connect: the `consul-connect-inject-init` container has been split into two init containers. [[GH-441](https://github.com/hashicorp/consul-k8s/pull/441)]
* Connect: A new internal command `consul-k8s connect-init` has been added.
  It replaces the existing init container logic for ACL login and Envoy bootstrapping and introduces a polling wait for service registration,
  see `Endpoints Controller` for more information.
  [[GH-446](https://github.com/hashicorp/consul-k8s/pull/446)], [[GH-452](https://github.com/hashicorp/consul-k8s/pull/452)], [[GH-459](https://github.com/hashicorp/consul-k8s/pull/459)]
* Connect: A new controller `Endpoints Controller` has been added which is responsible for managing service endpoints and service registration.
  When a Kubernetes service referencing a connect-injected pod is deployed, the endpoints controller will be responsible for managing the lifecycle of the connect-injected deployment. [[GH-455](https://github.com/hashicorp/consul-k8s/pull/455)], [[GH-467](https://github.com/hashicorp/consul-k8s/pull/467)], [[GH-470](https://github.com/hashicorp/consul-k8s/pull/470)], [[GH-475](https://github.com/hashicorp/consul-k8s/pull/475)]
  - This includes:
      - service registration and deregistration, formerly managed by the `consul-connect-inject-init`.
      - monitoring health checks, formerly managed by `healthchecks-controller`.
      - re-registering services in the events of consul agent failures, formerly managed by `consul-sidecar`.

  - The endpoints controller replaces the health checks controller while preserving existing functionality. [[GH-472](https://github.com/hashicorp/consul-k8s/pull/472)]

  - The endpoints controller replaces the cleanup controller while preserving existing functionality.
    [[GH-476](https://github.com/hashicorp/consul-k8s/pull/476)], [[GH-454](https://github.com/hashicorp/consul-k8s/pull/454)]

  - Merged metrics configuration support is now partially managed by the endpoints controller.
    [[GH-469](https://github.com/hashicorp/consul-k8s/pull/469)]
* Connect: Leader election support for connect webhook and controller deployment. [[GH-479](https://github.com/hashicorp/consul-k8s/pull/479)]
* Connect: Connect webhook no longer generates its own certificates and relies on them being provided as files on the disk.
  [[GH-454](https://github.com/hashicorp/consul-k8s/pull/454)]] 
* Connect: Connect pods and their Envoy sidecars no longer have a preStop hook as service deregistration is managed by the endpoints controller.
  [[GH-467](https://github.com/hashicorp/consul-k8s/pull/467)]

BUG FIXES:
* CRDs: make `lastSyncedTime` a pointer to prevent setting last synced time Reconcile errors. [[GH-466](https://github.com/hashicorp/consul-k8s/pull/466)]

## 0.25.0 (March 18, 2021)

FEATURES:
* Metrics: add metrics configuration to inject-connect and metrics-merging capability to consul-sidecar. When metrics and metrics merging are enabled, the consul-sidecar will expose an endpoint that merges the app and proxy metrics.

  The flags `-merged-metrics-port`, `-service-metrics-port` and `-service-metrics-path` can be used to configure the merged metrics server, and the application service metrics endpoint on the consul sidecar.

  The flags `-default-enable-metrics`, `-default-enable-metrics-merging`, `-default-merged-metrics-port`, `-default-prometheus-scrape-port` and `-default-prometheus-scrape-path` configure the inject-connect command.

IMPROVEMENTS:
* CRDs: add field Last Synced Time to CRD status and add printer column on CRD to display time since when the
  resource was last successfully synced with Consul. [[GH-448](https://github.com/hashicorp/consul-k8s/pull/448)]
  
BUG FIXES:
* CRDs: fix incorrect validation for `ServiceResolver`. [[GH-456](https://github.com/hashicorp/consul-k8s/pull/456)]

## 0.24.0 (February 16, 2021)

BREAKING CHANGES:
* Connect: the `lifecycle-sidecar` command has been renamed to `consul-sidecar`. [[GH-428](https://github.com/hashicorp/consul-k8s/pull/428)]
* Connect: the `consul-connect-lifecycle-sidecar` container name has been changed to `consul-sidecar` and the `consul-connect-envoy-sidecar` container name has been changed to `envoy-sidecar`. 
[[GH-428](https://github.com/hashicorp/consul-k8s/pull/428)]
* Connect: the `-default-protocol` and `-enable-central-config` flags are no longer supported.
  The `consul.hashicorp.com/connect-service-protocol` annotation on Connect pods is also
  no longer supported. [[GH-418](https://github.com/hashicorp/consul-k8s/pull/418)]

  Current deployments that have the annotation should remove it, otherwise they
  will get an error if a pod from that deployment is rescheduled.

  Removing the annotation will not change their protocol
  since the config entry was already written to Consul. If you wish to change
  the protocol you must migrate the config entry to be managed by a
  [`ServiceDefaults`](https://www.consul.io/docs/agent/config-entries/service-defaults) resource.
  See [Upgrade to CRDs](https://www.consul.io/docs/k8s/crds/upgrade-to-crds) for more
  information.

  To set the protocol for __new__ services, you must use the
  [`ServiceDefaults`](https://www.consul.io/docs/agent/config-entries/service-defaults) resource,
  e.g.

  ```yaml
  apiVersion: consul.hashicorp.com/v1alpha1
  kind: ServiceDefaults
  metadata:
    name: my-service-name
  spec:
    protocol: "http"
  ```
* Connect: pods using an upstream that references a datacenter, e.g.
  `consul.hashicorp.com/connect-service-upstreams: service:8080:dc2` will
  error during injection if Consul does not have a `proxy-defaults` config entry
  with a [mesh gateway mode](https://www.consul.io/docs/connect/config-entries/proxy-defaults#mode)
  set to `local` or `remote`. [[GH-421](https://github.com/hashicorp/consul-k8s/pull/421)]

  In practice, this would have already been causing issues since without that
  config setting, traffic wouldn't have been routed through mesh gateways and
  so would not be actually making it to the other service.

FEATURES:
* CRDs: support annotation `consul.hashicorp.com/migrate-entry` on custom resources
  that will allow an existing config entry to be migrated onto a Kubernetes custom resource. [[GH-419](https://github.com/hashicorp/consul-k8s/pull/419)]
* Connect: add new cleanup controller that runs in the connect-inject deployment. This
  controller cleans up Consul service instances that remain registered despite their
  pods being deleted. This could happen if the pod's `preStop` hook failed to execute
  for some reason. [[GH-433](https://github.com/hashicorp/consul-k8s/pull/433)]

IMPROVEMENTS:
* CRDs: give a more descriptive error when a config entry already exists in Consul. [[GH-420](https://github.com/hashicorp/consul-k8s/pull/420)]
* Set `User-Agent: consul-k8s/<version>` header on calls to Consul where `<version>` is the current
  version of `consul-k8s`. [[GH-434](https://github.com/hashicorp/consul-k8s/pull/434)]

## 0.23.0 (January 22, 2021)

BUG FIXES:
* CRDs: Fix issue where a `ServiceIntentions` resource could be continually resynced with Consul
  because Consul's internal representation had a different order for an array than the Kubernetes resource. [[GH-416](https://github.com/hashicorp/consul-k8s/pull/416)] 
* CRDs: **(Consul Enterprise only)** default the `namespace` fields on resources where Consul performs namespace defaulting to prevent constant re-syncing.
  [[GH-413](https://github.com/hashicorp/consul-k8s/pull/413)]

IMPROVEMENTS:
* ACLs: give better error if policy that consul-k8s tries to update was created manually by user. [[GH-412](https://github.com/hashicorp/consul-k8s/pull/412)]

FEATURES:
* TLS: add `tls-init` command that is responsible for creating and updating Server TLS certificates. [[GH-410](https://github.com/hashicorp/consul-k8s/pull/410)]

## 0.22.0 (December 21, 2020)

BUG FIXES:
* Connect: on termination of a connect injected pod the lifecycle-sidecar sometimes re-registered the application resulting in
  stale service entries for applications which no longer existed. [[GH-409](https://github.com/hashicorp/consul-k8s/pull/409)]

BREAKING CHANGES:
* Connect: the flags `-envoy-image` and `-consul-image` for command `inject-connect` are now required. [[GH-405](https://github.com/hashicorp/consul-k8s/pull/405)]

FEATURES:
* CRDs: add new CRD `IngressGateway` for configuring Consul's [ingress-gateway](https://www.consul.io/docs/agent/config-entries/ingress-gateway) config entry. [[GH-407](https://github.com/hashicorp/consul-k8s/pull/407)]
* CRDs: add new CRD `TerminatingGateway` for configuring Consul's [terminating-gateway](https://www.consul.io/docs/agent/config-entries/terminating-gateway) config entry. [[GH-408](https://github.com/hashicorp/consul-k8s/pull/408)]

## 0.21.0 (November 25, 2020)

IMPROVEMENTS:
* Connect: Add `-log-level` flag to `inject-connect` command. [[GH-400](https://github.com/hashicorp/consul-k8s/pull/400)]
* Connect: Ensure `consul-connect-lifecycle-sidecar` container shuts down gracefully upon receiving `SIGTERM`. [[GH-389](https://github.com/hashicorp/consul-k8s/pull/389)]
* Connect: **(Consul Enterprise only)** give more descriptive error message if using Consul namespaces with a Consul installation that doesn't support namespaces. [[GH-399](https://github.com/hashicorp/consul-k8s/pull/399)]

## 0.20.0 (November 12, 2020)

FEATURES:
* Connect: Support Kubernetes health probe synchronization with Consul for connect injected pods. [[GH-363](https://github.com/hashicorp/consul-k8s/pull/363)]
    * Adds a new controller to the connect-inject webhook which is responsible for synchronizing Kubernetes pod health checks with Consul service instance health checks.
      A Consul health check is registered for each connect-injected pod which mirrors the pod's Readiness status to Consul. This modifies connect routing to only
      pods which have passing Kubernetes health checks. See breaking changes for more information.
    * Adds a new label to connect-injected pods which mirrors the `consul.hashicorp.com/connect-inject-status` annotation.
    * **(Consul Enterprise only)** Adds a new annotation to connect-injected pods when namespaces are enabled: `consul.hashicorp.com/consul-namespace`. [[GH-376](https://github.com/hashicorp/consul-k8s/pull/376)]

BREAKING CHANGES:
* Connect: With the addition of the connect-inject health checks controller any connect services which have failing Kubernetes readiness
  probes will no longer be routable through connect until their Kubernetes health probes are passing.
  Previously, if any connect services were failing their Kubernetes readiness checks they were still routable through connect.
  Users should verify that their connect services are passing Kubernetes readiness probes prior to using health checks synchronization.

DEPRECATIONS:
* `create-inject-token` in the server-acl-init command has been un-deprecated.
  `-create-inject-auth-method` has been deprecated and replaced by `-create-inject-token`.
  
  `-create-inject-namespace-token` in the server-acl-init command has been deprecated. Please use `-create-inject-token` and `-enable-namespaces` flags
  to achieve the same functionality. [[GH-368](https://github.com/hashicorp/consul-k8s/pull/368)]

IMPROVEMENTS:
* Connect: support passing extra arguments to the envoy binary. [[GH-378](https://github.com/hashicorp/consul-k8s/pull/378)]
    
    Arguments can be passed in 2 ways:
    * via a flag to the consul-k8s inject-connect command,
      e.g. `consul-k8s inject-connect -envoy-extra-args="--log-level debug --disable-hot-restart"`
    * via pod annotations,
      e.g. `consul.hashicorp.com/envoy-extra-args: "--log-level debug --disable-hot-restart"`
      
* CRDs:
   * Add Age column to CRDs. [[GH-365](https://github.com/hashicorp/consul-k8s/pull/365)]
   * Add validations and field descriptions for ServiceIntentions CRD. [[GH-385](https://github.com/hashicorp/consul-k8s/pull/385)]
   * Update CRD sync status if deletion in Consul fails. [[GH-365](https://github.com/hashicorp/consul-k8s/pull/365)]

BUG FIXES:
* Federation: **(Consul Enterprise only)** ensure replication ACL token can replicate policies and tokens in Consul namespaces other than `default`. [[GH-364](https://github.com/hashicorp/consul-k8s/issues/364)]
* CRDs: **(Consul Enterprise only)** validate custom resources can only set namespace fields if Consul namespaces are enabled. [[GH-375](https://github.com/hashicorp/consul-k8s/pull/375)]
* CRDs: Ensure ACL token is global so that secondary DCs can manage custom resources.
  Without this fix, controllers running in secondary datacenters would get ACL errors. [[GH-369](https://github.com/hashicorp/consul-k8s/pull/369)]
* CRDs: **(Consul Enterprise only)** Do not attempt to create a `*` namespace when service intentions specify `*` as `destination.namespace`. [[GH-382](https://github.com/hashicorp/consul-k8s/pull/382)]
* CRDs: **(Consul Enterprise only)** Fix namespace support for ServiceIntentions CRD. [[GH-362](https://github.com/hashicorp/consul-k8s/pull/362)]
* CRDs: Rename field namespaces -> namespace in ServiceResolver CRD. [[GH-365](https://github.com/hashicorp/consul-k8s/pull/365)]

## 0.19.0 (October 12, 2020)

FEATURES:
* Add beta support for new commands `consul-k8s controller` and `consul-k8s webhook-cert-manager`. [[GH-353](https://github.com/hashicorp/consul-k8s/pull/353)]

  `controller` will start a Kubernetes controller that acts on Consul
  Custom Resource Definitions. The currently supported CRDs are:
    * `ProxyDefaults` - https://www.consul.io/docs/agent/config-entries/proxy-defaults
    * `ServiceDefaults` - https://www.consul.io/docs/agent/config-entries/service-defaults
    * `ServiceSplitter` - https://www.consul.io/docs/agent/config-entries/service-splitter
    * `ServiceRouter` - https://www.consul.io/docs/agent/config-entries/service-router
    * `ServiceResolver` - https://www.consul.io/docs/agent/config-entries/service-resolver
    * `ServiceIntentions` (requires Consul >= 1.9.0) - https://www.consul.io/docs/agent/config-entries/service-intentions
   
   See [https://www.consul.io/docs/k8s/crds](https://www.consul.io/docs/k8s/crds)
   for more information on the CRD schemas. **Requires Consul >= 1.8.4**.
   
   `webhook-cert-manager` manages certificates for Kubernetes webhooks. It will
   refresh expiring certificates and update corresponding secrets and mutating
   webhook configurations.

BREAKING CHANGES:
* Connect: No longer set `--max-obj-name-len` flag when executing `envoy`. This flag
  was [deprecated](https://www.envoyproxy.io/docs/envoy/latest/version_history/v1.11.0#deprecated)
  in Envoy 1.11.0 and had no effect from then onwards. With Envoy >= 1.15.0 setting
  this flag will result in an error, hence why we're removing it. [[GH-350](https://github.com/hashicorp/consul-k8s/pull/350)]

  If you are running any Envoy version >= 1.11.0 this change will have no effect. If you
  are running an Envoy version < 1.11.0 then you must upgrade Envoy to a newer
  version. This can be done by setting the `global.imageEnvoy` key in the
  Consul Helm chart.

IMPROVEMENTS:

* Add an ability to configure the synthetic Consul node name where catalog sync registers services. [[GH-312](https://github.com/hashicorp/consul-k8s/pull/312)]
  * Sync: Add `-consul-node-name` flag to the `sync-catalog` command to configure the Consul node name for syncing services to Consul.
  * ACLs: Add `-sync-consul-node-name` flag to the server-acl-init command so that it can create correct policy for the sync catalog.

BUG FIXES:
* Connect: use the first secret of type `kubernetes.io/service-account-token` when creating/updating auth method. [[GH-350](https://github.com/hashicorp/consul-k8s/pull/321)]
  
## 0.18.1 (August 10, 2020)

BUG FIXES:

* Connect: Reduce downtime caused by an alias health check of the sidecar proxy not being healthy for up to 1 minute
  when a Connect-enabled service is restarted. Note that this fix reverts the behavior of Consul Connect to the behavior
  it had before consul-k8s `v0.16.0` and Consul `v1.8.x`, where Consul can route to potentially unhealthy instances of a service
  because we don't respect Kubernetes readiness/liveness checks yet. Please follow [GH-155](https://github.com/hashicorp/consul-k8s/issues/155)
  for updates on that feature. [[GH-305](https://github.com/hashicorp/consul-k8s/pull/305)]

## 0.18.0 (July 30, 2020)

IMPROVEMENTS:

* Connect: Add resource request and limit flags for the injected init and lifecycle sidecar containers. These flags replace the hardcoded values previously included. As part of this change, the default value for the lifecycle sidecar container memory limit has increased from `25Mi` to `50Mi`. [[GH-298](https://github.com/hashicorp/consul-k8s/pull/298)], [[GH-300](https://github.com/hashicorp/consul-k8s/pull/300)]

BUG FIXES:

* Connect: Respect allow/deny list flags when namespaces are disabled. [[GH-296](https://github.com/hashicorp/consul-k8s/issues/296)]

## 0.17.0 (July 09, 2020)

BREAKING CHANGES:

* ACLs: Always update Kubernetes auth method created by the `server-acl-init` job. Previously, we would only update the auth method if Consul namespaces are enabled. With this change, we always update it to make sure that any configuration changes or updates to the `connect-injector-authmethod-svc-account` are propagated [[GH-282](https://github.com/hashicorp/consul-k8s/pull/282)].
* Connect: Connect pods have had the following resource settings changed: `consul-connect-inject-init` now has its memory limit set to `150M` up from `25M` and `consul-connect-lifecycle-sidecar` has its CPU request and limit set to `20m` up from `10m`. [[GH-291](https://github.com/hashicorp/consul-k8s/pull/291)]

IMPROVEMENTS:

* Extracted Consul's HTTP flags into our own package so we no longer depend on the internal Consul golang module. [[GH-259](https://github.com/hashicorp/consul-k8s/pull/259)]

BUG FIXES:

* Connect: Update resource settings to fix out of memory errors and CPU usage at 100% of limit. [[GH-283](https://github.com/hashicorp/consul-k8s/issues/283), [consul-helm GH-515](https://github.com/hashicorp/consul-helm/issues/515)]
* Connect: Creating a pod with a different service account name than its Consul service name will now result in an error when ACLs are enabled.
  Previously this would not result in an error, but the pod would not be able to send or receive traffic because its ACL token would be for a
  different service name. [[GH-237](https://github.com/hashicorp/consul-k8s/issues/237)]

## 0.16.0 (June 17, 2020)

FEATURES:

* ACLs: `server-acl-init` now supports creating tokens for ingress and terminating gateways [[GH-264](https://github.com/hashicorp/consul-k8s/pull/264)].
  * Add `-ingress-gateway-name` flag that takes the name of an ingress gateway that needs an acl token. May be specified multiple times. [Enterprise Only] If using Consul namespaces and registering the gateway outside of the default namespace, specify the value in the form `<GatewayName>.<ConsulNamespace>`.
  * Add `-terminating-gateway-name` flag that takes the name of a terminating gateway that needs an acl token. May be specified multiple times. [Enterprise Only] If using Consul namespaces and registering the gateway outside of the default namespace, specify the value in the form `<GatewayName>.<ConsulNamespace>`.
* Connect: Add support for configuring resource settings for memory and cpu limits/requests for sidecar proxies. [[GH-267](https://github.com/hashicorp/consul-k8s/pull/267)]

BREAKING CHANGES:

* Gateways: `service-address` command will now return hostnames if that is the address of the Kubernetes LB. Previously it would resolve the hostname to 1 IP. The `-resolve-hostnames` flag was added to preserve the IP resolution behavior. [[GH-271](https://github.com/hashicorp/consul-k8s/pull/271)]

IMPROVEMENTS:

* Sync: Add `-sync-lb-services-endpoints` flag to optionally sync load balancer endpoint IPs instead of load balancer ingress IP or hostname to Consul [[GH-257](https://github.com/hashicorp/consul-k8s/pull/257)].
* Connect: Add pod name to the consul connect metadata for connect injected pods. [[GH-231](https://github.com/hashicorp/consul-k8s/issues/231)]

BUG FIXES:

* Connect:
    * Fix bug where preStop hook was malformed. This caused Consul ACL tokens to never be deleted for connect services. [[GH-265](https://github.com/hashicorp/consul-k8s/issues/265)]
    * Fix bug where environment variable for upstream was not populated when using a different datacenter resulted. [[GH-246](https://github.com/hashicorp/consul-k8s/issues/246)]
    * Fix bug where the Connect health-check was defined with a service name instead of a service ID. This check was passing in consul version before 1.8, but will now fail with versions 1.8 and higher. [[GH-272](https://github.com/hashicorp/consul-k8s/pull/272)]

## 0.15.0 (May 13, 2020)

BREAKING CHANGES:

* The `service-address` command now resolves load balancer hostnames to the
  first IP. Previously it would use the hostname directly.
  This is a stop-gap measure because Consul currently only supports
  IP addresses for mesh gateways. [[GH-260](https://github.com/hashicorp/consul-k8s/pull/260)]

FEATURES:

* Add new `create-federation-secret` command that will create a Kubernetes secret
  containing data needed for secondary datacenters to federate. This command should be run only in the primary datacenter. [[GH-253](https://github.com/hashicorp/consul-k8s/pull/253)]

## 0.14.0 (April 23, 2020)

BREAKING CHANGES:

* ACLs: Remove `-expected-replicas`, `-release-name`, and `-server-label-selector` flags
  in favor of the new required `-server-address` flag [[GH-238](https://github.com/hashicorp/consul-k8s/pull/238)].

FEATURES:

* ACLs: The `server-acl-init` command can now run against Consul servers running outside of k8s [[GH-243](https://github.com/hashicorp/consul-k8s/pull/243)]:
  * Add `-bootstrap-token-file` flag to provide your own bootstrap token. If set, the command will
    skip ACL bootstrapping.
  * `-server-address` flag can also take a [cloud auto-join](https://www.consul.io/docs/agent/cloud-auto-join.html)
    string to discover server addresses.
  * Add `-inject-auth-method-host` flag to allow configuring the location of the Kubernetes API server
    for the Kubernetes auth method. This is useful because during the login workflow
    Consul servers are talking to the Kubernetes API to verify the service account token.
    When Consul servers are external to the Kubernetes cluster,
    we no longer know the address of the Kubernetes API server that is accessible
    from the external Consul servers.

IMPROVEMENTS:

* ACLs: Add `-server-address` and `-server-port` flags
  so that we don't need to discover server pod IPs and ports through the Kubernetes API [[GH-238](https://github.com/hashicorp/consul-k8s/pull/238)].

BUG FIXES:

* Connect: Fix upstream annotation parsing when multiple prepared queries are separated by spaces [[GH-224](https://github.com/hashicorp/consul-k8s/issues/224)]
* ACLs: Fix bug with `acl-init -token-sink-file` where running the command twice would fail [[GH-248](https://github.com/hashicorp/consul-k8s/pull/248)]

## 0.13.0 (April 06, 2020)

FEATURES:

* ACLs: Support new flag `server-acl-init -create-acl-replication-token` that creates
  an ACL token with permissions to perform ACL replication. [[GH-210](https://github.com/hashicorp/consul-k8s/pull/210)]
* ACLs: Support ACL replication from another datacenter. If `-acl-replication-token-file`
  is set, the `server-acl-init` command will skip ACL bootstrapping and instead
  will use the token in that file to create policies and tokens. This enables
  the `server-acl-init` command to be run in secondary datacenters. [[GH-226](https://github.com/hashicorp/consul-k8s/pull/226)]
* ACLs: Support new flag `acl-init -token-sink-file` that will write the token
  to the specified file. [[GH-232](https://github.com/hashicorp/consul-k8s/pull/232)]
* Commands: Add new command `service-address` that writes the address of the
  specified Kubernetes service to a file. If the service is of type `LoadBalancer`,
  the command will wait until the external address of the load balancer has
  been assigned. If the service is of type `ClusterIP` it will write the cluster
  IP. Services of type `NodePort` or `ExternalName` will result in an error.
  [[GH-234](https://github.com/hashicorp/consul-k8s/pull/234) and [GH-235](https://github.com/hashicorp/consul-k8s/pull/235)]
  
  Example usage:
  
      consul-k8s service-address \
        -k8s-namespace=default \
        -name=consul-mesh-gateway \
        -output-file=address.txt

* Commands: Add new `get-consul-client-ca` command that retrieves Consul clients' CA when auto-encrypt is enabled
  and writes it to a file [[GH-211](https://github.com/hashicorp/consul-k8s/pull/211)].

IMPROVEMENTS:

* ACLs: The following ACL tokens have been changed to local tokens rather than
  global tokens because they only need to be valid in their local datacenter:
  `client`, `enterprise-license`, `snapshot-agent`. In addition, if Consul
  Enterprise namespaces are not enabled, the `catalog-sync` token will be local. [[GH-226](https://github.com/hashicorp/consul-k8s/pull/226)]
* ACLs: If running with `-create-acl-replication-token=true` and `-create-inject-auth-method=true`,
  the anonymous policy will be configured to allow read access to all nodes and
  services. This is required for cross-datacenter Consul Connect requests to
  work. [[GH-230](https://github.com/hashicorp/consul-k8s/pull/230)].
* ACLs: The policy for the anonymous token has been renamed from `dns-policy` to `anonymous-token-policy`
  since it is used for more than DNS now (see above). [[GH-230](https://github.com/hashicorp/consul-k8s/pull/230)].

BUG FIXES:

* Sync: Fix a race condition where sync would delete services at initial startup [[GH-208](https://github.com/hashicorp/consul-k8s/pull/208)]

DEPRECATIONS:

* ACLs: The flag `-init-type=sync` for the command `acl-init` has been deprecated.
  Only the flag `-init-type=client` is supported. Previously, setting `-init-type=sync`
  had no effect so this is not a breaking change. [[GH-232](https://github.com/hashicorp/consul-k8s/pull/232)]
* Connect: deprecate the `-consul-ca-cert` flag in favor of `-ca-file` [[GH-217](https://github.com/hashicorp/consul-k8s/pull/217)]

## 0.12.0 (February 21, 2020)

BREAKING CHANGES:

* Connect Injector
  * Previously the injector would inject sidecars into pods in all namespaces. New flags `-allow-k8s-namespace` and `-deny-k8s-namespace` have been added. If no `-allow-k8s-namespace` flag is specified, the injector **will not inject sidecars into pods in any namespace**. To maintain the previous behavior, set `-allow-k8s-namespace='*'`.
* Catalog Sync
  * `kube-system` and `kube-public` namespaces are now synced from **unless** `-deny-k8s-namespace=kube-system -deny-k8s-namespace=kube-public` are passed to the `sync-catalog` command.
  * Previously, multiple sync processes could be run in the same Kubernetes cluster with different source Kubernetes namespaces and the same `-consul-k8s-tag`. This is no longer possible.
  The sync processes will now delete one-another's registrations. To continue running multiple sync processes, each process must be passed a different `-consul-k8s-tag` flag.
  * Previously, catalog sync would delete services tagged with `-consul-k8s-tag` (defaults to `k8s`) that were registered out-of-band, i.e. not by the sync process itself. It would delete services regardless of which node they were registered on.
  Now the sync process will only delete those services not registered by itself if they are on the `k8s-sync` node (the synthetic node created by the catalog sync process).

* Connect and Mesh Gateways: Consul 1.7+ now requires that we pass `-envoy-version` flag if using a version other than the default (1.13.0) so that it can generate correct bootstrap configuration. This is not yet supported in the Helm chart and consul-k8s, and as such, we require Envoy version 1.13.0.

IMPROVEMENTS:

* Support [**Consul namespaces [Enterprise feature]**](https://www.consul.io/docs/enterprise/namespaces/index.html) in all consul-k8s components [[GH-197](https://github.com/hashicorp/consul-k8s/pull/197)]
* Create allow and deny lists of k8s namespaces for catalog sync and Connect inject
* Connect Inject
  * Changes default Consul Docker image (`-consul-image`) to `consul:1.7.1`
  * Changes default Envoy Docker image (`-envoy-image`) to `envoyproxy/envoy-alpine:v1.13.0`

BUG FIXES:

* Bootstrap ACLs: Allow users to update their Connect ACL binding rule definition on upgrade
* Bootstrap ACLs: Fixes mesh gateway ACL policies to have the correct permissions
* Sync: Fixes a hot loop bug when getting an error from Consul when retrieving service information [[GH-204](https://github.com/hashicorp/consul-k8s/pull/204)]

DEPRECATIONS:
* `connect-inject` flag `-create-inject-token` is deprecated in favor of new flag `-create-inject-auth-method`

NOTES:

* Bootstrap ACLs: Previously, ACL policies were not updated after creation. Now, if namespaces are enabled, they are updated every time the ACL bootstrapper is run so that any namespace config changes can be adjusted. This change is only an issue if you are updating ACL policies after creation.

* Connect: Adds additional parsing of the upstream annotation to support namespaces. The format of the annotation becomes:

    `service_name.optional_namespace:port:optional_datacenter`

  The `service_name.namespace` is only parsed if namespaces are enabled. If they are not enabled and someone has added a `.namespace`, the upstream will not work correctly, as is the case when someone has put in an incorrect service name, port or datacenter. If namespaces are enabled and the `.namespace` is not defined, Consul will automatically fallback to assuming the service is in the same namespace as the service defining the upstream.


## 0.11.0 (January 10, 2020)

Improvements:

* Connect: Add TLS support [[GH-181](https://github.com/hashicorp/consul-k8s/pull/181)].
* Bootstrap ACLs: Add TLS support [[GH-183](https://github.com/hashicorp/consul-k8s/pull/183)].

Notes:

* Build: Our darwin releases for this version and up will be signed and notarized according to Apple's requirements.
Prior to this release, MacOS 10.15+ users attempting to run our software may see the error: "'consul-k8s' cannot be opened because the developer cannot be verified." This error affected all MacOS 10.15+ users who downloaded our software directly via web browsers, and was caused by changes to Apple's third-party software requirements.

  MacOS 10.15+ users should plan to upgrade to 0.11.0+.
* Build: ARM release binaries: Starting with 0.11.0, `consul-k8s` will ship three separate versions of ARM builds. The previous ARM binaries of Consul could potentially crash due to the way the Go runtime manages internal pointers to its Go routine management constructs and how it keeps track of them especially during signal handling (https://github.com/golang/go/issues/32912). From 0.11.0 forward, it is recommended to use:

  consul-k8s\_{version}\_linux_armelv5.zip for all 32-bit armel systems
  consul-k8s\_{version}\_linux_armhfv6.zip for all armhf systems with v6+ architecture
  consul-k8s\_{version}\_linux_arm64.zip for all v8 64-bit architectures
* Build: The `freebsd_arm` variant has been removed.


## 0.10.1 (December 17, 2019)

Bug Fixes:

* Connect: Fix bug where the new lifecycle sidecar didn't have permissions to
  read the ACL token file. [[GH-182](https://github.com/hashicorp/consul-k8s/pull/182)]

## 0.10.0 (December 17, 2019)

Bug Fixes:

* Connect: Fix critical bug where Connect-registered services instances would be deregistered
  when the Consul client on the same node was restarted. This fix adds a new
  sidecar that ensures the service instance is always registered. [[GH-161](https://github.com/hashicorp/consul-k8s/issues/161)]

* Connect: Fix bug where UI links between sidecar and service didn't work because
  the wrong service ID was being used. [[GH-163](https://github.com/hashicorp/consul-k8s/issues/163)]

* Bootstrap ACLs: Support bootstrapACLs for users setting the `nameOverride` config. [[GH-165](https://github.com/hashicorp/consul-k8s/issues/165)]

## 0.9.5 (December 5, 2019)

Bug Fixes:

* Sync: Add Kubernetes namespace as a suffix
  to the service names via `-add-k8s-namespace-suffix` flag.
  This prevents service name collisions in Consul when there
  are two services with the same name in different
  namespaces in Kubernetes [[GH-139](https://github.com/hashicorp/consul-k8s/issues/139)]

* Connect: Only write a `service-defaults` config during Connect injection if
  the protocol is set explicitly [[GH-169](https://github.com/hashicorp/consul-k8s/pull/169)]

## 0.9.4 (October 28, 2019)

Bug Fixes:

* Sync: Now changing the annotation `consul.hashicorp.com/service-sync` to `false`
  or deleting the annotation will un-sync the service. [[GH-76](https://github.com/hashicorp/consul-k8s/issues/76)]

* Sync: Rewrite Consul services to lowercase so they're valid Kubernetes services.
  [[GH-110](https://github.com/hashicorp/consul-k8s/issues/110)]

## 0.9.3 (October 15, 2019)

Bug Fixes:

* Add new delete-completed-job command that is used to delete the
  server-acl-init Kubernetes Job once it's completed. [[GH-152](https://github.com/hashicorp/consul-k8s/pull/152)]

* Fixes a bug where even if the ACL Tokens for the other components existed
  (e.g. client or sync-catalog) we'd try to generate new tokens and update the secrets. [[GH-152](https://github.com/hashicorp/consul-k8s/pull/152)]

## 0.9.2 (October 4, 2019)

Improvements:

* Allow users to set annotations on their Kubernetes services that get synced into
  Consul meta when using the Connect Inject functionality.
  To use, set one or more `consul.hashicorp.com/service-meta-<key>: <value>` annotations
  which will result in Consul meta `<key>: <value>`
  [[GH-141](https://github.com/hashicorp/consul-k8s/pull/141)]

Bug Fixes:

* Fix bug during connect-inject where the `-default-protocol` flag was being
  ignored [[GH-141](https://github.com/hashicorp/consul-k8s/pull/141)]

* Fix bug during connect-inject where service-tag annotations were
  being ignored [[GH-141](https://github.com/hashicorp/consul-k8s/pull/141)]

* Fix bug during `server-acl-init` where if any step errored then the command
  would exit and subsequent commands would fail. Now this command runs until
  completion, i.e. it retries failed steps indefinitely and is idempotent
  [[GH-138](https://github.com/hashicorp/consul-k8s/issues/138)]

Deprecations:

* The `consul.hashicorp.com/connect-service-tags` annotation is deprecated.
  Use `consul.hashicorp.com/service-tags` instead.

## 0.9.1 (September 18, 2019)

Improvements:

* Allow users to set tags on their Kubernetes services that get synced into
  Consul service tags via the `consul.hashicorp.com/connect-service-tags`
  annotation [[GH-115](https://github.com/hashicorp/consul-k8s/pull/115)]

Bug fixes:

* Fix bootstrap acl issue when Consul was installed into a namespace other than `default`
  [[GH-106](https://github.com/hashicorp/consul-k8s/issues/106)]
* Fix sync bug where `ClusterIP` services had their `Service` port instead
  of their `Endpoint` port registered. If the `Service`'s `targetPort` was different
  then `port` then the wrong port would be registered [[GH-132](https://github.com/hashicorp/consul-k8s/issues/132)]


## 0.9.0 (July 8, 2019)

Improvements:

* Allow creation of ACL token for Snapshot Agents
* Allow creation of ACL token for Mesh Gateways
* Allows client ACL token creation to be optional

## 0.8.1 (May 9, 2019)

Bug fixes:

* Fix central configuration write command to handle the case where the service already exists

## 0.8.0 (May 8, 2019)

Improvements:

* Use the endpoint IP address when generating a service id for NodePort services to prevent possible overlap of what are supposed to be unique ids
* Support adding a prefix for Kubernetes -> Consul service sync [[GH 140](https://github.com/hashicorp/consul-helm/issues/140)]
* Support automatic bootstrapping of ACLs in a Consul cluster that is run fully in Kubernetes.
* Support automatic registration of a Kubernetes AuthMethod for use with Connect (available in Consul 1.5+).
* Support central configuration for services, including proxy defaults (available in Consul 1.5+).

Bug fixes:

* Exclude Kubernetes system namespaces from Connect injection

## 0.7.0 (March 21, 2019)

Improvements:

* Use service's namespace when registering endpoints
* Update the Coalesce method to pass go vet tests
* Register Connect services along with the proxy. This allows the services to appear in the intention dropdown in the UI.[[GH 77](https://github.com/hashicorp/consul-helm/issues/77)]
* Add `-log-level` CLI flag for catalog sync

## 0.6.0 (February 22, 2019)

Improvements:

* Add support for prepared queries in the Connect upstream annotation
* Add a health endpoint to the catalog sync process that can be used for Kubernetes health and readiness checks

## 0.5.0 (February 8, 2019)

Improvements:

* Clarify the format of the `consul-write-interval` flag for `consul-k8s` [[GH 61](https://github.com/hashicorp/consul-k8s/issues/61)]
* Add datacenter support to inject annotation
* Update connect injector logging to remove healthcheck log spam and make important messages more visible

Bug fixes:

* Fix service registration naming when using Connect [[GH 36](https://github.com/hashicorp/consul-k8s/issues/36)]
* Fix catalog sync so that agents don't incorrectly deregister Kubernetes services [[GH 40](https://github.com/hashicorp/consul-k8s/issues/40)][[GH 59](https://github.com/hashicorp/consul-k8s/issues/59)]
* Fix performance issue for the k8s -> Consul catalog sync [[GH 60](https://github.com/hashicorp/consul-k8s/issues/60)]

## 0.4.0 (January 11, 2019)
Improvements:

* Supports a configurable tag for the k8s -> Consul sync [[GH 42](https://github.com/hashicorp/consul-k8s/issues/42)]

Bug fixes:

* Register NodePort services with the node's ip address [[GH 8](https://github.com/hashicorp/consul-k8s/issues/8)]
* Add the metadata/annotations field if needed before patching annotations [[GH 20](https://github.com/hashicorp/consul-k8s/issues/20)]

## 0.3.0 (December 7, 2018)
Improvements:

* Support syncing ClusterIP services [[GH 4](https://github.com/hashicorp/consul-k8s/issues/4)]

Bug fixes:

* Allow unnamed container ports to be used in connect-inject default
  annotations.

## 0.2.1 (October 26, 2018)

Bug fixes:

* Fix single direction catalog sync [[GH 7](https://github.com/hashicorp/consul-k8s/issues/7)]

## 0.2.0 (October 10, 2018)

Features:

* **New subcommand: `inject-connect`** runs a mutating admission webhook for
  automatic Connect sidecar injection in Kubernetes. While this can be setup
  manually, we recommend using the Consul helm chart.

## 0.1.0 (September 26, 2018)

* Initial release<|MERGE_RESOLUTION|>--- conflicted
+++ resolved
@@ -4,11 +4,8 @@
 * Helm
   * Enable the configuring of snapshot intervals in the client snapshot agent via `client.snapshotAgent.interval`. [[GH-1235](https://github.com/hashicorp/consul-k8s/pull/1235)]
   * Enable configuring the pod topologySpreadConstraints for mesh, terminating, and ingress gateways. [[GH-1257](https://github.com/hashicorp/consul-k8s/pull/1257)]
-<<<<<<< HEAD
+  * Present Consul server CA chain when using Vault secrets backend. [[GH-1251](https://github.com/hashicorp/consul-k8s/pull/1251)]
   * API Gateway: Enable configuring of the new High Availability feature (requires Consul API Gateway v0.3.0+). [[GH-1261](https://github.com/hashicorp/consul-k8s/pull/1261)]
-=======
-  * Present Consul server CA chain when using Vault secrets backend. [[GH-1251](https://github.com/hashicorp/consul-k8s/pull/1251)]
->>>>>>> b8916862
 * Control Plane
   * Bump Dockerfile base image for RedHat UBI `consul-k8s-control-plane` image to `ubi-minimal:8.6`. [[GH-1244](https://github.com/hashicorp/consul-k8s/pull/1244)]
   * Add additional metadata to service instances registered via catalog sync. [[GH-447](https://github.com/hashicorp/consul-k8s/pull/447)]
