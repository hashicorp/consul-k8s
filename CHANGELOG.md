## UNRELEASED

IMPROVEMENTS:
* Control Plane
  * Upgrade Docker image Alpine version from 3.13 to 3.14. [[GH-737](https://github.com/hashicorp/consul-k8s/pull/737)]
* Helm Chart
<<<<<<< HEAD
  * Add automatic generation of gossip encryption with `global.gossipEncryption.autoGenerate=true` [[GH-738](https://github.com/hashicorp/consul-k8s/pull/738)]
=======
  * Enable adding extra containers to server and client Pods.  [[GH-749](https://github.com/hashicorp/consul-k8s/pull/749)]
>>>>>>> 28128f62

## 0.34.1 (September 17, 2021)

BUG FIXES:
* Helm
  * Fix consul-k8s image version in values file. [[GH-732](https://github.com/hashicorp/consul-k8s/pull/732)]

## 0.34.0 (September 17, 2021)
FEATURES:
* CLI
  * The `consul-k8s` CLI enables users to deploy and operate Consul on Kubernetes.
    * Support `consul-k8s install` command. [[GH-713](https://github.com/hashicorp/consul-k8s/pull/713)]
* Helm Chart
  * Add support for Admin Partitions. **(Consul Enterprise only)**
  **ALPHA** [[GH-729](https://github.com/hashicorp/consul-k8s/pull/729)]
    * This feature allows Consul to be deployed across multiple Kubernetes clusters while sharing a single set of Consul
servers. The services on each cluster can be independently managed. This feature is an alpha feature. It requires:
      * a flat pod and node network in order for inter-partition networking to work.
      * TLS to be enabled.
      * Consul Namespaces enabled.

      Transparent Proxy is unsupported for cross partition communication.

To enable Admin Partitions on the server cluster use the following config.

```yaml
global:
  enableConsulNamespaces: true
  tls:
    enabled: true
  image: hashicorp/consul-enterprise:1.11.0-ent-alpha
  adminPartitions:
    enabled: true
server:
  exposeGossipAndRPCPorts: true
  enterpriseLicense:
    secretName: license
    secretKey: key
connectInject:
  enabled: true
  transparentProxy:
    defaultEnabled: false
  consulNamespaces:
    mirroringK8S: true
controller:
  enabled: true
```

Identify the LoadBalancer External IP of the `partition-service`

```bash
kubectl get svc consul-consul-partition-service -o json | jq -r '.status.loadBalancer.ingress[0].ip'
```

Migrate the TLS CA credentials from the server cluster to the workload clusters

```bash
kubectl get secret consul-consul-ca-key --context "server-context" -o yaml | kubectl apply --context "workload-context" -f -
kubectl get secret consul-consul-ca-cert --context "server-context" -o yaml | kubectl apply --context "workload-context" -f -
```

Configure the workload cluster using the following config.

```yaml
global:
  enabled: false
  enableConsulNamespaces: true
  image: hashicorp/consul-enterprise:1.11.0-ent-alpha
  adminPartitions:
    enabled: true
    name: "alpha" # Name of Admin Partition
  tls:
    enabled: true
    caCert:
      secretName: consul-consul-ca-cert
      secretKey: tls.crt
    caKey:
      secretName: consul-consul-ca-key
      secretKey: tls.key
server:
  enterpriseLicense:
    secretName: license
    secretKey: key
externalServers:
  enabled: true
  hosts: [ "loadbalancer IP" ] # external IP of partition service LB
  tlsServerName: server.dc1.consul
client:
  enabled: true
  exposeGossipPorts: true
  join: [ "loadbalancer IP" ] # external IP of partition service LB
connectInject:
  enabled: true
  consulNamespaces:
    mirroringK8S: true
controller:
  enabled: true
```

This should lead to the workload cluster having only Consul agents that connect with the Consul server. Services in this
cluster behave like independent services. They can be configured to communicate with services in other partitions by
configuring the upstream configuration on the individual services.

* Control Plane
  * Add support for Admin Partitions. **(Consul Enterprise only)** **
    ALPHA** [[GH-729](https://github.com/hashicorp/consul-k8s/pull/729)]
    * Add Partition-Init job that runs in Kubernetes clusters that do not have servers running to provision Admin
      Partitions.
    * Update endpoints-controller, config-entry controller and config entries to add partition config to them.

IMPROVEMENTS:
* Helm Chart
  * Add ability to specify port for ui service. [[GH-604](https://github.com/hashicorp/consul-k8s/pull/604)]
  * Use `policy/v1` for Consul server `PodDisruptionBudget` if supported. [[GH-606](https://github.com/hashicorp/consul-k8s/pull/606)]
  * Add readiness, liveness and startup probes to the connect inject deployment. [[GH-626](https://github.com/hashicorp/consul-k8s/pull/626)][[GH-701](https://github.com/hashicorp/consul-k8s/pull/701)]
  * Add support for setting container security contexts on client and server Pods. [[GH-620](https://github.com/hashicorp/consul-k8s/pull/620)]
  * Update Envoy image to 1.18.4 [[GH-699](https://github.com/hashicorp/consul-k8s/pull/699)]
  * Add configuration for webhook-cert-manager tolerations [[GH-712](https://github.com/hashicorp/consul-k8s/pull/712)]
  * Update default Consul version to 1.10.2 [[GH-718](https://github.com/hashicorp/consul-k8s/pull/718)]
* Control Plane
  * Add health endpoint to the connect inject webhook that will be healthy when webhook certs are present and not empty. [[GH-626](https://github.com/hashicorp/consul-k8s/pull/626)]
  * Catalog Sync: Fix issue registering NodePort services with wrong IPs when a node has multiple IP addresses. [[GH-619](https://github.com/hashicorp/consul-k8s/pull/619)]
  * Allow registering the same service in multiple namespaces. [[GH-697](https://github.com/hashicorp/consul-k8s/pull/697)]

BUG FIXES:
* Helm Chart
  * Disable [streaming](https://www.consul.io/docs/agent/options#use_streaming_backend) on Consul clients because it is currently not supported when
    doing mesh gateway federation. If you wish to enable it, override the setting using `client.extraConfig`:

    ```yaml
    client:
      extraConfig: |
        {"use_streaming_backend": true}
    ```
    [[GH-718](https://github.com/hashicorp/consul-k8s/pull/718)]

## 0.33.0 (August 12, 2021)

BREAKING CHANGES:
* The consul-k8s repository has been merged with consul-helm and now contains the `consul-k8s-control-plane` binary (previously named `consul-k8s`) and the Helm chart to deploy Consul on Kubernetes. The docker image previously named `hashicorp/consul-k8s` has been renamed to `hashicorp/consul-k8s-control-plane`. The binary and Helm chart will be released together with the same version. **NOTE: If you install Consul through the Helm chart and are not customizing the `global.imageK8S` value then this will not be a breaking change.** [[GH-589](https://github.com/hashicorp/consul-k8s/pull/589)]
  * Helm chart v0.33.0+ will support the corresponding `consul-k8s-control-plane` image with the same version only. For example Helm chart 0.33.0 will only be supported to work with the default value `global.imageK8S`: `hashicorp/consul-k8s-control-plane:0.33.0`.
  * The control-plane binary has been renamed from `consul-k8s` to `consul-k8s-control-plane` and is now invoked as `consul-k8s-control-plane` in the Helm chart. The first version of this newly renamed binary will be 0.33.0.
  * The Go module `github.com/hashicorp/consul-k8s` has been named to `github.com/hashicorp/consul-k8s/control-plane`.
  * The Helm chart is located under `consul-k8s/charts/consul`.
  * The control-plane source code is located under `consul-k8s/control-plane`.
* Minimum Kubernetes versions supported is 1.17+ and now matches what is stated in the `README.md` file.  [[GH-1053](https://github.com/hashicorp/consul-helm/pull/1053)]

IMPROVEMENTS:
* Control Plane
  * Add flags `-log-level`, `-log-json` to all subcommands to control log level and json formatting. [[GH-523](https://github.com/hashicorp/consul-k8s/pull/523)]
  * Execute Consul clients and servers using the Docker entrypoint for consistency. [[GH-590](https://github.com/hashicorp/consul-k8s/pull/590)]
* Helm Chart
  * Substitute `HOST_IP/POD_IP/HOSTNAME` variables in `server.extraConfig` and `client.extraConfig` so they are passed in to server/client config already evaluated at runtime. [[GH-1042](https://github.com/hashicorp/consul-helm/pull/1042)]
  * Set failurePolicy to Fail for connectInject mutating webhook so that pods fail to schedule when the webhook is offline. This can be controlled via `connectInject.failurePolicy`. [[GH-1024](https://github.com/hashicorp/consul-helm/pull/1024)]
  * Allow setting global.logLevel and global.logJSON and propogate this to all consul-k8s commands. [[GH-980](https://github.com/hashicorp/consul-helm/pull/980)]
  * Allow setting `connectInject.replicas` to control number of replicas of webhook injector. [[GH-1029](https://github.com/hashicorp/consul-helm/pull/1029)]
  * Add the ability to manually specify a k8s secret containing server-cert via the value `server.serverCert.secretName`. [[GH-1024](https://github.com/hashicorp/consul-helm/pull/1046)]
  * Allow setting `ui.pathType` for providers that do not support the default pathType "Prefix". [[GH-1012](https://github.com/hashicorp/consul-helm/pull/1012)]
  * Allow setting `client.nodeMeta` to specify arbitrary key-value pairs to associate with the node. [[GH-728](https://github.com/hashicorp/consul-helm/pull/728)]

BUG FIXES:
* Control Plane
  * Connect: Use `AdmissionregistrationV1` instead of `AdmissionregistrationV1beta1` API as it was deprecated in k8s 1.16. [[GH-558](https://github.com/hashicorp/consul-k8s/pull/558)]
  * Connect: Fix bug where environment variables `<NAME>_CONNECT_SERVICE_HOST` and
  `<NAME>_CONNECT_SERVICE_PORT` weren't being set when the upstream annotation was used. [[GH-549](https://github.com/hashicorp/consul-k8s/issues/549)]
  * Connect: Fix a bug with leaving around ACL tokens after a service has been deregistered. Note that this will not clean up existing leftover ACL tokens. [[GH-540](https://github.com/hashicorp/consul-k8s/issues/540)][[GH-599](https://github.com/hashicorp/consul-k8s/issues/599)]
  * CRDs: Fix ProxyDefaults and ServiceDefaults resources not syncing with Consul < 1.10.0 [[GH-1023](https://github.com/hashicorp/consul-helm/issues/1023)]
  * Connect: Skip service registration for duplicate services only on Kubernetes. [[GH-581](https://github.com/hashicorp/consul-k8s/pull/581)]
  * Connect: redirect-traffic command passes ACL token when ACLs are enabled. [[GH-576](https://github.com/hashicorp/consul-k8s/pull/576)]

## 0.26.0 (June 22, 2021)

FEATURES:
* Connect: Support Transparent Proxy. [[GH-481](https://github.com/hashicorp/consul-k8s/pull/481)]
  This feature enables users to use KubeDNS to reach other services within the Consul Service Mesh,
  as well as enforces the inbound and outbound traffic to go through the Envoy proxy.

  Using transparent proxy for your service mesh applications means:
  - Proxy service registrations will set `mode` to `transparent` in the proxy configuration
    so that Consul can configure the Envoy proxy to have an inbound and outbound listener.
  - Both proxy and service registrations will include the cluster IP and service port of the Kubernetes service
    as tagged addresses so that Consul can configure Envoy to route traffic based on that IP and port.
  - The `consul-connect-inject-init` container will run `consul connect redirect-traffic` [command](https://www.consul.io/commands/connect/redirect-traffic),
    which will apply rules (via iptables) to redirect inbound and outbound traffic to the proxy.
    To run this command the `consul-connect-inject-init` requires running as root with capability `NET_ADMIN`.

  This feature includes the following changes:
  * Add new `-enable-transparent-proxy` flag to the `inject-connect` command.
    When `true`, transparent proxy will be used for all services on the Consul Service Mesh
    within a Kubernetes cluster. This flag defaults to `true`.
  * Add new `consul.hashicorp.com/transparent-proxy` pod annotation to allow enabling and disabling transparent
    proxy for individual services.
* CRDs: Add CRD for MeshConfigEntry. Supported in Consul 1.10+ [[GH-513](https://github.com/hashicorp/consul-k8s/pull/513)]
* Connect: Overwrite Kubernetes HTTP readiness and/or liveness probes to point to Envoy proxy when
  transparent proxy is enabled. [[GH-517](https://github.com/hashicorp/consul-k8s/pull/517)]
* Connect: Allow exclusion of inbound ports, outbound ports and CIDRs, and additional user IDs when
  Transparent Proxy is enabled. [[GH-506](https://github.com/hashicorp/consul-k8s/pull/506)]

  The following annotations are supported:
  * `consul.hashicorp.com/transparent-proxy-exclude-inbound-ports` - Comma-separated list of inbound ports to exclude.
  * `consul.hashicorp.com/transparent-proxy-exclude-outbound-ports` - Comma-separated list of outbound ports to exclude.
  * `consul.hashicorp.com/transparent-proxy-exclude-outbound-cidrs` - Comma-separated list of IPs or CIDRs to exclude.
  * `consul.hashicorp.com/transparent-proxy-exclude-uids` - Comma-separated list of Linux user IDs to exclude.
* Connect: Add the ability to set default tproxy mode at namespace level via label. [[GH-501](https://github.com/hashicorp/consul-k8s/pull/510)]
  * Setting the annotation `consul.hashicorp.com/transparent-proxy` to `true/false` will define whether tproxy is enabled/disabled for the pod.
  * Setting the label `consul.hashicorp.com/transparent-proxy` to `true/false` on a namespace will define the default behavior for pods in that namespace, which do not also have the annotation set.
  * The default tproxy behavior will be defined by the value of `-enable-transparent-proxy` flag to the `consul-k8s inject-connect` command. It can be overridden in a namespace by the the label on the namespace or for a pod using the annotation on the pod.
* Connect: support upgrades for services deployed before endpoints controller to
  upgrade to a version of consul-k8s with endpoints controller. [[GH-509](https://github.com/hashicorp/consul-k8s/pull/509)]
* Connect: A new command `consul-k8s connect-init` has been added.
  It replaces the existing init-container logic for ACL login and Envoy bootstrapping and introduces a polling wait for service registration,
  see `Endpoints Controller` for more information.
  [[GH-446](https://github.com/hashicorp/consul-k8s/pull/446)], [[GH-452](https://github.com/hashicorp/consul-k8s/pull/452)], [[GH-459](https://github.com/hashicorp/consul-k8s/pull/459)]
* Connect: A new controller `Endpoints Controller` has been added which is responsible for managing service endpoints and service registration.
  When a Kubernetes service references a deployed connect-injected pod, the endpoints controller will be responsible for managing the lifecycle of the connect-injected deployment. [[GH-455](https://github.com/hashicorp/consul-k8s/pull/455)], [[GH-467](https://github.com/hashicorp/consul-k8s/pull/467)], [[GH-470](https://github.com/hashicorp/consul-k8s/pull/470)], [[GH-475](https://github.com/hashicorp/consul-k8s/pull/475)]
  - This includes:
    - service registration and deregistration, formerly managed by the `consul-connect-inject-init`.
    - monitoring health checks, formerly managed by `healthchecks-controller`.
    - re-registering services in the events of consul agent failures, formerly managed by `consul-sidecar`.
  - The endpoints controller replaces the health checks controller while preserving existing functionality. [[GH-472](https://github.com/hashicorp/consul-k8s/pull/472)]
  - The endpoints controller replaces the cleanup controller while preserving existing functionality.
    [[GH-476](https://github.com/hashicorp/consul-k8s/pull/476)], [[GH-454](https://github.com/hashicorp/consul-k8s/pull/454)]
  - Merged metrics configuration support is now partially managed by the endpoints controller.
    [[GH-469](https://github.com/hashicorp/consul-k8s/pull/469)]

IMPROVEMENTS:
* Connect: skip service registration when a service with the same name but in a different Kubernetes namespace is found
  and Consul namespaces are not enabled. [[GH-527](https://github.com/hashicorp/consul-k8s/pull/527)]
* Connect: Leader election support for connect-inject deployment. [[GH-479](https://github.com/hashicorp/consul-k8s/pull/479)]
* Connect: the `consul-connect-inject-init` container has been split into two init containers. [[GH-441](https://github.com/hashicorp/consul-k8s/pull/441)]
 Connect: Connect webhook no longer generates its own certificates and relies on them being provided as files on the disk.
  [[GH-454](https://github.com/hashicorp/consul-k8s/pull/454)]]
* CRDs: Update `ServiceDefaults` with `Mode`, `TransparentProxy`, `DialedDirectly` and `UpstreamConfigs` fields. Note: `Mode` and `TransparentProxy` should not be set
  using this CRD but via annotations. [[GH-502](https://github.com/hashicorp/consul-k8s/pull/502)], [[GH-485](https://github.com/hashicorp/consul-k8s/pull/485)], [[GH-533](https://github.com/hashicorp/consul-k8s/pull/533)]
* CRDs: Update `ProxyDefaults` with `Mode`, `DialedDirectly` and `TransparentProxy` fields. Note: `Mode` and `TransparentProxy` should not be set
  using the CRD but via annotations. [[GH-505](https://github.com/hashicorp/consul-k8s/pull/505)], [[GH-485](https://github.com/hashicorp/consul-k8s/pull/485)], [[GH-533](https://github.com/hashicorp/consul-k8s/pull/533)]
* CRDs: update the CRD versions from v1beta1 to v1. [[GH-464](https://github.com/hashicorp/consul-k8s/pull/464)]
* Delete secrets created by webhook-cert-manager when the deployment is deleted. [[GH-530](https://github.com/hashicorp/consul-k8s/pull/530)]

BUG FIXES:
* CRDs: Update the type of connectTimeout and TTL in ServiceResolver and ServiceRouter from time.Duration to metav1.Duration.
  This allows a user to set these values as a duration string on the resource. Existing resources that had set a specific integer
  duration will continue to function with a duration with 'n' nanoseconds, 'n' being the set value.
* CRDs: Fix a bug where the `config` field in `ProxyDefaults` CR failed syncing to Consul because `apiextensions.k8s.io/v1` requires CRD spec to have structured schema. [[GH-495](https://github.com/hashicorp/consul-k8s/pull/495)]
* CRDs: make `lastSyncedTime` a pointer to prevent setting last synced time Reconcile errors. [[GH-466](https://github.com/hashicorp/consul-k8s/pull/466)]

BREAKING CHANGES:
* Connect: Add a security context to the init copy container and the envoy sidecar and ensure they
  do not run as root. If a pod container shares the same `runAsUser` (5995) as Envoy an error is returned.
  [[GH-493](https://github.com/hashicorp/consul-k8s/pull/493)]
* Connect: Kubernetes Services are required for all Consul Service Mesh applications.
  The Kubernetes service name will be used as the service name to register with Consul
  unless the annotation `consul.hashicorp.com/connect-service` is provided to the deployment/pod to override this.
  If using ACLs, the ServiceAccountName must match the service name used with Consul.

  *Note*: if you're already using a Kubernetes service, no changes required.

  Example Service:
  ```yaml
  ---
  apiVersion: v1
  kind: Service
  metadata:
    name: sample-app
  spec:
    selector:
      app: sample-app
    ports:
      - port: 80
        targetPort: 9090
  ---
  apiVersion: apps/v1
  kind: Deployment
  metadata:
    labels:
      app: sample-app
    name: sample-app
  spec:
    replicas: 1
    selector:
       matchLabels:
         app: sample-app
    template:
      metadata:
        annotations:
          'consul.hashicorp.com/connect-inject': 'true'
        labels:
          app: sample-app
      spec:
        containers:
        - name: sample-app
          image: sample-app:0.1.0
          ports:
          - containerPort: 9090
  ```
* Connect: `consul.hashicorp.com/connect-sync-period` annotation is no longer supported.
  This annotation used to configure the sync period of the `consul-sidecar` (aka `lifecycle-sidecar`).
  Since we no longer inject the `consul-sidecar` to keep services registered in Consul, this annotation has
  been removed. [[GH-467](https://github.com/hashicorp/consul-k8s/pull/467)]
* Connect: transparent proxy feature enabled by default. This may break existing deployments.
  Please see details of the feature.

## 0.26.0-beta3 (May 27, 2021)

IMPROVEMENTS:
* Connect: Overwrite Kubernetes HTTP readiness and/or liveness probes to point to Envoy proxy when
  transparent proxy is enabled. [[GH-517](https://github.com/hashicorp/consul-k8s/pull/517)]
* Connect: Don't set security context for the Envoy proxy when on OpenShift and transparent proxy is disabled.
  [[GH-521](https://github.com/hashicorp/consul-k8s/pull/521)]
* Connect: `consul-connect-inject-init` run with `privileged: true` when transparent proxy is enabled.
  [[GH-524](https://github.com/hashicorp/consul-k8s/pull/524)]

BUG FIXES:
* Connect: Process every Address in an Endpoints object before returning an error. This ensures an address that isn't reconciled successfully doesn't prevent the remaining addresses from getting reconciled. [[GH-519](https://github.com/hashicorp/consul-k8s/pull/519)]

## 0.26.0-beta2 (May 06, 2021)

BREAKING CHANGES:
* Connect: Add a security context to the init copy container and the envoy sidecar and ensure they
  do not run as root. If a pod container shares the same `runAsUser` (5995) as Envoy an error is returned
  on scheduling. [[GH-493](https://github.com/hashicorp/consul-k8s/pull/493)]

IMPROVEMENTS:
* CRDs: Update ServiceDefaults with Mode, TransparentProxy and UpstreamConfigs fields. Note: Mode and TransparentProxy should not be set
  using this CRD but via annotations. [[GH-502](https://github.com/hashicorp/consul-k8s/pull/502)], [[GH-485](https://github.com/hashicorp/consul-k8s/pull/485)]
* CRDs: Update ProxyDefaults with Mode and TransparentProxy fields. Note: Mode and TransparentProxy should not be set
  using the CRD but via annotations. [[GH-505](https://github.com/hashicorp/consul-k8s/pull/505)], [[GH-485](https://github.com/hashicorp/consul-k8s/pull/485)]
* CRDs: Add CRD for MeshConfigEntry. Supported in Consul 1.10+ [[GH-513](https://github.com/hashicorp/consul-k8s/pull/513)]
* Connect: No longer set multiple tagged addresses in Consul when k8s service has multiple ports and Transparent Proxy is enabled.
  [[GH-511](https://github.com/hashicorp/consul-k8s/pull/511)]
* Connect: Allow exclusion of inbound ports, outbound ports and CIDRs, and additional user IDs when
  Transparent Proxy is enabled. [[GH-506](https://github.com/hashicorp/consul-k8s/pull/506)]

  The following annotations are supported:

  * `consul.hashicorp.com/transparent-proxy-exclude-inbound-ports` - Comma-separated list of inbound ports to exclude.
  * `consul.hashicorp.com/transparent-proxy-exclude-outbound-ports` - Comma-separated list of outbound ports to exclude.
  * `consul.hashicorp.com/transparent-proxy-exclude-outbound-cidrs` - Comma-separated list of IPs or CIDRs to exclude.
  * `consul.hashicorp.com/transparent-proxy-exclude-uids` - Comma-separated list of Linux user IDs to exclude.

* Connect: Add the ability to set default tproxy mode at namespace level via label. [[GH-501](https://github.com/hashicorp/consul-k8s/pull/510)]

  * Setting the annotation `consul.hashicorp.com/transparent-proxy` to `true/false` will define whether tproxy is enabled/disabled for the pod.
  * Setting the label `consul.hashicorp.com/transparent-proxy` to `true/false` on a namespace will define the default behavior for pods in that namespace, which do not also have the annotation set.
  * The default tproxy behavior will be defined by the value of `-enable-transparent-proxy` flag to the `consul-k8s inject-connect` command. It can be overridden in a namespace by the the label on the namespace or for a pod using the annotation on the pod.

* Connect: support upgrades for services deployed before endpoints controller to
  upgrade to a version of consul-k8s with endpoints controller. [[GH-509](https://github.com/hashicorp/consul-k8s/pull/509)]

* Connect: add additional logging to the endpoints controller and connect-init command to help
  the user debug if pods arent starting right away. [[GH-514](https://github.com/hashicorp/consul-k8s/pull/514/)]

BUG FIXES:
* Connect: Use `runAsNonRoot: false` for connect-init's container when tproxy is enabled. [[GH-493](https://github.com/hashicorp/consul-k8s/pull/493)]
* CRDs: Fix a bug where the `config` field in `ProxyDefaults` CR was not synced to Consul because
  `apiextensions.k8s.io/v1` requires CRD spec to have structured schema. [[GH-495](https://github.com/hashicorp/consul-k8s/pull/495)]
* Connect: Fix a bug where health status in Consul is updated incorrectly due to stale pod information in cache.
  [[GH-503](https://github.com/hashicorp/consul-k8s/pull/503)]

## 0.26.0-beta1 (April 16, 2021)

BREAKING CHANGES:
* Connect: Kubernetes Services are now required for all Consul Service Mesh applications.
  The Kubernetes service name will be used as the service name to register with Consul
  unless the annotation `consul.hashicorp.com/connect-service` is provided to the deployment/pod to override this.
  If using ACLs, the ServiceAccountName must match the service name used with Consul.
  
  *Note*: if you're already using a Kubernetes service, no changes are required.

  Example Service:
  ```yaml
  ---
  apiVersion: v1
  kind: Service
  metadata:
    name: sample-app
  spec:
    selector:
      app: sample-app
    ports:
      - port: 80
        targetPort: 9090
  ---
  apiVersion: apps/v1
  kind: Deployment
  metadata:
    labels:
      app: sample-app
    name: sample-app
  spec:
    replicas: 1
    selector:
       matchLabels:
         app: sample-app
    template:
      metadata:
        annotations:
          'consul.hashicorp.com/connect-inject': 'true'
        labels:
          app: sample-app
      spec:
        containers:
        - name: sample-app
          image: sample-app:0.1.0
          ports:
          - containerPort: 9090
    ```
* Connect: `consul.hashicorp.com/connect-sync-period` annotation is no longer supported.
  This annotation was used to configure the sync period of the `consul-sidecar` (aka `lifecycle-sidecar`).
  Since we no longer inject the `consul-sidecar` to keep services registered in Consul, this annotation is
  now meaningless. [[GH-467](https://github.com/hashicorp/consul-k8s/pull/467)]
* Connect: transparent proxy feature is enabled by default. This may break existing deployments.
  Please see details of the feature below.

FEATURES:
* Connect: Support Transparent Proxy. [[GH-481](https://github.com/hashicorp/consul-k8s/pull/481)]
  This feature enables users to use KubeDNS to reach other services within the Consul Service Mesh,
  as well as enforces the inbound and outbound traffic to go through the Envoy proxy.
  Using transparent proxy for your service mesh applications means:
  - Proxy service registrations will set `mode` to `transparent` in the proxy configuration
    so that Consul can configure the Envoy proxy to have an inbound and outbound listener.
  - Both proxy and service registrations will include the cluster IP and service port of the Kubernetes service
    as tagged addresses so that Consul can configure Envoy to route traffic based on that IP and port.
  - The `consul-connect-inject-init` container will run `consul connect redirect-traffic` [command](https://www.consul.io/commands/connect/redirect-traffic),
    which will apply rules (via iptables) to redirect inbound and outbound traffic to the proxy.
    To run this command the `consul-connect-inject-init` requires running as root with capability `NET_ADMIN`.
  
  **Note: this feature is currently in beta.** 
  
  This feature includes the following changes:
  * Add new `-enable-transparent-proxy` flag to the `inject-connect` command.
    When `true`, transparent proxy will be used for all services on the Consul Service Mesh
    within a Kubernetes cluster. This flag defaults to `true`.
  * Add new `consul.hashicorp.com/transparent-proxy` pod annotation to allow enabling and disabling transparent
    proxy for individual services.

IMPROVEMENTS:
* CRDs: update the CRD versions from v1beta1 to v1. [[GH-464](https://github.com/hashicorp/consul-k8s/pull/464)]
* Connect: the `consul-connect-inject-init` container has been split into two init containers. [[GH-441](https://github.com/hashicorp/consul-k8s/pull/441)]
* Connect: A new internal command `consul-k8s connect-init` has been added.
  It replaces the existing init container logic for ACL login and Envoy bootstrapping and introduces a polling wait for service registration,
  see `Endpoints Controller` for more information.
  [[GH-446](https://github.com/hashicorp/consul-k8s/pull/446)], [[GH-452](https://github.com/hashicorp/consul-k8s/pull/452)], [[GH-459](https://github.com/hashicorp/consul-k8s/pull/459)]
* Connect: A new controller `Endpoints Controller` has been added which is responsible for managing service endpoints and service registration.
  When a Kubernetes service referencing a connect-injected pod is deployed, the endpoints controller will be responsible for managing the lifecycle of the connect-injected deployment. [[GH-455](https://github.com/hashicorp/consul-k8s/pull/455)], [[GH-467](https://github.com/hashicorp/consul-k8s/pull/467)], [[GH-470](https://github.com/hashicorp/consul-k8s/pull/470)], [[GH-475](https://github.com/hashicorp/consul-k8s/pull/475)]
  - This includes:
      - service registration and deregistration, formerly managed by the `consul-connect-inject-init`.
      - monitoring health checks, formerly managed by `healthchecks-controller`.
      - re-registering services in the events of consul agent failures, formerly managed by `consul-sidecar`.

  - The endpoints controller replaces the health checks controller while preserving existing functionality. [[GH-472](https://github.com/hashicorp/consul-k8s/pull/472)]

  - The endpoints controller replaces the cleanup controller while preserving existing functionality.
    [[GH-476](https://github.com/hashicorp/consul-k8s/pull/476)], [[GH-454](https://github.com/hashicorp/consul-k8s/pull/454)]

  - Merged metrics configuration support is now partially managed by the endpoints controller.
    [[GH-469](https://github.com/hashicorp/consul-k8s/pull/469)]
* Connect: Leader election support for connect webhook and controller deployment. [[GH-479](https://github.com/hashicorp/consul-k8s/pull/479)]
* Connect: Connect webhook no longer generates its own certificates and relies on them being provided as files on the disk.
  [[GH-454](https://github.com/hashicorp/consul-k8s/pull/454)]] 
* Connect: Connect pods and their Envoy sidecars no longer have a preStop hook as service deregistration is managed by the endpoints controller.
  [[GH-467](https://github.com/hashicorp/consul-k8s/pull/467)]

BUG FIXES:
* CRDs: make `lastSyncedTime` a pointer to prevent setting last synced time Reconcile errors. [[GH-466](https://github.com/hashicorp/consul-k8s/pull/466)]

## 0.25.0 (March 18, 2021)

FEATURES:
* Metrics: add metrics configuration to inject-connect and metrics-merging capability to consul-sidecar. When metrics and metrics merging are enabled, the consul-sidecar will expose an endpoint that merges the app and proxy metrics.

  The flags `-merged-metrics-port`, `-service-metrics-port` and `-service-metrics-path` can be used to configure the merged metrics server, and the application service metrics endpoint on the consul sidecar.

  The flags `-default-enable-metrics`, `-default-enable-metrics-merging`, `-default-merged-metrics-port`, `-default-prometheus-scrape-port` and `-default-prometheus-scrape-path` configure the inject-connect command.

IMPROVEMENTS:
* CRDs: add field Last Synced Time to CRD status and add printer column on CRD to display time since when the
  resource was last successfully synced with Consul. [[GH-448](https://github.com/hashicorp/consul-k8s/pull/448)]
  
BUG FIXES:
* CRDs: fix incorrect validation for `ServiceResolver`. [[GH-456](https://github.com/hashicorp/consul-k8s/pull/456)]

## 0.24.0 (February 16, 2021)

BREAKING CHANGES:
* Connect: the `lifecycle-sidecar` command has been renamed to `consul-sidecar`. [[GH-428](https://github.com/hashicorp/consul-k8s/pull/428)]
* Connect: the `consul-connect-lifecycle-sidecar` container name has been changed to `consul-sidecar` and the `consul-connect-envoy-sidecar` container name has been changed to `envoy-sidecar`. 
[[GH-428](https://github.com/hashicorp/consul-k8s/pull/428)]
* Connect: the `-default-protocol` and `-enable-central-config` flags are no longer supported.
  The `consul.hashicorp.com/connect-service-protocol` annotation on Connect pods is also
  no longer supported. [[GH-418](https://github.com/hashicorp/consul-k8s/pull/418)]

  Current deployments that have the annotation should remove it, otherwise they
  will get an error if a pod from that deployment is rescheduled.

  Removing the annotation will not change their protocol
  since the config entry was already written to Consul. If you wish to change
  the protocol you must migrate the config entry to be managed by a
  [`ServiceDefaults`](https://www.consul.io/docs/agent/config-entries/service-defaults) resource.
  See [Upgrade to CRDs](https://www.consul.io/docs/k8s/crds/upgrade-to-crds) for more
  information.

  To set the protocol for __new__ services, you must use the
  [`ServiceDefaults`](https://www.consul.io/docs/agent/config-entries/service-defaults) resource,
  e.g.

  ```yaml
  apiVersion: consul.hashicorp.com/v1alpha1
  kind: ServiceDefaults
  metadata:
    name: my-service-name
  spec:
    protocol: "http"
  ```
* Connect: pods using an upstream that references a datacenter, e.g.
  `consul.hashicorp.com/connect-service-upstreams: service:8080:dc2` will
  error during injection if Consul does not have a `proxy-defaults` config entry
  with a [mesh gateway mode](https://www.consul.io/docs/connect/config-entries/proxy-defaults#mode)
  set to `local` or `remote`. [[GH-421](https://github.com/hashicorp/consul-k8s/pull/421)]

  In practice, this would have already been causing issues since without that
  config setting, traffic wouldn't have been routed through mesh gateways and
  so would not be actually making it to the other service.

FEATURES:
* CRDs: support annotation `consul.hashicorp.com/migrate-entry` on custom resources
  that will allow an existing config entry to be migrated onto a Kubernetes custom resource. [[GH-419](https://github.com/hashicorp/consul-k8s/pull/419)]
* Connect: add new cleanup controller that runs in the connect-inject deployment. This
  controller cleans up Consul service instances that remain registered despite their
  pods being deleted. This could happen if the pod's `preStop` hook failed to execute
  for some reason. [[GH-433](https://github.com/hashicorp/consul-k8s/pull/433)]

IMPROVEMENTS:
* CRDs: give a more descriptive error when a config entry already exists in Consul. [[GH-420](https://github.com/hashicorp/consul-k8s/pull/420)]
* Set `User-Agent: consul-k8s/<version>` header on calls to Consul where `<version>` is the current
  version of `consul-k8s`. [[GH-434](https://github.com/hashicorp/consul-k8s/pull/434)]

## 0.23.0 (January 22, 2021)

BUG FIXES:
* CRDs: Fix issue where a `ServiceIntentions` resource could be continually resynced with Consul
  because Consul's internal representation had a different order for an array than the Kubernetes resource. [[GH-416](https://github.com/hashicorp/consul-k8s/pull/416)] 
* CRDs: **(Consul Enterprise only)** default the `namespace` fields on resources where Consul performs namespace defaulting to prevent constant re-syncing.
  [[GH-413](https://github.com/hashicorp/consul-k8s/pull/413)]

IMPROVEMENTS:
* ACLs: give better error if policy that consul-k8s tries to update was created manually by user. [[GH-412](https://github.com/hashicorp/consul-k8s/pull/412)]

FEATURES:
* TLS: add `tls-init` command that is responsible for creating and updating Server TLS certificates. [[GH-410](https://github.com/hashicorp/consul-k8s/pull/410)]

## 0.22.0 (December 21, 2020)

BUG FIXES:
* Connect: on termination of a connect injected pod the lifecycle-sidecar sometimes re-registered the application resulting in
  stale service entries for applications which no longer existed. [[GH-409](https://github.com/hashicorp/consul-k8s/pull/409)]

BREAKING CHANGES:
* Connect: the flags `-envoy-image` and `-consul-image` for command `inject-connect` are now required. [[GH-405](https://github.com/hashicorp/consul-k8s/pull/405)]

FEATURES:
* CRDs: add new CRD `IngressGateway` for configuring Consul's [ingress-gateway](https://www.consul.io/docs/agent/config-entries/ingress-gateway) config entry. [[GH-407](https://github.com/hashicorp/consul-k8s/pull/407)]
* CRDs: add new CRD `TerminatingGateway` for configuring Consul's [terminating-gateway](https://www.consul.io/docs/agent/config-entries/terminating-gateway) config entry. [[GH-408](https://github.com/hashicorp/consul-k8s/pull/408)]

## 0.21.0 (November 25, 2020)

IMPROVEMENTS:
* Connect: Add `-log-level` flag to `inject-connect` command. [[GH-400](https://github.com/hashicorp/consul-k8s/pull/400)]
* Connect: Ensure `consul-connect-lifecycle-sidecar` container shuts down gracefully upon receiving `SIGTERM`. [[GH-389](https://github.com/hashicorp/consul-k8s/pull/389)]
* Connect: **(Consul Enterprise only)** give more descriptive error message if using Consul namespaces with a Consul installation that doesn't support namespaces. [[GH-399](https://github.com/hashicorp/consul-k8s/pull/399)]

## 0.20.0 (November 12, 2020)

FEATURES:
* Connect: Support Kubernetes health probe synchronization with Consul for connect injected pods. [[GH-363](https://github.com/hashicorp/consul-k8s/pull/363)]
    * Adds a new controller to the connect-inject webhook which is responsible for synchronizing Kubernetes pod health checks with Consul service instance health checks.
      A Consul health check is registered for each connect-injected pod which mirrors the pod's Readiness status to Consul. This modifies connect routing to only
      pods which have passing Kubernetes health checks. See breaking changes for more information.
    * Adds a new label to connect-injected pods which mirrors the `consul.hashicorp.com/connect-inject-status` annotation.
    * **(Consul Enterprise only)** Adds a new annotation to connect-injected pods when namespaces are enabled: `consul.hashicorp.com/consul-namespace`. [[GH-376](https://github.com/hashicorp/consul-k8s/pull/376)]

BREAKING CHANGES:
* Connect: With the addition of the connect-inject health checks controller any connect services which have failing Kubernetes readiness
  probes will no longer be routable through connect until their Kubernetes health probes are passing.
  Previously, if any connect services were failing their Kubernetes readiness checks they were still routable through connect.
  Users should verify that their connect services are passing Kubernetes readiness probes prior to using health checks synchronization.

DEPRECATIONS:
* `create-inject-token` in the server-acl-init command has been un-deprecated.
  `-create-inject-auth-method` has been deprecated and replaced by `-create-inject-token`.
  
  `-create-inject-namespace-token` in the server-acl-init command has been deprecated. Please use `-create-inject-token` and `-enable-namespaces` flags
  to achieve the same functionality. [[GH-368](https://github.com/hashicorp/consul-k8s/pull/368)]

IMPROVEMENTS:
* Connect: support passing extra arguments to the envoy binary. [[GH-378](https://github.com/hashicorp/consul-k8s/pull/378)]
    
    Arguments can be passed in 2 ways:
    * via a flag to the consul-k8s inject-connect command,
      e.g. `consul-k8s inject-connect -envoy-extra-args="--log-level debug --disable-hot-restart"`
    * via pod annotations,
      e.g. `consul.hashicorp.com/envoy-extra-args: "--log-level debug --disable-hot-restart"`
      
* CRDs:
   * Add Age column to CRDs. [[GH-365](https://github.com/hashicorp/consul-k8s/pull/365)]
   * Add validations and field descriptions for ServiceIntentions CRD. [[GH-385](https://github.com/hashicorp/consul-k8s/pull/385)]
   * Update CRD sync status if deletion in Consul fails. [[GH-365](https://github.com/hashicorp/consul-k8s/pull/365)]

BUG FIXES:
* Federation: **(Consul Enterprise only)** ensure replication ACL token can replicate policies and tokens in Consul namespaces other than `default`. [[GH-364](https://github.com/hashicorp/consul-k8s/issues/364)]
* CRDs: **(Consul Enterprise only)** validate custom resources can only set namespace fields if Consul namespaces are enabled. [[GH-375](https://github.com/hashicorp/consul-k8s/pull/375)]
* CRDs: Ensure ACL token is global so that secondary DCs can manage custom resources.
  Without this fix, controllers running in secondary datacenters would get ACL errors. [[GH-369](https://github.com/hashicorp/consul-k8s/pull/369)]
* CRDs: **(Consul Enterprise only)** Do not attempt to create a `*` namespace when service intentions specify `*` as `destination.namespace`. [[GH-382](https://github.com/hashicorp/consul-k8s/pull/382)]
* CRDs: **(Consul Enterprise only)** Fix namespace support for ServiceIntentions CRD. [[GH-362](https://github.com/hashicorp/consul-k8s/pull/362)]
* CRDs: Rename field namespaces -> namespace in ServiceResolver CRD. [[GH-365](https://github.com/hashicorp/consul-k8s/pull/365)]

## 0.19.0 (October 12, 2020)

FEATURES:
* Add beta support for new commands `consul-k8s controller` and `consul-k8s webhook-cert-manager`. [[GH-353](https://github.com/hashicorp/consul-k8s/pull/353)]

  `controller` will start a Kubernetes controller that acts on Consul
  Custom Resource Definitions. The currently supported CRDs are:
    * `ProxyDefaults` - https://www.consul.io/docs/agent/config-entries/proxy-defaults
    * `ServiceDefaults` - https://www.consul.io/docs/agent/config-entries/service-defaults
    * `ServiceSplitter` - https://www.consul.io/docs/agent/config-entries/service-splitter
    * `ServiceRouter` - https://www.consul.io/docs/agent/config-entries/service-router
    * `ServiceResolver` - https://www.consul.io/docs/agent/config-entries/service-resolver
    * `ServiceIntentions` (requires Consul >= 1.9.0) - https://www.consul.io/docs/agent/config-entries/service-intentions
   
   See [https://www.consul.io/docs/k8s/crds](https://www.consul.io/docs/k8s/crds)
   for more information on the CRD schemas. **Requires Consul >= 1.8.4**.
   
   `webhook-cert-manager` manages certificates for Kubernetes webhooks. It will
   refresh expiring certificates and update corresponding secrets and mutating
   webhook configurations.

BREAKING CHANGES:
* Connect: No longer set `--max-obj-name-len` flag when executing `envoy`. This flag
  was [deprecated](https://www.envoyproxy.io/docs/envoy/latest/version_history/v1.11.0#deprecated)
  in Envoy 1.11.0 and had no effect from then onwards. With Envoy >= 1.15.0 setting
  this flag will result in an error, hence why we're removing it. [[GH-350](https://github.com/hashicorp/consul-k8s/pull/350)]

  If you are running any Envoy version >= 1.11.0 this change will have no effect. If you
  are running an Envoy version < 1.11.0 then you must upgrade Envoy to a newer
  version. This can be done by setting the `global.imageEnvoy` key in the
  Consul Helm chart.

IMPROVEMENTS:

* Add an ability to configure the synthetic Consul node name where catalog sync registers services. [[GH-312](https://github.com/hashicorp/consul-k8s/pull/312)]
  * Sync: Add `-consul-node-name` flag to the `sync-catalog` command to configure the Consul node name for syncing services to Consul.
  * ACLs: Add `-sync-consul-node-name` flag to the server-acl-init command so that it can create correct policy for the sync catalog.

BUG FIXES:
* Connect: use the first secret of type `kubernetes.io/service-account-token` when creating/updating auth method. [[GH-350](https://github.com/hashicorp/consul-k8s/pull/321)]
  
## 0.18.1 (August 10, 2020)

BUG FIXES:

* Connect: Reduce downtime caused by an alias health check of the sidecar proxy not being healthy for up to 1 minute
  when a Connect-enabled service is restarted. Note that this fix reverts the behavior of Consul Connect to the behavior
  it had before consul-k8s `v0.16.0` and Consul `v1.8.x`, where Consul can route to potentially unhealthy instances of a service
  because we don't respect Kubernetes readiness/liveness checks yet. Please follow [GH-155](https://github.com/hashicorp/consul-k8s/issues/155)
  for updates on that feature. [[GH-305](https://github.com/hashicorp/consul-k8s/pull/305)]

## 0.18.0 (July 30, 2020)

IMPROVEMENTS:

* Connect: Add resource request and limit flags for the injected init and lifecycle sidecar containers. These flags replace the hardcoded values previously included. As part of this change, the default value for the lifecycle sidecar container memory limit has increased from `25Mi` to `50Mi`. [[GH-298](https://github.com/hashicorp/consul-k8s/pull/298)], [[GH-300](https://github.com/hashicorp/consul-k8s/pull/300)]

BUG FIXES:

* Connect: Respect allow/deny list flags when namespaces are disabled. [[GH-296](https://github.com/hashicorp/consul-k8s/issues/296)]

## 0.17.0 (July 09, 2020)

BREAKING CHANGES:

* ACLs: Always update Kubernetes auth method created by the `server-acl-init` job. Previously, we would only update the auth method if Consul namespaces are enabled. With this change, we always update it to make sure that any configuration changes or updates to the `connect-injector-authmethod-svc-account` are propagated [[GH-282](https://github.com/hashicorp/consul-k8s/pull/282)].
* Connect: Connect pods have had the following resource settings changed: `consul-connect-inject-init` now has its memory limit set to `150M` up from `25M` and `consul-connect-lifecycle-sidecar` has its CPU request and limit set to `20m` up from `10m`. [[GH-291](https://github.com/hashicorp/consul-k8s/pull/291)]

IMPROVEMENTS:

* Extracted Consul's HTTP flags into our own package so we no longer depend on the internal Consul golang module. [[GH-259](https://github.com/hashicorp/consul-k8s/pull/259)]

BUG FIXES:

* Connect: Update resource settings to fix out of memory errors and CPU usage at 100% of limit. [[GH-283](https://github.com/hashicorp/consul-k8s/issues/283), [consul-helm GH-515](https://github.com/hashicorp/consul-helm/issues/515)]
* Connect: Creating a pod with a different service account name than its Consul service name will now result in an error when ACLs are enabled.
  Previously this would not result in an error, but the pod would not be able to send or receive traffic because its ACL token would be for a
  different service name. [[GH-237](https://github.com/hashicorp/consul-k8s/issues/237)]

## 0.16.0 (June 17, 2020)

FEATURES:

* ACLs: `server-acl-init` now supports creating tokens for ingress and terminating gateways [[GH-264](https://github.com/hashicorp/consul-k8s/pull/264)].
  * Add `-ingress-gateway-name` flag that takes the name of an ingress gateway that needs an acl token. May be specified multiple times. [Enterprise Only] If using Consul namespaces and registering the gateway outside of the default namespace, specify the value in the form `<GatewayName>.<ConsulNamespace>`.
  * Add `-terminating-gateway-name` flag that takes the name of a terminating gateway that needs an acl token. May be specified multiple times. [Enterprise Only] If using Consul namespaces and registering the gateway outside of the default namespace, specify the value in the form `<GatewayName>.<ConsulNamespace>`.
* Connect: Add support for configuring resource settings for memory and cpu limits/requests for sidecar proxies. [[GH-267](https://github.com/hashicorp/consul-k8s/pull/267)]

BREAKING CHANGES:

* Gateways: `service-address` command will now return hostnames if that is the address of the Kubernetes LB. Previously it would resolve the hostname to 1 IP. The `-resolve-hostnames` flag was added to preserve the IP resolution behavior. [[GH-271](https://github.com/hashicorp/consul-k8s/pull/271)]

IMPROVEMENTS:

* Sync: Add `-sync-lb-services-endpoints` flag to optionally sync load balancer endpoint IPs instead of load balancer ingress IP or hostname to Consul [[GH-257](https://github.com/hashicorp/consul-k8s/pull/257)].
* Connect: Add pod name to the consul connect metadata for connect injected pods. [[GH-231](https://github.com/hashicorp/consul-k8s/issues/231)]

BUG FIXES:

* Connect:
    * Fix bug where preStop hook was malformed. This caused Consul ACL tokens to never be deleted for connect services. [[GH-265](https://github.com/hashicorp/consul-k8s/issues/265)]
    * Fix bug where environment variable for upstream was not populated when using a different datacenter resulted. [[GH-246](https://github.com/hashicorp/consul-k8s/issues/246)]
    * Fix bug where the Connect health-check was defined with a service name instead of a service ID. This check was passing in consul version before 1.8, but will now fail with versions 1.8 and higher. [[GH-272](https://github.com/hashicorp/consul-k8s/pull/272)]

## 0.15.0 (May 13, 2020)

BREAKING CHANGES:

* The `service-address` command now resolves load balancer hostnames to the
  first IP. Previously it would use the hostname directly.
  This is a stop-gap measure because Consul currently only supports
  IP addresses for mesh gateways. [[GH-260](https://github.com/hashicorp/consul-k8s/pull/260)]

FEATURES:

* Add new `create-federation-secret` command that will create a Kubernetes secret
  containing data needed for secondary datacenters to federate. This command should be run only in the primary datacenter. [[GH-253](https://github.com/hashicorp/consul-k8s/pull/253)]

## 0.14.0 (April 23, 2020)

BREAKING CHANGES:

* ACLs: Remove `-expected-replicas`, `-release-name`, and `-server-label-selector` flags
  in favor of the new required `-server-address` flag [[GH-238](https://github.com/hashicorp/consul-k8s/pull/238)].

FEATURES:

* ACLs: The `server-acl-init` command can now run against Consul servers running outside of k8s [[GH-243](https://github.com/hashicorp/consul-k8s/pull/243)]:
  * Add `-bootstrap-token-file` flag to provide your own bootstrap token. If set, the command will
    skip ACL bootstrapping.
  * `-server-address` flag can also take a [cloud auto-join](https://www.consul.io/docs/agent/cloud-auto-join.html)
    string to discover server addresses.
  * Add `-inject-auth-method-host` flag to allow configuring the location of the Kubernetes API server
    for the Kubernetes auth method. This is useful because during the login workflow
    Consul servers are talking to the Kubernetes API to verify the service account token.
    When Consul servers are external to the Kubernetes cluster,
    we no longer know the address of the Kubernetes API server that is accessible
    from the external Consul servers.

IMPROVEMENTS:

* ACLs: Add `-server-address` and `-server-port` flags
  so that we don't need to discover server pod IPs and ports through the Kubernetes API [[GH-238](https://github.com/hashicorp/consul-k8s/pull/238)].

BUG FIXES:

* Connect: Fix upstream annotation parsing when multiple prepared queries are separated by spaces [[GH-224](https://github.com/hashicorp/consul-k8s/issues/224)]
* ACLs: Fix bug with `acl-init -token-sink-file` where running the command twice would fail [[GH-248](https://github.com/hashicorp/consul-k8s/pull/248)]

## 0.13.0 (April 06, 2020)

FEATURES:

* ACLs: Support new flag `server-acl-init -create-acl-replication-token` that creates
  an ACL token with permissions to perform ACL replication. [[GH-210](https://github.com/hashicorp/consul-k8s/pull/210)]
* ACLs: Support ACL replication from another datacenter. If `-acl-replication-token-file`
  is set, the `server-acl-init` command will skip ACL bootstrapping and instead
  will use the token in that file to create policies and tokens. This enables
  the `server-acl-init` command to be run in secondary datacenters. [[GH-226](https://github.com/hashicorp/consul-k8s/pull/226)]
* ACLs: Support new flag `acl-init -token-sink-file` that will write the token
  to the specified file. [[GH-232](https://github.com/hashicorp/consul-k8s/pull/232)]
* Commands: Add new command `service-address` that writes the address of the
  specified Kubernetes service to a file. If the service is of type `LoadBalancer`,
  the command will wait until the external address of the load balancer has
  been assigned. If the service is of type `ClusterIP` it will write the cluster
  IP. Services of type `NodePort` or `ExternalName` will result in an error.
  [[GH-234](https://github.com/hashicorp/consul-k8s/pull/234) and [GH-235](https://github.com/hashicorp/consul-k8s/pull/235)]
  
  Example usage:
  
      consul-k8s service-address \
        -k8s-namespace=default \
        -name=consul-mesh-gateway \
        -output-file=address.txt

* Commands: Add new `get-consul-client-ca` command that retrieves Consul clients' CA when auto-encrypt is enabled
  and writes it to a file [[GH-211](https://github.com/hashicorp/consul-k8s/pull/211)].

IMPROVEMENTS:

* ACLs: The following ACL tokens have been changed to local tokens rather than
  global tokens because they only need to be valid in their local datacenter:
  `client`, `enterprise-license`, `snapshot-agent`. In addition, if Consul
  Enterprise namespaces are not enabled, the `catalog-sync` token will be local. [[GH-226](https://github.com/hashicorp/consul-k8s/pull/226)]
* ACLs: If running with `-create-acl-replication-token=true` and `-create-inject-auth-method=true`,
  the anonymous policy will be configured to allow read access to all nodes and
  services. This is required for cross-datacenter Consul Connect requests to
  work. [[GH-230](https://github.com/hashicorp/consul-k8s/pull/230)].
* ACLs: The policy for the anonymous token has been renamed from `dns-policy` to `anonymous-token-policy`
  since it is used for more than DNS now (see above). [[GH-230](https://github.com/hashicorp/consul-k8s/pull/230)].

BUG FIXES:

* Sync: Fix a race condition where sync would delete services at initial startup [[GH-208](https://github.com/hashicorp/consul-k8s/pull/208)]

DEPRECATIONS:

* ACLs: The flag `-init-type=sync` for the command `acl-init` has been deprecated.
  Only the flag `-init-type=client` is supported. Previously, setting `-init-type=sync`
  had no effect so this is not a breaking change. [[GH-232](https://github.com/hashicorp/consul-k8s/pull/232)]
* Connect: deprecate the `-consul-ca-cert` flag in favor of `-ca-file` [[GH-217](https://github.com/hashicorp/consul-k8s/pull/217)]

## 0.12.0 (February 21, 2020)

BREAKING CHANGES:

* Connect Injector
  * Previously the injector would inject sidecars into pods in all namespaces. New flags `-allow-k8s-namespace` and `-deny-k8s-namespace` have been added. If no `-allow-k8s-namespace` flag is specified, the injector **will not inject sidecars into pods in any namespace**. To maintain the previous behavior, set `-allow-k8s-namespace='*'`.
* Catalog Sync
  * `kube-system` and `kube-public` namespaces are now synced from **unless** `-deny-k8s-namespace=kube-system -deny-k8s-namespace=kube-public` are passed to the `sync-catalog` command.
  * Previously, multiple sync processes could be run in the same Kubernetes cluster with different source Kubernetes namespaces and the same `-consul-k8s-tag`. This is no longer possible.
  The sync processes will now delete one-another's registrations. To continue running multiple sync processes, each process must be passed a different `-consul-k8s-tag` flag.
  * Previously, catalog sync would delete services tagged with `-consul-k8s-tag` (defaults to `k8s`) that were registered out-of-band, i.e. not by the sync process itself. It would delete services regardless of which node they were registered on.
  Now the sync process will only delete those services not registered by itself if they are on the `k8s-sync` node (the synthetic node created by the catalog sync process).

* Connect and Mesh Gateways: Consul 1.7+ now requires that we pass `-envoy-version` flag if using a version other than the default (1.13.0) so that it can generate correct bootstrap configuration. This is not yet supported in the Helm chart and consul-k8s, and as such, we require Envoy version 1.13.0.

IMPROVEMENTS:

* Support [**Consul namespaces [Enterprise feature]**](https://www.consul.io/docs/enterprise/namespaces/index.html) in all consul-k8s components [[GH-197](https://github.com/hashicorp/consul-k8s/pull/197)]
* Create allow and deny lists of k8s namespaces for catalog sync and Connect inject
* Connect Inject
  * Changes default Consul Docker image (`-consul-image`) to `consul:1.7.1`
  * Changes default Envoy Docker image (`-envoy-image`) to `envoyproxy/envoy-alpine:v1.13.0`

BUG FIXES:

* Bootstrap ACLs: Allow users to update their Connect ACL binding rule definition on upgrade
* Bootstrap ACLs: Fixes mesh gateway ACL policies to have the correct permissions
* Sync: Fixes a hot loop bug when getting an error from Consul when retrieving service information [[GH-204](https://github.com/hashicorp/consul-k8s/pull/204)]

DEPRECATIONS:
* `connect-inject` flag `-create-inject-token` is deprecated in favor of new flag `-create-inject-auth-method`

NOTES:

* Bootstrap ACLs: Previously, ACL policies were not updated after creation. Now, if namespaces are enabled, they are updated every time the ACL bootstrapper is run so that any namespace config changes can be adjusted. This change is only an issue if you are updating ACL policies after creation.

* Connect: Adds additional parsing of the upstream annotation to support namespaces. The format of the annotation becomes:

    `service_name.optional_namespace:port:optional_datacenter`

  The `service_name.namespace` is only parsed if namespaces are enabled. If they are not enabled and someone has added a `.namespace`, the upstream will not work correctly, as is the case when someone has put in an incorrect service name, port or datacenter. If namespaces are enabled and the `.namespace` is not defined, Consul will automatically fallback to assuming the service is in the same namespace as the service defining the upstream.


## 0.11.0 (January 10, 2020)

Improvements:

* Connect: Add TLS support [[GH-181](https://github.com/hashicorp/consul-k8s/pull/181)].
* Bootstrap ACLs: Add TLS support [[GH-183](https://github.com/hashicorp/consul-k8s/pull/183)].

Notes:

* Build: Our darwin releases for this version and up will be signed and notarized according to Apple's requirements.
Prior to this release, MacOS 10.15+ users attempting to run our software may see the error: "'consul-k8s' cannot be opened because the developer cannot be verified." This error affected all MacOS 10.15+ users who downloaded our software directly via web browsers, and was caused by changes to Apple's third-party software requirements.

  MacOS 10.15+ users should plan to upgrade to 0.11.0+.
* Build: ARM release binaries: Starting with 0.11.0, `consul-k8s` will ship three separate versions of ARM builds. The previous ARM binaries of Consul could potentially crash due to the way the Go runtime manages internal pointers to its Go routine management constructs and how it keeps track of them especially during signal handling (https://github.com/golang/go/issues/32912). From 0.11.0 forward, it is recommended to use:

  consul-k8s\_{version}\_linux_armelv5.zip for all 32-bit armel systems
  consul-k8s\_{version}\_linux_armhfv6.zip for all armhf systems with v6+ architecture
  consul-k8s\_{version}\_linux_arm64.zip for all v8 64-bit architectures
* Build: The `freebsd_arm` variant has been removed.


## 0.10.1 (December 17, 2019)

Bug Fixes:

* Connect: Fix bug where the new lifecycle sidecar didn't have permissions to
  read the ACL token file. [[GH-182](https://github.com/hashicorp/consul-k8s/pull/182)]

## 0.10.0 (December 17, 2019)

Bug Fixes:

* Connect: Fix critical bug where Connect-registered services instances would be deregistered
  when the Consul client on the same node was restarted. This fix adds a new
  sidecar that ensures the service instance is always registered. [[GH-161](https://github.com/hashicorp/consul-k8s/issues/161)]

* Connect: Fix bug where UI links between sidecar and service didn't work because
  the wrong service ID was being used. [[GH-163](https://github.com/hashicorp/consul-k8s/issues/163)]

* Bootstrap ACLs: Support bootstrapACLs for users setting the `nameOverride` config. [[GH-165](https://github.com/hashicorp/consul-k8s/issues/165)]

## 0.9.5 (December 5, 2019)

Bug Fixes:

* Sync: Add Kubernetes namespace as a suffix
  to the service names via `-add-k8s-namespace-suffix` flag.
  This prevents service name collisions in Consul when there
  are two services with the same name in different
  namespaces in Kubernetes [[GH-139](https://github.com/hashicorp/consul-k8s/issues/139)]

* Connect: Only write a `service-defaults` config during Connect injection if
  the protocol is set explicitly [[GH-169](https://github.com/hashicorp/consul-k8s/pull/169)]

## 0.9.4 (October 28, 2019)

Bug Fixes:

* Sync: Now changing the annotation `consul.hashicorp.com/service-sync` to `false`
  or deleting the annotation will un-sync the service. [[GH-76](https://github.com/hashicorp/consul-k8s/issues/76)]

* Sync: Rewrite Consul services to lowercase so they're valid Kubernetes services.
  [[GH-110](https://github.com/hashicorp/consul-k8s/issues/110)]

## 0.9.3 (October 15, 2019)

Bug Fixes:

* Add new delete-completed-job command that is used to delete the
  server-acl-init Kubernetes Job once it's completed. [[GH-152](https://github.com/hashicorp/consul-k8s/pull/152)]

* Fixes a bug where even if the ACL Tokens for the other components existed
  (e.g. client or sync-catalog) we'd try to generate new tokens and update the secrets. [[GH-152](https://github.com/hashicorp/consul-k8s/pull/152)]

## 0.9.2 (October 4, 2019)

Improvements:

* Allow users to set annotations on their Kubernetes services that get synced into
  Consul meta when using the Connect Inject functionality.
  To use, set one or more `consul.hashicorp.com/service-meta-<key>: <value>` annotations
  which will result in Consul meta `<key>: <value>`
  [[GH-141](https://github.com/hashicorp/consul-k8s/pull/141)]

Bug Fixes:

* Fix bug during connect-inject where the `-default-protocol` flag was being
  ignored [[GH-141](https://github.com/hashicorp/consul-k8s/pull/141)]

* Fix bug during connect-inject where service-tag annotations were
  being ignored [[GH-141](https://github.com/hashicorp/consul-k8s/pull/141)]

* Fix bug during `server-acl-init` where if any step errored then the command
  would exit and subsequent commands would fail. Now this command runs until
  completion, i.e. it retries failed steps indefinitely and is idempotent
  [[GH-138](https://github.com/hashicorp/consul-k8s/issues/138)]

Deprecations:

* The `consul.hashicorp.com/connect-service-tags` annotation is deprecated.
  Use `consul.hashicorp.com/service-tags` instead.

## 0.9.1 (September 18, 2019)

Improvements:

* Allow users to set tags on their Kubernetes services that get synced into
  Consul service tags via the `consul.hashicorp.com/connect-service-tags`
  annotation [[GH-115](https://github.com/hashicorp/consul-k8s/pull/115)]

Bug fixes:

* Fix bootstrap acl issue when Consul was installed into a namespace other than `default`
  [[GH-106](https://github.com/hashicorp/consul-k8s/issues/106)]
* Fix sync bug where `ClusterIP` services had their `Service` port instead
  of their `Endpoint` port registered. If the `Service`'s `targetPort` was different
  then `port` then the wrong port would be registered [[GH-132](https://github.com/hashicorp/consul-k8s/issues/132)]


## 0.9.0 (July 8, 2019)

Improvements:

* Allow creation of ACL token for Snapshot Agents
* Allow creation of ACL token for Mesh Gateways
* Allows client ACL token creation to be optional

## 0.8.1 (May 9, 2019)

Bug fixes:

* Fix central configuration write command to handle the case where the service already exists

## 0.8.0 (May 8, 2019)

Improvements:

* Use the endpoint IP address when generating a service id for NodePort services to prevent possible overlap of what are supposed to be unique ids
* Support adding a prefix for Kubernetes -> Consul service sync [[GH 140](https://github.com/hashicorp/consul-helm/issues/140)]
* Support automatic bootstrapping of ACLs in a Consul cluster that is run fully in Kubernetes.
* Support automatic registration of a Kubernetes AuthMethod for use with Connect (available in Consul 1.5+).
* Support central configuration for services, including proxy defaults (available in Consul 1.5+).

Bug fixes:

* Exclude Kubernetes system namespaces from Connect injection

## 0.7.0 (March 21, 2019)

Improvements:

* Use service's namespace when registering endpoints
* Update the Coalesce method to pass go vet tests
* Register Connect services along with the proxy. This allows the services to appear in the intention dropdown in the UI.[[GH 77](https://github.com/hashicorp/consul-helm/issues/77)]
* Add `-log-level` CLI flag for catalog sync

## 0.6.0 (February 22, 2019)

Improvements:

* Add support for prepared queries in the Connect upstream annotation
* Add a health endpoint to the catalog sync process that can be used for Kubernetes health and readiness checks

## 0.5.0 (February 8, 2019)

Improvements:

* Clarify the format of the `consul-write-interval` flag for `consul-k8s` [[GH 61](https://github.com/hashicorp/consul-k8s/issues/61)]
* Add datacenter support to inject annotation
* Update connect injector logging to remove healthcheck log spam and make important messages more visible

Bug fixes:

* Fix service registration naming when using Connect [[GH 36](https://github.com/hashicorp/consul-k8s/issues/36)]
* Fix catalog sync so that agents don't incorrectly deregister Kubernetes services [[GH 40](https://github.com/hashicorp/consul-k8s/issues/40)][[GH 59](https://github.com/hashicorp/consul-k8s/issues/59)]
* Fix performance issue for the k8s -> Consul catalog sync [[GH 60](https://github.com/hashicorp/consul-k8s/issues/60)]

## 0.4.0 (January 11, 2019)
Improvements:

* Supports a configurable tag for the k8s -> Consul sync [[GH 42](https://github.com/hashicorp/consul-k8s/issues/42)]

Bug fixes:

* Register NodePort services with the node's ip address [[GH 8](https://github.com/hashicorp/consul-k8s/issues/8)]
* Add the metadata/annotations field if needed before patching annotations [[GH 20](https://github.com/hashicorp/consul-k8s/issues/20)]

## 0.3.0 (December 7, 2018)
Improvements:

* Support syncing ClusterIP services [[GH 4](https://github.com/hashicorp/consul-k8s/issues/4)]

Bug fixes:

* Allow unnamed container ports to be used in connect-inject default
  annotations.

## 0.2.1 (October 26, 2018)

Bug fixes:

* Fix single direction catalog sync [[GH 7](https://github.com/hashicorp/consul-k8s/issues/7)]

## 0.2.0 (October 10, 2018)

Features:

* **New subcommand: `inject-connect`** runs a mutating admission webhook for
  automatic Connect sidecar injection in Kubernetes. While this can be setup
  manually, we recommend using the Consul helm chart.

## 0.1.0 (September 26, 2018)

* Initial release<|MERGE_RESOLUTION|>--- conflicted
+++ resolved
@@ -4,11 +4,8 @@
 * Control Plane
   * Upgrade Docker image Alpine version from 3.13 to 3.14. [[GH-737](https://github.com/hashicorp/consul-k8s/pull/737)]
 * Helm Chart
-<<<<<<< HEAD
   * Add automatic generation of gossip encryption with `global.gossipEncryption.autoGenerate=true` [[GH-738](https://github.com/hashicorp/consul-k8s/pull/738)]
-=======
   * Enable adding extra containers to server and client Pods.  [[GH-749](https://github.com/hashicorp/consul-k8s/pull/749)]
->>>>>>> 28128f62
 
 ## 0.34.1 (September 17, 2021)
 
