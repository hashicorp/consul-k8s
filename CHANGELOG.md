--- conflicted
+++ resolved
@@ -1,7 +1,6 @@
 ## UNRELEASED
 
 BREAKING CHANGES:
-<<<<<<< HEAD
 * Admin Partitions **(Consul Enterprise only)**: Remove the partition service. When configuring Admin Partitions, the expose-servers service should be used instead.
 * Consul client agents are no longer deployed by default, and Consul service mesh no longer uses Consul clients to operate. This change affects several main areas listed below. [[GH-1552](https://github.com/hashicorp/consul-k8s/pull/1552)]
 * Control plane:
@@ -9,13 +8,10 @@
   * All services on the service mesh are now registered directly with the central catalog in Consul servers.
   * All service-mesh consul-k8s components are configured to talk directly to Consul servers.
   * Mesh, ingress, and terminating gateways are now registered centrally by the endpoints controller, similar to how service-mesh services are registered.
-=======
-* Helm:
-  * Kubernetes-1.25 is now supported with the caveat that `global.enablePodSecurityPolicies` is not supported since PodSecurityPolicies have been removed in favor of PodSecurityStandards in Kubernetes-1.25. Full support for PodSecurityStandards will be added in a follow-on commit. [[GH-1726](https://github.com/hashicorp/consul-k8s/pull/1726)]
->>>>>>> 86e7f504
 * CLI:
   * Change default behavior of `consul-k8s install` to perform the installation when no answer is provided to the prompt. [[GH-1673](https://github.com/hashicorp/consul-k8s/pull/1673)]
 * Helm:
+  * Kubernetes-1.25 is now supported with the caveat that `global.enablePodSecurityPolicies` is not supported since PodSecurityPolicies have been removed in favor of PodSecurityStandards in Kubernetes-1.25. Full support for PodSecurityStandards will be added in a follow-on commit. [[GH-1726](https://github.com/hashicorp/consul-k8s/pull/1726)]
   * `client.enabled` now defaults to `false`. Setting it to `true` will deploy client agents, however, none of the consul-k8s components will use clients for their operation.
   * `global.imageEnvoy` is no longer used for sidecar proxies, as well as mesh, terminating, and ingress gateways.
   * `externalServers.grpcPort` default is now `8502` instead of `8503`.
