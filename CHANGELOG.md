--- conflicted
+++ resolved
@@ -9,14 +9,11 @@
   * Upgrade Docker image Alpine version from 3.14 to 3.15. [[GH-1058](https://github.com/hashicorp/consul-k8s/pull/1058)]
 * Helm
   * API Gateway: Allow controller to read Kubernetes namespaces in order to determine if route is allowed for gateway. [[GH-1092](https://github.com/hashicorp/consul-k8s/pull/1092)]
-<<<<<<< HEAD
   * Support a pre-configured bootstrap ACL token. [[GH-1125](https://github.com/hashicorp/consul-k8s/pull/1125)]
 * Vault
   * Enable snapshot agent configuration to be retrieved from vault. [[GH-1113](https://github.com/hashicorp/consul-k8s/pull/1113)]
-=======
 * CLI
   * Enable users to set up secondary clusters with existing federation secrets. [[GH-1126](https://github.com/hashicorp/consul-k8s/pull/1126)] 
->>>>>>> 7ae81732
 
 BUG FIXES:
 * Helm
