--- conflicted
+++ resolved
@@ -54,7 +54,6 @@
   * Allow addition of extra labels to Connect Inject pods. [[GH-1678](https://github.com/hashicorp/consul-k8s/pull/1678)]
   * Add fields `localConnectTimeoutMs` and `localRequestTimeoutMs` to the `ServiceDefaults` CRD. [[GH-1647](https://github.com/hashicorp/consul-k8s/pull/1647)]
   * API Gateway: Enable API Gateways to directly connect to Consul servers when running in the agentless configuration. [[GH-1694](https://github.com/hashicorp/consul-k8s/pull/1694)]
-<<<<<<< HEAD
   * Add `connectInject.consulNode.meta` to allow users to provide custom metadata to append to the NodeMeta [[GH-1707](https://github.com/hashicorp/consul-k8s/pull/1707)]
   * Add `externalServers.skipServerWatch` which prevents consul-dataplane from consuming the server update stream. This is useful for situations where Consul servers are behind a load balancer. [[GH-1686](https://github.com/hashicorp/consul-k8s/pull/1686)]
   * Support simplified default deployment values to allow for easier quick starts and testing:
@@ -62,9 +61,8 @@
       * Set `meshGateway.affinity` to null and `meshGateway.replicas` to 1 [[GH-1702](https://github.com/hashicorp/consul-k8s/pull/1702)]
       * Set `ingressGateways.defaults.affinity` to null and `ingressGateways.defaults.replicas` to 1 [[GH-1702](https://github.com/hashicorp/consul-k8s/pull/1702)]
       * Set `terminatingGateways.defaults.affinity` to null and `terminatingGateways.defaults.replicas` to 1 [[GH-1702](https://github.com/hashicorp/consul-k8s/pull/1702)]
-=======
   * API Gateway: Add support for using dynamic server discovery strings when running without agents. [[GH-1732](https://github.com/hashicorp/consul-k8s/pull/1732)]
->>>>>>> 0d0333d3
+
 
 BUG FIXES:
 * Peering
