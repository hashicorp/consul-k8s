# Copyright (c) HashiCorp, Inc.
# SPDX-License-Identifier: MPL-2.0

---
apiVersion: apiextensions.k8s.io/v1
kind: CustomResourceDefinition
metadata:
  annotations:
    controller-gen.kubebuilder.io/version: v0.10.0
  creationTimestamp: null
  name: gatewayclassconfigs.consul.hashicorp.com
spec:
  group: consul.hashicorp.com
  names:
    kind: GatewayClassConfig
    listKind: GatewayClassConfigList
    plural: gatewayclassconfigs
    singular: gatewayclassconfig
  scope: Cluster
  versions:
  - name: v1alpha1
    schema:
      openAPIV3Schema:
        description: GatewayClassConfig defines the values that may be set on a GatewayClass
          for Consul API Gateway.
        properties:
          apiVersion:
            description: 'APIVersion defines the versioned schema of this representation
              of an object. Servers should convert recognized schemas to the latest
              internal value, and may reject unrecognized values. More info: https://git.k8s.io/community/contributors/devel/sig-architecture/api-conventions.md#resources'
            type: string
          kind:
            description: 'Kind is a string value representing the REST resource this
              object represents. Servers may infer this from the endpoint the client
              submits requests to. Cannot be updated. In CamelCase. More info: https://git.k8s.io/community/contributors/devel/sig-architecture/api-conventions.md#types-kinds'
            type: string
          metadata:
            type: object
          spec:
            description: Spec defines the desired state of GatewayClassConfig.
            properties:
              copyAnnotations:
                description: Annotation Information to copy to services or deployments
                properties:
                  service:
                    description: List of annotations to copy to the gateway service.
                    items:
                      type: string
                    type: array
                type: object
              deployment:
<<<<<<< HEAD
                description: Configuration information about how many instances to
                  deploy
=======
                description: Deployment defines the deployment configuration for the
                  gateway.
>>>>>>> 98d197cb
                properties:
                  defaultInstances:
                    default: 1
                    description: Number of gateway instances that should be deployed
                      by default
                    format: int32
                    maximum: 8
                    minimum: 1
                    type: integer
                  maxInstances:
                    default: 8
                    description: Max allowed number of gateway instances
                    format: int32
                    maximum: 8
                    minimum: 1
                    type: integer
                  minInstances:
                    default: 1
                    description: Minimum allowed number of gateway instances
                    format: int32
                    maximum: 8
                    minimum: 1
                    type: integer
                type: object
              nodeSelector:
                additionalProperties:
                  type: string
                description: 'NodeSelector is a selector which must be true for the
                  pod to fit on a node. Selector which must match a node''s labels
                  for the pod to be scheduled on that node. More info: https://kubernetes.io/docs/concepts/configuration/assign-pod-node/'
                type: object
              podSecurityPolicy:
                description: The name of an existing Kubernetes PodSecurityPolicy
                  to bind to the managed ServiceAccount if ACLs are managed.
                type: string
              serviceType:
                description: Service Type string describes ingress methods for a service
                enum:
                - ClusterIP
                - NodePort
                - LoadBalancer
                type: string
              tolerations:
                description: 'Tolerations allow the scheduler to schedule nodes with
                  matching taints. More Info: https://kubernetes.io/docs/concepts/scheduling-eviction/taint-and-toleration/'
                items:
                  description: The pod this Toleration is attached to tolerates any
                    taint that matches the triple <key,value,effect> using the matching
                    operator <operator>.
                  properties:
                    effect:
                      description: Effect indicates the taint effect to match. Empty
                        means match all taint effects. When specified, allowed values
                        are NoSchedule, PreferNoSchedule and NoExecute.
                      type: string
                    key:
                      description: Key is the taint key that the toleration applies
                        to. Empty means match all taint keys. If the key is empty,
                        operator must be Exists; this combination means to match all
                        values and all keys.
                      type: string
                    operator:
                      description: Operator represents a key's relationship to the
                        value. Valid operators are Exists and Equal. Defaults to Equal.
                        Exists is equivalent to wildcard for value, so that a pod
                        can tolerate all taints of a particular category.
                      type: string
                    tolerationSeconds:
                      description: TolerationSeconds represents the period of time
                        the toleration (which must be of effect NoExecute, otherwise
                        this field is ignored) tolerates the taint. By default, it
                        is not set, which means tolerate the taint forever (do not
                        evict). Zero and negative values will be treated as 0 (evict
                        immediately) by the system.
                      format: int64
                      type: integer
                    value:
                      description: Value is the taint value the toleration matches
                        to. If the operator is Exists, the value should be empty,
                        otherwise just a regular string.
                      type: string
                  type: object
                type: array
            type: object
        type: object
    served: true
    storage: true<|MERGE_RESOLUTION|>--- conflicted
+++ resolved
@@ -49,13 +49,8 @@
                     type: array
                 type: object
               deployment:
-<<<<<<< HEAD
-                description: Configuration information about how many instances to
-                  deploy
-=======
                 description: Deployment defines the deployment configuration for the
                   gateway.
->>>>>>> 98d197cb
                 properties:
                   defaultInstances:
                     default: 1
