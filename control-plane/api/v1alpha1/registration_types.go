// Copyright (c) HashiCorp, Inc.
// SPDX-License-Identifier: MPL-2.0

package v1alpha1

import (
	"errors"
	"maps"
	"slices"
	"time"

	capi "github.com/hashicorp/consul/api"

	metav1 "k8s.io/apimachinery/pkg/apis/meta/v1"
)

func init() {
	SchemeBuilder.Register(&Registration{}, &RegistrationList{})
}

// +genclient
// +kubebuilder:object:root=true
// +kubebuilder:resource:scope=Cluster
// +kubebuilder:subresource:status

// Registration defines the resource for working with service registrations.
type Registration struct {
	// Standard Kubernetes resource metadata.
	metav1.TypeMeta `json:",inline"`

	// Standard object's metadata.
	metav1.ObjectMeta `json:"metadata,omitempty"`

	// Spec defines the desired state of Registration.
	Spec RegistrationSpec `json:"spec,omitempty"`

	Status RegistrationStatus `json:"status,omitempty"`
}

// RegistrationStatus defines the observed state of Registration.
type RegistrationStatus struct {
	// Conditions indicate the latest available observations of a resource's current state.
	// +optional
	// +patchMergeKey=type
	// +patchStrategy=merge
	Conditions Conditions `json:"conditions,omitempty" patchStrategy:"merge" patchMergeKey:"type"`
	// LastSyncedTime is the last time the resource successfully synced with Consul.
	// +optional
	LastSyncedTime *metav1.Time `json:"lastSyncedTime,omitempty" description:"last time the condition transitioned from one status to another"`
}

// +k8s:deepcopy-gen=true

// RegistrationSpec specifies the desired state of the Config CRD.
type RegistrationSpec struct {
	ID              string            `json:"id,omitempty"`
	Node            string            `json:"node,omitempty"`
	Address         string            `json:"address,omitempty"`
	TaggedAddresses map[string]string `json:"taggedAddresses,omitempty"`
	NodeMeta        map[string]string `json:"nodeMeta,omitempty"`
	Datacenter      string            `json:"datacenter,omitempty"`
	Service         Service           `json:"service,omitempty"`
	SkipNodeUpdate  bool              `json:"skipNodeUpdate,omitempty"`
	Partition       string            `json:"partition,omitempty"`
	HealthCheck     *HealthCheck      `json:"check,omitempty"`
	Locality        *Locality         `json:"locality,omitempty"`
}

// +k8s:deepcopy-gen=true

type Service struct {
	ID                string                    `json:"id,omitempty"`
	Name              string                    `json:"name"`
	Tags              []string                  `json:"tags,omitempty"`
	Meta              map[string]string         `json:"meta,omitempty"`
	Port              int                       `json:"port"`
	Address           string                    `json:"address"`
	SocketPath        string                    `json:"socketPath,omitempty"`
	TaggedAddresses   map[string]ServiceAddress `json:"taggedAddresses,omitempty"`
	Weights           Weights                   `json:"weights,omitempty"`
	EnableTagOverride bool                      `json:"enableTagOverride,omitempty"`
	Locality          *Locality                 `json:"locality,omitempty"`
	Namespace         string                    `json:"namespace,omitempty"`
	Partition         string                    `json:"partition,omitempty"`
}

// +k8s:deepcopy-gen=true

type ServiceAddress struct {
	Address string `json:"address"`
	Port    int    `json:"port"`
}

// +k8s:deepcopy-gen=true

type Weights struct {
	Passing int `json:"passing"`
	Warning int `json:"warning"`
}

// +k8s:deepcopy-gen=true

type Locality struct {
	Region string `json:"region,omitempty"`
	Zone   string `json:"zone,omitempty"`
}

// +k8s:deepcopy-gen=true

// HealthCheck is used to represent a single check.
type HealthCheck struct {
	Node        string                `json:"node,omitempty"`
	CheckID     string                `json:"checkId"`
	Name        string                `json:"name"`
	Status      string                `json:"status"`
	Notes       string                `json:"notes,omitempty"`
	Output      string                `json:"output,omitempty"`
	ServiceID   string                `json:"serviceId"`
	ServiceName string                `json:"serviceName"`
	Type        string                `json:"type,omitempty"`
	ExposedPort int                   `json:"exposedPort,omitempty"`
	Definition  HealthCheckDefinition `json:"definition"`
	Namespace   string                `json:"namespace,omitempty"`
	Partition   string                `json:"partition,omitempty"`
}

// HealthCheckDefinition is used to store the details about
// a health check's execution.
type HealthCheckDefinition struct {
	HTTP                                   string              `json:"http,omitempty"`
	Header                                 map[string][]string `json:"header,omitempty"`
	Method                                 string              `json:"method,omitempty"`
	Body                                   string              `json:"body,omitempty"`
	TLSServerName                          string              `json:"tlsServerName,omitempty"`
	TLSSkipVerify                          bool                `json:"tlsSkipVerify,omitempty"`
	TCP                                    string              `json:"tcp,omitempty"`
	TCPUseTLS                              bool                `json:"tcpUseTLS,omitempty"`
	UDP                                    string              `json:"udp,omitempty"`
	GRPC                                   string              `json:"grpc,omitempty"`
	OSService                              string              `json:"osService,omitempty"`
	GRPCUseTLS                             bool                `json:"grpcUseTLS,omitempty"`
	IntervalDuration                       string              `json:"intervalDuration"`
	TimeoutDuration                        string              `json:"timeoutDuration,omitempty"`
	DeregisterCriticalServiceAfterDuration string              `json:"deregisterCriticalServiceAfterDuration,omitempty"`
}

// +kubebuilder:object:root=true

// RegistrationList is a list of Registration resources.
type RegistrationList struct {
	metav1.TypeMeta `json:",inline"`
	metav1.ListMeta `json:"metadata"`

	// Items is the list of Registrations.
	Items []Registration `json:"items"`
}

// ToCatalogRegistration converts a Registration to a Consul CatalogRegistration.
func (r *Registration) ToCatalogRegistration() (*capi.CatalogRegistration, error) {
	check, err := copyHealthCheck(r.Spec.HealthCheck)
	if err != nil {
		return nil, err
	}

	return &capi.CatalogRegistration{
		ID:              r.Spec.ID,
		Node:            r.Spec.Node,
		Address:         r.Spec.Address,
		TaggedAddresses: maps.Clone(r.Spec.TaggedAddresses),
		NodeMeta:        maps.Clone(r.Spec.NodeMeta),
		Datacenter:      r.Spec.Datacenter,
		Service: &capi.AgentService{
			ID:                r.Spec.Service.ID,
			Service:           r.Spec.Service.Name,
			Tags:              slices.Clone(r.Spec.Service.Tags),
			Meta:              maps.Clone(r.Spec.Service.Meta),
			Port:              r.Spec.Service.Port,
			Address:           r.Spec.Service.Address,
			SocketPath:        r.Spec.Service.SocketPath,
			TaggedAddresses:   copyTaggedAddresses(r.Spec.Service.TaggedAddresses),
			Weights:           capi.AgentWeights(r.Spec.Service.Weights),
			EnableTagOverride: r.Spec.Service.EnableTagOverride,
			Namespace:         r.Spec.Service.Namespace,
			Partition:         r.Spec.Service.Partition,
			Locality:          copyLocality(r.Spec.Service.Locality),
		},
		Check:          check,
		SkipNodeUpdate: r.Spec.SkipNodeUpdate,
		Partition:      r.Spec.Partition,
		Locality:       copyLocality(r.Spec.Locality),
	}, nil
}

func copyTaggedAddresses(taggedAddresses map[string]ServiceAddress) map[string]capi.ServiceAddress {
	if taggedAddresses == nil {
		return nil
	}
	result := make(map[string]capi.ServiceAddress, len(taggedAddresses))
	for k, v := range taggedAddresses {
		result[k] = capi.ServiceAddress(v)
	}
	return result
}

func copyLocality(locality *Locality) *capi.Locality {
	if locality == nil {
		return nil
	}
	return &capi.Locality{
		Region: locality.Region,
		Zone:   locality.Zone,
	}
}

var (
	ErrInvalidInterval       = errors.New("invalid value for IntervalDuration")
	ErrInvalidTimeout        = errors.New("invalid value for TimeoutDuration")
	ErrInvalidDergisterAfter = errors.New("invalid value for DeregisterCriticalServiceAfterDuration")
)

func copyHealthCheck(healthCheck *HealthCheck) (*capi.AgentCheck, error) {
	if healthCheck == nil {
		return nil, nil
	}

	// TODO: handle error
	intervalDuration, err := time.ParseDuration(healthCheck.Definition.IntervalDuration)
	if err != nil {
		return nil, ErrInvalidInterval
	}

	timeoutDuration, err := time.ParseDuration(healthCheck.Definition.TimeoutDuration)
	if err != nil {
		return nil, ErrInvalidTimeout
	}

	deregisterAfter, err := time.ParseDuration(healthCheck.Definition.DeregisterCriticalServiceAfterDuration)
	if err != nil {
		return nil, ErrInvalidDergisterAfter
	}

	return &capi.AgentCheck{
		Node:        healthCheck.Node,
		Notes:       healthCheck.Notes,
		ServiceName: healthCheck.ServiceName,
		CheckID:     healthCheck.CheckID,
		Name:        healthCheck.Name,
		Type:        healthCheck.Type,
		Status:      healthCheck.Status,
		ServiceID:   healthCheck.ServiceID,
		ExposedPort: healthCheck.ExposedPort,
		Output:      healthCheck.Output,
		Namespace:   healthCheck.Namespace,
		Partition:   healthCheck.Partition,
		Definition: capi.HealthCheckDefinition{
			HTTP:                                   healthCheck.Definition.HTTP,
			TCP:                                    healthCheck.Definition.TCP,
			GRPC:                                   healthCheck.Definition.GRPC,
			GRPCUseTLS:                             healthCheck.Definition.GRPCUseTLS,
			Method:                                 healthCheck.Definition.Method,
			Header:                                 healthCheck.Definition.Header,
			Body:                                   healthCheck.Definition.Body,
			TLSServerName:                          healthCheck.Definition.TLSServerName,
			TLSSkipVerify:                          healthCheck.Definition.TLSSkipVerify,
			OSService:                              healthCheck.Definition.OSService,
			IntervalDuration:                       intervalDuration,
			TimeoutDuration:                        timeoutDuration,
			DeregisterCriticalServiceAfterDuration: deregisterAfter,
		},
	}, nil
}

// ToCatalogDeregistration converts a Registration to a Consul CatalogDeregistration.
func (r *Registration) ToCatalogDeregistration() *capi.CatalogDeregistration {
	checkID := ""
	if r.Spec.HealthCheck != nil {
		checkID = r.Spec.HealthCheck.CheckID
	}

	return &capi.CatalogDeregistration{
		Node:       r.Spec.Node,
		Address:    r.Spec.Address,
		Datacenter: r.Spec.Datacenter,
		ServiceID:  r.Spec.Service.ID,
		CheckID:    checkID,
		Namespace:  r.Spec.Service.Namespace,
		Partition:  r.Spec.Service.Partition,
	}
}

func (r *Registration) EqualExceptStatus(other *Registration) bool {
	if r == nil || other == nil {
		return false
	}

	if r.Spec.ID != other.Spec.ID {
		return false
	}

	if r.Spec.Node != other.Spec.Node {
		return false
	}

	if r.Spec.Address != other.Spec.Address {
		return false
	}

	if !maps.Equal(r.Spec.TaggedAddresses, other.Spec.TaggedAddresses) {
		return false
	}

	if !maps.Equal(r.Spec.NodeMeta, other.Spec.NodeMeta) {
		return false
	}

	if r.Spec.Datacenter != other.Spec.Datacenter {
		return false
	}

	if !r.Spec.Service.Equal(&other.Spec.Service) {
		return false
	}

	if r.Spec.SkipNodeUpdate != other.Spec.SkipNodeUpdate {
		return false
	}

	if r.Spec.Partition != other.Spec.Partition {
		return false
	}

	if !r.Spec.HealthCheck.Equal(other.Spec.HealthCheck) {
		return false
	}

	if !r.Spec.Locality.Equal(other.Spec.Locality) {
		return false
	}

	return true
}

func (s *Service) Equal(other *Service) bool {
	if s == nil && other == nil {
		return true
	}

	if s == nil || other == nil {
		return false
	}

	if s.ID != other.ID {
		return false
	}

	if s.Name != other.Name {
		return false
	}

	if !slices.Equal(s.Tags, other.Tags) {
		return false
	}

	if !maps.Equal(s.Meta, other.Meta) {
		return false
	}

	if s.Port != other.Port {
		return false
	}

	if s.Address != other.Address {
		return false
	}

	if s.SocketPath != other.SocketPath {
		return false
	}

	if !maps.Equal(s.TaggedAddresses, other.TaggedAddresses) {
		return false
	}

	if !s.Weights.Equal(other.Weights) {
		return false
	}

	if s.EnableTagOverride != other.EnableTagOverride {
		return false
	}

	if s.Namespace != other.Namespace {
		return false
	}

	if s.Partition != other.Partition {
		return false
	}
<<<<<<< HEAD

	if !s.Locality.Equal(other.Locality) {
		return false
	}
	return true
}

func (l *Locality) Equal(other *Locality) bool {
	if l == nil && other == nil {
		return true
	}

	if l == nil || other == nil {
		return false
	}
	if l.Region != other.Region {
		return false
	}
	if l.Zone != other.Zone {
		return false
	}
	return true
}

func (w Weights) Equal(other Weights) bool {
	if w.Passing != other.Passing {
		return false
	}

	if w.Warning != other.Warning {
		return false
	}
	return true
}

func (h *HealthCheck) Equal(other *HealthCheck) bool {
	if h == nil && other == nil {
		return true
	}

	if h == nil || other == nil {
		return false
	}

	if h.Node != other.Node {
		return false
	}

	if h.CheckID != other.CheckID {
		return false
	}

	if h.Name != other.Name {
		return false
	}

	if h.Status != other.Status {
		return false
	}

	if h.Notes != other.Notes {
		return false
	}

	if h.Output != other.Output {
		return false
	}

	if h.ServiceID != other.ServiceID {
		return false
	}

	if h.ServiceName != other.ServiceName {
		return false
	}

	if h.Type != other.Type {
		return false
	}

	if h.ExposedPort != other.ExposedPort {
		return false
	}

	if h.Namespace != other.Namespace {
		return false
	}

	if h.Partition != other.Partition {
		return false
	}

	if !h.Definition.Equal(other.Definition) {
		return false
	}

	return true
}

func (h HealthCheckDefinition) Equal(other HealthCheckDefinition) bool {
	if h.HTTP != other.HTTP {
		return false
	}

	if len(h.Header) != len(other.Header) {
		return false
	}

	for k, v := range h.Header {
		otherValues, ok := other.Header[k]
		if !ok {
			return false
		}

		if !slices.Equal(v, otherValues) {
			return false
		}
	}

	if h.Method != other.Method {
		return false
	}

	if h.Body != other.Body {
		return false
	}

	if h.TLSServerName != other.TLSServerName {
		return false
	}

	if h.TLSSkipVerify != other.TLSSkipVerify {
		return false
	}

	if h.TCP != other.TCP {
		return false
	}

	if h.TCPUseTLS != other.TCPUseTLS {
		return false
	}

	if h.UDP != other.UDP {
		return false
	}

	if h.GRPC != other.GRPC {
		return false
	}

	if h.OSService != other.OSService {
		return false
	}

	if h.GRPCUseTLS != other.GRPCUseTLS {
		return false
	}

	if h.IntervalDuration != other.IntervalDuration {
		return false
	}

	if h.TimeoutDuration != other.TimeoutDuration {
		return false
	}

	if h.DeregisterCriticalServiceAfterDuration != other.DeregisterCriticalServiceAfterDuration {
		return false
	}

	return true
=======
}

func (r *Registration) KubernetesName() string {
	return r.ObjectMeta.Name
>>>>>>> b879937b
}<|MERGE_RESOLUTION|>--- conflicted
+++ resolved
@@ -396,7 +396,6 @@
 	if s.Partition != other.Partition {
 		return false
 	}
-<<<<<<< HEAD
 
 	if !s.Locality.Equal(other.Locality) {
 		return false
@@ -569,10 +568,8 @@
 	}
 
 	return true
-=======
 }
 
 func (r *Registration) KubernetesName() string {
 	return r.ObjectMeta.Name
->>>>>>> b879937b
 }