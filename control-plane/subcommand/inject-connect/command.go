--- conflicted
+++ resolved
@@ -15,13 +15,6 @@
 	"sync"
 	"syscall"
 
-<<<<<<< HEAD
-	apigateway "github.com/hashicorp/consul-k8s/control-plane/api-gateway"
-	"github.com/hashicorp/consul-k8s/control-plane/api-gateway/controllers"
-=======
-<<<<<<< HEAD
-=======
->>>>>>> 5ba0bdf8
 	apicommon "github.com/hashicorp/consul-k8s/control-plane/api/common"
 	"github.com/hashicorp/consul-k8s/control-plane/api/v1alpha1"
 	"github.com/hashicorp/consul-k8s/control-plane/connect-inject/controllers/endpoints"
@@ -33,7 +26,6 @@
 	"github.com/hashicorp/consul-k8s/control-plane/subcommand/common"
 	"github.com/hashicorp/consul-k8s/control-plane/subcommand/flags"
 	"github.com/hashicorp/consul-server-connection-manager/discovery"
->>>>>>> @{-1}
 	"github.com/mitchellh/cli"
 	"go.uber.org/zap/zapcore"
 	corev1 "k8s.io/api/core/v1"
@@ -50,14 +42,13 @@
 	gwv1beta1 "sigs.k8s.io/gateway-api/apis/v1beta1"
 
 	apigateway "github.com/hashicorp/consul-k8s/control-plane/api-gateway"
-	"github.com/hashicorp/consul-k8s/control-plane/api-gateway/controllers"
+	apigatewaycontrollers "github.com/hashicorp/consul-k8s/control-plane/api-gateway/controllers"
 	apicommon "github.com/hashicorp/consul-k8s/control-plane/api/common"
 	"github.com/hashicorp/consul-k8s/control-plane/api/v1alpha1"
 	"github.com/hashicorp/consul-k8s/control-plane/connect-inject/controllers/endpoints"
 	"github.com/hashicorp/consul-k8s/control-plane/connect-inject/controllers/peering"
 	"github.com/hashicorp/consul-k8s/control-plane/connect-inject/metrics"
 	"github.com/hashicorp/consul-k8s/control-plane/connect-inject/webhook"
-	"github.com/hashicorp/consul-k8s/control-plane/controller"
 	mutatingwebhookconfiguration "github.com/hashicorp/consul-k8s/control-plane/helper/mutating-webhook-configuration"
 	"github.com/hashicorp/consul-k8s/control-plane/subcommand/common"
 	"github.com/hashicorp/consul-k8s/control-plane/subcommand/flags"
@@ -146,7 +137,6 @@
 
 	flagSet *flag.FlagSet
 	consul  *flags.ConsulFlags
-	gateway *flags.GatewayFlags
 
 	clientset kubernetes.Interface
 
@@ -160,8 +150,8 @@
 )
 
 func init() {
-	// Add groups to the runtime scheme.
 	utilruntime.Must(clientgoscheme.AddToScheme(scheme))
+	// We need v1alpha1 here to add the peering api to the scheme
 	utilruntime.Must(v1alpha1.AddToScheme(scheme))
 	utilruntime.Must(gwv1beta1.AddToScheme(scheme))
 	utilruntime.Must(gwv1alpha2.AddToScheme(scheme))
@@ -255,11 +245,8 @@
 	c.flagSet.IntVar(&c.flagDefaultEnvoyProxyConcurrency, "default-envoy-proxy-concurrency", 2, "Default Envoy proxy concurrency.")
 
 	c.consul = &flags.ConsulFlags{}
-	c.gateway = &flags.GatewayFlags{}
 
 	flags.Merge(c.flagSet, c.consul.Flags())
-	flags.Merge(c.flagSet, c.gateway.Flags())
-
 	// flag.CommandLine is a package level variable representing the default flagSet. The init() function in
 	// "sigs.k8s.io/controller-runtime/pkg/client/config", which is imported by ctrl, registers the flag --kubeconfig to
 	// the default flagSet. That's why we need to merge it to have access with our flagSet.
@@ -487,8 +474,7 @@
 		return 1
 	}
 
-<<<<<<< HEAD
-	if err = (&controllers.GatewayClassConfigController{
+	if err = (&apigatewaycontrollers.GatewayClassConfigController{
 		Client: mgr.GetClient(),
 		Log:    ctrl.Log.WithName("controller").WithName("gateways"),
 	}).SetupWithManager(mgr); err != nil {
@@ -496,8 +482,8 @@
 		return 1
 	}
 
-	if err := (&controllers.GatewayClassController{
-		ControllerName: controllers.GatewayClassControllerName,
+	if err := (&apigatewaycontrollers.GatewayClassController{
+		ControllerName: apigatewaycontrollers.GatewayClassControllerName,
 		Client:         mgr.GetClient(),
 		Log:            ctrl.Log.WithName("controllers").WithName("GatewayClass"),
 	}).SetupWithManager(ctx, mgr); err != nil {
@@ -505,27 +491,7 @@
 		return 1
 	}
 
-<<<<<<< HEAD
-	helmConfig := apigateway.HelmConfig{
-		Image:    c.flagConsulDataplaneImage,
-		Replicas: int32(c.gateway.DeploymentReplicas),
-		LogLevel: c.flagLogLevel,
-		// Node selector
-		// Tolerations
-		ServiceType: c.gateway.ServiceType,
-		// Copy annotations
-		MaxInstances: int32(c.gateway.DeploymentMaxInstances),
-		MinInstances: int32(c.gateway.DeploymentMinInstances),
-		// Manage system acls
-	}
-
-	if err := (&controllers.GatewayController{
-		Client:     mgr.GetClient(),
-		Log:        ctrl.Log.WithName("controllers").WithName("Gateway"),
-		HelmConfig: helmConfig,
-	}).SetupWithManager(ctx, mgr); err != nil {
-=======
-	cache, err := controllers.SetupGatewayControllerWithManager(ctx, mgr, controllers.GatewayControllerConfig{
+	cache, err := apigatewaycontrollers.SetupGatewayControllerWithManager(ctx, mgr, apigatewaycontrollers.GatewayControllerConfig{
 		HelmConfig: apigateway.HelmConfig{
 			// TODO pass in the Helm Config here.
 		},
@@ -535,7 +501,6 @@
 		Partition:           c.consul.Partition,
 	})
 	if err != nil {
->>>>>>> 5ba0bdf8
 		setupLog.Error(err, "unable to create controller", "controller", "Gateway")
 		return 1
 	}
@@ -547,10 +512,7 @@
 	cache.WaitSynced(ctx)
 	setupLog.Info("Consul cache synced")
 
-	configEntryReconciler := &controller.ConfigEntryController{
-=======
 	configEntryReconciler := &controllers.ConfigEntryController{
->>>>>>> @{-1}
 		ConsulClientConfig:         c.consul.ConsulClientConfig(),
 		ConsulServerConnMgr:        watcher,
 		DatacenterName:             c.consul.Datacenter,
