// Copyright (c) HashiCorp, Inc.
// SPDX-License-Identifier: MPL-2.0

package apigateway

import "time"

// HelmConfig is the configuration of gateways that comes in from the user's Helm values.
type HelmConfig struct {
<<<<<<< HEAD
	// Replicas is the number of Pods in a given Deployment of API Gateway for handling requests.
	Replicas int32

	// NodeSelector places Pods in the Deployment on matching Kubernetes Nodes.
	NodeSelector map[string]string
	// Tolerations place Pods in the Deployment on Kubernetes Nodes by toleration.
	Tolerations map[string]string
	// ServiceType is the type of service that should be attached to a given Deployment.
	ServiceType *string
=======
	// Image is the Consul Dataplane image to use in gateway deployments.
	Image string
	// LogLevel is the logging level of the deployed Consul Dataplanes.
	LogLevel string

>>>>>>> 98d197cb
	// ManageSystemACLs toggles the behavior of Consul on Kubernetes creating ACLs and RBAC resources for Gateway deployments.
	ManageSystemACLs bool

	// ImageDataplane is the Consul Dataplane image to use in gateway deployments.
	ImageDataplane             string
	ImageConsulK8S             string
	ConsulDestinationNamespace string
	NamespaceMirroringPrefix   string
	EnableNamespaces           bool
	EnableOpenShift            bool
	EnableNamespaceMirroring   bool
	AuthMethod                 string
	// LogLevel is the logging level of the deployed Consul Dataplanes.
	LogLevel            string
	ConsulPartition     string
	LogJSON             bool
	TLSEnabled          bool
	ConsulTLSServerName string
	ConsulCACert        string
	ConsulConfig        ConsulConfig
}

type ConsulConfig struct {
	Address    string
	GRPCPort   int
	HTTPPort   int
	APITimeout time.Duration
}<|MERGE_RESOLUTION|>--- conflicted
+++ resolved
@@ -7,26 +7,6 @@
 
 // HelmConfig is the configuration of gateways that comes in from the user's Helm values.
 type HelmConfig struct {
-<<<<<<< HEAD
-	// Replicas is the number of Pods in a given Deployment of API Gateway for handling requests.
-	Replicas int32
-
-	// NodeSelector places Pods in the Deployment on matching Kubernetes Nodes.
-	NodeSelector map[string]string
-	// Tolerations place Pods in the Deployment on Kubernetes Nodes by toleration.
-	Tolerations map[string]string
-	// ServiceType is the type of service that should be attached to a given Deployment.
-	ServiceType *string
-=======
-	// Image is the Consul Dataplane image to use in gateway deployments.
-	Image string
-	// LogLevel is the logging level of the deployed Consul Dataplanes.
-	LogLevel string
-
->>>>>>> 98d197cb
-	// ManageSystemACLs toggles the behavior of Consul on Kubernetes creating ACLs and RBAC resources for Gateway deployments.
-	ManageSystemACLs bool
-
 	// ImageDataplane is the Consul Dataplane image to use in gateway deployments.
 	ImageDataplane             string
 	ImageConsulK8S             string
