--- conflicted
+++ resolved
@@ -8,7 +8,6 @@
 	"fmt"
 	"reflect"
 
-	"github.com/hashicorp/consul-k8s/control-plane/api-gateway/gatekeeper"
 	"github.com/hashicorp/consul-k8s/control-plane/connect-inject/constants"
 
 	"github.com/go-logr/logr"
@@ -31,11 +30,8 @@
 
 	apigateway "github.com/hashicorp/consul-k8s/control-plane/api-gateway"
 	"github.com/hashicorp/consul-k8s/control-plane/api-gateway/binding"
-<<<<<<< HEAD
 	"github.com/hashicorp/consul-k8s/control-plane/api-gateway/cache"
-=======
 	"github.com/hashicorp/consul-k8s/control-plane/api-gateway/gatekeeper"
->>>>>>> 98d197cb
 	"github.com/hashicorp/consul-k8s/control-plane/api-gateway/translation"
 	"github.com/hashicorp/consul-k8s/control-plane/api/v1alpha1"
 	"github.com/hashicorp/consul-k8s/control-plane/consul"
@@ -85,11 +81,7 @@
 // Reconcile handles the reconciliation loop for Gateway objects.
 func (r *GatewayController) Reconcile(ctx context.Context, req ctrl.Request) (ctrl.Result, error) {
 	log := r.Log.WithValues("gateway", req.NamespacedName)
-<<<<<<< HEAD
-	log.Info("Reconciling the Gateway: ")
-=======
 	log.Info("Reconciling Gateway")
->>>>>>> 98d197cb
 
 	// If gateway does not exist, log an error.
 	var gw gwv1beta1.Gateway
@@ -254,20 +246,14 @@
 	updates := binder.Snapshot()
 
 	if updates.UpsertGatewayDeployment {
-<<<<<<< HEAD
 		log.Info("updating gatekeeper")
-=======
->>>>>>> 98d197cb
 		err := r.updateGatekeeperResources(ctx, log, &gw, gwcc)
 		if err != nil {
 			log.Error(err, "unable to update gateway resources")
 			return ctrl.Result{}, err
 		}
 	} else {
-<<<<<<< HEAD
 		log.Info("deleting gatekeeper")
-=======
->>>>>>> 98d197cb
 		err := r.deleteGatekeeperResources(ctx, log, &gw)
 		if err != nil {
 			log.Error(err, "unable to delete gateway resources")
@@ -277,23 +263,14 @@
 
 	for _, deletion := range updates.Consul.Deletions {
 		log.Info("deleting from Consul", "kind", deletion.Kind, "namespace", deletion.Namespace, "name", deletion.Name)
-<<<<<<< HEAD
 		if err := r.cache.Delete(ctx, deletion); err != nil {
 			log.Error(err, "error deleting config entry")
 			return ctrl.Result{}, err
 		}
-=======
-		err = r.cache.Delete(deletion)
-		if err != nil {
-			log.Error(err, "failed to delete entry from consul", "kind", deletion.Kind, "namespace", deletion.Namespace, "name", deletion.Name)
-		}
-
->>>>>>> 98d197cb
 	}
 
 	for _, update := range updates.Consul.Updates {
 		log.Info("updating in Consul", "kind", update.GetKind(), "namespace", update.GetNamespace(), "name", update.GetName())
-<<<<<<< HEAD
 		if err := r.cache.Write(ctx, update); err != nil {
 			log.Error(err, "error updating config entry")
 			return ctrl.Result{}, err
@@ -314,19 +291,6 @@
 			log.Error(err, "error deregistering service")
 			return ctrl.Result{}, err
 		}
-=======
-		ref := translation.EntryToReference(update)
-		old := r.cache.Get(ref)
-		if cmp.Equal(old, update, buildOpts(update)) {
-			continue
-		}
-
-		err := r.cache.Write(update)
-		if err != nil {
-			log.Error(err, "error updating config entry in consul")
-		}
-
->>>>>>> 98d197cb
 	}
 
 	for _, update := range updates.Kubernetes.Updates {
@@ -429,15 +393,9 @@
 
 	r := &GatewayController{
 		Client:     mgr.GetClient(),
-<<<<<<< HEAD
-		cache:      c,
 		Log:        mgr.GetLogger(),
 		HelmConfig: config.HelmConfig,
-=======
-		HelmConfig: config.HelmConfig,
 		cache:      c,
-		Log:        mgr.GetLogger(),
->>>>>>> 98d197cb
 	}
 
 	return c, ctrl.NewControllerManagedBy(mgr).
