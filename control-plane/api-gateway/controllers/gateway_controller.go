package controllers

import (
	"context"
	"reflect"

	"github.com/go-logr/logr"
	apigateway "github.com/hashicorp/consul-k8s/control-plane/api-gateway"
	appsv1 "k8s.io/api/apps/v1"
	corev1 "k8s.io/api/core/v1"
	k8serrors "k8s.io/apimachinery/pkg/api/errors"
	metav1 "k8s.io/apimachinery/pkg/apis/meta/v1"
	"k8s.io/apimachinery/pkg/fields"
	"k8s.io/apimachinery/pkg/types"
	ctrl "sigs.k8s.io/controller-runtime"
	"sigs.k8s.io/controller-runtime/pkg/client"
	"sigs.k8s.io/controller-runtime/pkg/handler"
	"sigs.k8s.io/controller-runtime/pkg/reconcile"
	"sigs.k8s.io/controller-runtime/pkg/source"
	gwv1alpha2 "sigs.k8s.io/gateway-api/apis/v1alpha2"
	gwv1beta1 "sigs.k8s.io/gateway-api/apis/v1beta1"

	"github.com/hashicorp/consul-k8s/control-plane/api-gateway/binding"
	"github.com/hashicorp/consul-k8s/control-plane/api-gateway/translation"
	"github.com/hashicorp/consul-k8s/control-plane/cache"
	"github.com/hashicorp/consul-k8s/control-plane/consul"
	"github.com/hashicorp/consul/api"
)

const (
	gatewayFinalizer = "gateway-finalizer.consul.hashicorp.com"

	kindGateway = "Gateway"
)

// GatewayControllerConfig holds the values necessary for configuring the GatewayController.
type GatewayControllerConfig struct {
	HelmConfig          apigateway.HelmConfig
	ConsulClientConfig  *consul.Config
	ConsulServerConnMgr consul.ServerConnectionManager
	NamespacesEnabled   bool
	Partition           string
}

// GatewayController reconciles a Gateway object.
// The Gateway is responsible for defining the behavior of API gateways.
type GatewayController struct {
	HelmConfig apigateway.HelmConfig
	Log        logr.Logger
	Translator translation.K8sToConsulTranslator
	cache      *cache.Cache
	client.Client
}

// Reconcile handles the reconciliation loop for Gateway objects.
func (r *GatewayController) Reconcile(ctx context.Context, req ctrl.Request) (ctrl.Result, error) {
	log := r.Log.WithValues("gateway", req.NamespacedName)
	log.Info("Reconciling the Gateway: ", req.Name)

	// If gateway does not exist, log an error.
	var gw gwv1beta1.Gateway
	err := r.Client.Get(ctx, req.NamespacedName, &gw)
	if err != nil {
		if k8serrors.IsNotFound(err) {
			return ctrl.Result{}, nil
		}
		log.Error(err, "unable to get Gateway")
		return ctrl.Result{}, err
	}

	// If gateway class on the gateway does not exist, log an error.
	gwc := &gwv1beta1.GatewayClass{}
	err = r.Client.Get(ctx, types.NamespacedName{Name: string(gw.Spec.GatewayClassName)}, gwc)
	if err != nil {
		if !k8serrors.IsNotFound(err) {
			log.Error(err, "unable to get GatewayClass")
			return ctrl.Result{}, err
		}
	}

	// fetch all namespaces
	namespaceList := &corev1.NamespaceList{}
	if err := r.Client.List(ctx, namespaceList); err != nil {
		log.Error(err, "unable to list Namespaces")
		return ctrl.Result{}, err
	}
	namespaces := map[string]corev1.Namespace{}
	for _, namespace := range namespaceList.Items {
		namespaces[namespace.Name] = namespace
	}

	// fetch all gateways we control for reference counting
	gwcList := &gwv1beta1.GatewayClassList{}
	if err := r.Client.List(ctx, gwcList, &client.ListOptions{
		FieldSelector: fields.OneTermEqualSelector(GatewayClass_ControllerNameIndex, GatewayClassControllerName),
	}); err != nil {
		log.Error(err, "unable to list GatewayClasses")
		return ctrl.Result{}, err
	}

<<<<<<< HEAD
	gwList := &gwv1beta1.GatewayList{}
	if err := r.Client.List(ctx, gwList); err != nil {
		log.Error(err, "unable to list Gateways")
		return ctrl.Result{}, err
	}

	controlled := map[types.NamespacedName]gwv1beta1.Gateway{}
	for _, gwc := range gwcList.Items {
		for _, gw := range gwList.Items {
			if string(gw.Spec.GatewayClassName) == gwc.Name {
				controlled[types.NamespacedName{Namespace: gw.Namespace, Name: gw.Name}] = gw
			}
		}
	}

	// fetch all secrets referenced by this gateway
	secretList := &corev1.SecretList{}
	if err := r.Client.List(ctx, secretList); err != nil {
		log.Error(err, "unable to list Secrets")
		return ctrl.Result{}, err
	}

	listenerCerts := make(map[types.NamespacedName]struct{})
	for _, listener := range gw.Spec.Listeners {
		if listener.TLS != nil {
			for _, ref := range listener.TLS.CertificateRefs {
				if nilOrEqual(ref.Group, "") && nilOrEqual(ref.Kind, "Secret") {
					listenerCerts[indexedNamespacedNameWithDefault(ref.Name, ref.Namespace, gw.Namespace)] = struct{}{}
				}
			}
		}
=======
	didUpdateForSerialize, err := SerializeGatewayClassConfig(ctx, r.Client, gw, gwc)
	if err != nil {
		log.Error(err, "unable to add serialize gateway class config")
		// we probably should just continue here right and not exit early?
		// return ctrl.Result{}, err
	}

	didUpdateForFinalizer, err := EnsureFinalizer(ctx, r.Client, gw, gatewayFinalizer)
	if err != nil {
		log.Error(err, "unable to add finalizer")
		return ctrl.Result{}, err
	}
	if didUpdateForSerialize || didUpdateForFinalizer {
		// We updated the Gateway, requeue to avoid another update.
		return ctrl.Result{}, nil
>>>>>>> d0d35af6
	}

	filteredSecrets := []corev1.Secret{}
	for _, secret := range secretList.Items {
		namespacedName := types.NamespacedName{Namespace: secret.Namespace, Name: secret.Name}
		if _, ok := listenerCerts[namespacedName]; ok {
			filteredSecrets = append(filteredSecrets, secret)
		}
	}

	// fetch all http routes referencing this gateway
	httpRouteList := &gwv1beta1.HTTPRouteList{}
	if err := r.Client.List(ctx, httpRouteList, &client.ListOptions{
		FieldSelector: fields.OneTermEqualSelector(HTTPRoute_GatewayIndex, req.String()),
	}); err != nil {
		log.Error(err, "unable to list HTTPRoutes")
		return ctrl.Result{}, err
	}

	// fetch all tcp routes referencing this gateway
	tcpRouteList := &gwv1alpha2.TCPRouteList{}
	if err := r.Client.List(ctx, tcpRouteList, &client.ListOptions{
		FieldSelector: fields.OneTermEqualSelector(TCPRoute_GatewayIndex, req.String()),
	}); err != nil {
		log.Error(err, "unable to list TCPRoutes")
		return ctrl.Result{}, err
	}

	httpRoutes := r.cache.List(api.HTTPRoute)
	tcpRoutes := r.cache.List(api.TCPRoute)
	inlineCertificates := r.cache.List(api.InlineCertificate)
	services := r.cache.ListServices()

	binder := binding.NewBinder(binding.BinderConfig{
		Translator:               r.Translator,
		ControllerName:           GatewayClassControllerName,
		GatewayClass:             gwc,
		Gateway:                  gw,
		HTTPRoutes:               httpRouteList.Items,
		TCPRoutes:                tcpRouteList.Items,
		Secrets:                  filteredSecrets,
		ConsulHTTPRoutes:         derefAll(configEntriesTo[*api.HTTPRouteConfigEntry](httpRoutes)),
		ConsulTCPRoutes:          derefAll(configEntriesTo[*api.TCPRouteConfigEntry](tcpRoutes)),
		ConsulInlineCertificates: derefAll(configEntriesTo[*api.InlineCertificateConfigEntry](inlineCertificates)),
		ConnectInjectedServices:  services,
		Namespaces:               namespaces,
		ControlledGateways:       controlled,
	})

	updates := binder.Snapshot()

	for _, deletion := range updates.Consul.Deletions {
		log.Info("deleting from Consul", "kind", deletion.Kind, "namespace", deletion.Namespace, "name", deletion.Name)
		// TODO: the actual delete
	}

	for _, update := range updates.Consul.Updates {
		log.Info("updating in Consul", "kind", update.GetKind(), "namespace", update.GetNamespace(), "name", update.GetName())
		// TODO: the actual update
	}

	for _, update := range updates.Kubernetes.Updates {
		log.Info("update in Kubernetes", "kind", update.GetObjectKind().GroupVersionKind().Kind, "namespace", update.GetNamespace(), "name", update.GetName())
		if err := r.updateAndResetStatus(ctx, update); err != nil {
			log.Error(err, "error updating object")
			return ctrl.Result{}, err
		}
	}

	for _, update := range updates.Kubernetes.StatusUpdates {
		log.Info("update status in Kubernetes", "kind", update.GetObjectKind().GroupVersionKind().Kind, "namespace", update.GetNamespace(), "name", update.GetName())
		if err := r.Client.Status().Update(ctx, update); err != nil {
			log.Error(err, "error updating status")
			return ctrl.Result{}, err
		}
	}

	/* TODO:
	1.Pull in the deployments that have been created through Gatekeeper previously to check their statuses.
		Leverage health-checking.
			OG impl: Any state change for the deployment/pods we subscribe to and set statuses on the gateway.
			Do a health check on the service.
	2.ReferenceGrants
	  Error out if someone uses an unsupported feature:
			- TLS mode type pass through
	3. Run Gatekeeper Upsert with the GW, GWCC, HelmConfig.
	*/

	return ctrl.Result{}, nil
}

func (r *GatewayController) updateAndResetStatus(ctx context.Context, o client.Object) error {
	// we create a copy so that we can re-update its status if need be
	status := reflect.ValueOf(o.DeepCopyObject()).Elem().FieldByName("Status")
	if err := r.Client.Update(ctx, o); err != nil {
		return err
	}
	// reset the status in case it needs to be updated below
	reflect.ValueOf(o).Elem().FieldByName("Status").Set(status)
	return nil
}

func derefAll[T any](vs []*T) []T {
	e := make([]T, len(vs))
	for _, v := range vs {
		e = append(e, *v)
	}
	return e
}

func configEntryTo[T api.ConfigEntry](entry api.ConfigEntry) T {
	var e T
	if entry == nil {
		return e
	}

	return entry.(T)
}

func configEntriesTo[T api.ConfigEntry](entries []api.ConfigEntry) []T {
	es := []T{}
	for _, e := range entries {
		es = append(es, e.(T))
	}
	return es
}

// SetupWithGatewayControllerManager registers the controller with the given manager.
func SetupGatewayControllerWithManager(ctx context.Context, mgr ctrl.Manager, config GatewayControllerConfig) (*cache.Cache, error) {
	logger := mgr.GetLogger()

	c := cache.New(cache.Config{
		ConsulClientConfig:  config.ConsulClientConfig,
		ConsulServerConnMgr: config.ConsulServerConnMgr,
		NamespacesEnabled:   config.NamespacesEnabled,
		Partition:           config.Partition,
		Logger:              mgr.GetLogger(),
	})

	translator := translation.NewConsulToNamespaceNameTranslator(c)

	r := &GatewayController{
		Client: mgr.GetClient(),
		cache:  c,
		Log:    mgr.GetLogger(),
	}

	return c, ctrl.NewControllerManagedBy(mgr).
		For(&gwv1beta1.Gateway{}).
		Owns(&appsv1.Deployment{}).
		Owns(&corev1.Service{}).
		Owns(&corev1.Pod{}).
		Watches(
			source.NewKindWithCache(&gwv1beta1.GatewayClass{}, mgr.GetCache()),
			handler.EnqueueRequestsFromMapFunc(r.transformGatewayClass(ctx)),
		).
		Watches(
			source.NewKindWithCache(&gwv1beta1.HTTPRoute{}, mgr.GetCache()),
			handler.EnqueueRequestsFromMapFunc(r.transformHTTPRoute(ctx)),
		).
		Watches(
			source.NewKindWithCache(&gwv1alpha2.TCPRoute{}, mgr.GetCache()),
			handler.EnqueueRequestsFromMapFunc(r.transformTCPRoute(ctx)),
		).
		Watches(
			source.NewKindWithCache(&corev1.Secret{}, mgr.GetCache()),
			handler.EnqueueRequestsFromMapFunc(r.transformSecret(ctx)),
		).
		Watches(
			source.NewKindWithCache(&gwv1beta1.ReferenceGrant{}, mgr.GetCache()),
			handler.EnqueueRequestsFromMapFunc(r.transformReferenceGrant(ctx)),
		).
		Watches(
			// Subscribe to changes from Consul Connect Services
			&source.Channel{Source: c.SubscribeServices(ctx, func(service *api.CatalogService) []types.NamespacedName {
				nsn := serviceToNamespacedName(service)

				if nsn.Namespace != "" && nsn.Name != "" {
					key := nsn.String()

					requestSet := make(map[types.NamespacedName]struct{})
					tcpRouteList := &gwv1alpha2.TCPRouteList{}
					if err := r.Client.List(ctx, tcpRouteList, &client.ListOptions{
						FieldSelector: fields.OneTermEqualSelector(TCPRoute_ServiceIndex, key),
					}); err != nil {
						logger.Error(err, "unable to list TCPRoutes")
					}
					for _, route := range tcpRouteList.Items {
						for _, ref := range parentRefs(gwv1beta1.GroupVersion.Group, kindGateway, route.Namespace, route.Spec.ParentRefs) {
							requestSet[ref] = struct{}{}
						}
					}

					httpRouteList := &gwv1alpha2.HTTPRouteList{}
					if err := r.Client.List(ctx, httpRouteList, &client.ListOptions{
						FieldSelector: fields.OneTermEqualSelector(HTTPRoute_ServiceIndex, key),
					}); err != nil {
						logger.Error(err, "unable to list HTTPRoutes")
					}
					for _, route := range httpRouteList.Items {
						for _, ref := range parentRefs(gwv1beta1.GroupVersion.Group, kindGateway, route.Namespace, route.Spec.ParentRefs) {
							requestSet[ref] = struct{}{}
						}
					}

					requests := []types.NamespacedName{}
					for request := range requestSet {
						requests = append(requests, request)
					}
					return requests
				}

				return nil
			}).Events()},
			&handler.EnqueueRequestForObject{},
		).
		Watches(
			// Subscribe to changes from Consul for APIGateways
			&source.Channel{Source: c.Subscribe(ctx, api.APIGateway, translator.BuildConsulGatewayTranslator(ctx)).Events()},
			&handler.EnqueueRequestForObject{},
		).
		Watches(
			// Subscribe to changes from Consul for HTTPRoutes
			&source.Channel{Source: c.Subscribe(ctx, api.APIGateway, translator.BuildConsulHTTPRouteTranslator(ctx)).Events()},
			&handler.EnqueueRequestForObject{},
		).
		Watches(
			// Subscribe to changes from Consul for TCPRoutes
			&source.Channel{Source: c.Subscribe(ctx, api.APIGateway, translator.BuildConsulTCPRouteTranslator(ctx)).Events()},
			&handler.EnqueueRequestForObject{},
		).
		Watches(
			// Subscribe to changes from Consul for InlineCertificates
			&source.Channel{Source: c.Subscribe(ctx, api.InlineCertificate, translator.BuildConsulInlineCertificateTranslator(ctx, r.transformSecret)).Events()},
			&handler.EnqueueRequestForObject{},
		).Complete(r)
}

func (r *GatewayController) cleanupGatewayResources(ctx context.Context, log logr.Logger, gw *gwv1beta1.Gateway) (ctrl.Result, error) {

	// TODO: Delete configuration in Consul servers.
	// TODO: Call gatekeeper delete.

	_, err := RemoveFinalizer(ctx, r.Client, gw, gatewayFinalizer)
	if err != nil {
		log.Error(err, "unable to remove finalizer")
	}

	return ctrl.Result{}, err
}

func serviceToNamespacedName(s *api.CatalogService) types.NamespacedName {
	var (
		metaKeyKubeNS          = "k8s-namespace"
		metaKeyKubeServiceName = "k8s-service-name"
	)
	return types.NamespacedName{
		Namespace: s.ServiceMeta[metaKeyKubeNS],
		Name:      s.ServiceMeta[metaKeyKubeServiceName],
	}
}

// transformGatewayClass will check the list of GatewayClass objects for a matching
// class, then return a list of reconcile Requests for it.
func (r *GatewayController) transformGatewayClass(ctx context.Context) func(o client.Object) []reconcile.Request {
	return func(o client.Object) []reconcile.Request {
		gatewayClass := o.(*gwv1beta1.GatewayClass)
		gatewayList := &gwv1beta1.GatewayList{}
		if err := r.Client.List(ctx, gatewayList, &client.ListOptions{
			FieldSelector: fields.OneTermEqualSelector(Gateway_GatewayClassIndex, gatewayClass.Name),
		}); err != nil {
			return nil
		}
		return objectsToRequests(pointersOf(gatewayList.Items))
	}
}

// transformHTTPRoute will check the HTTPRoute object for a matching
// class, then return a list of reconcile Requests for Gateways referring to it.
func (r *GatewayController) transformHTTPRoute(ctx context.Context) func(o client.Object) []reconcile.Request {
	return func(o client.Object) []reconcile.Request {
		route := o.(*gwv1beta1.HTTPRoute)
		return refsToRequests(parentRefs(gwv1beta1.GroupVersion.Group, kindGateway, route.Namespace, route.Spec.ParentRefs))
	}
}

// transformTCPRoute will check the TCPRoute object for a matching
// class, then return a list of reconcile Requests for Gateways referring to it.
func (r *GatewayController) transformTCPRoute(ctx context.Context) func(o client.Object) []reconcile.Request {
	return func(o client.Object) []reconcile.Request {
		route := o.(*gwv1alpha2.TCPRoute)
		return refsToRequests(parentRefs(gwv1beta1.GroupVersion.Group, kindGateway, route.Namespace, route.Spec.ParentRefs))
	}
}

// transformSecret will check the Secret object for a matching
// class, then return a list of reconcile Requests for Gateways referring to it.
func (r *GatewayController) transformSecret(ctx context.Context) func(o client.Object) []reconcile.Request {
	return func(o client.Object) []reconcile.Request {
		secret := o.(*corev1.Secret)
		gatewayList := &gwv1beta1.GatewayList{}
		if err := r.Client.List(ctx, gatewayList, &client.ListOptions{
			FieldSelector: fields.OneTermEqualSelector(Secret_GatewayIndex, secret.Name),
		}); err != nil {
			return nil
		}
		return objectsToRequests(pointersOf(gatewayList.Items))
	}
}

// transformReferenceGrant will check the ReferenceGrant object for a matching
// class, then return a list of reconcile Requests for Gateways referring to it.
func (r *GatewayController) transformReferenceGrant(ctx context.Context) func(o client.Object) []reconcile.Request {
	return func(o client.Object) []reconcile.Request {
		// just reconcile all gateways within the namespace
		grant := o.(*gwv1beta1.ReferenceGrant)
		gatewayList := &gwv1beta1.GatewayList{}
		if err := r.Client.List(ctx, gatewayList, &client.ListOptions{
			Namespace: grant.Namespace,
		}); err != nil {
			return nil
		}
		return objectsToRequests(pointersOf(gatewayList.Items))
	}
}

// objectsToRequests takes a list of objects and returns a list of
// reconcile Requests.
func objectsToRequests[T metav1.Object](objects []T) []reconcile.Request {
	requests := make([]reconcile.Request, 0, len(objects))

	// TODO: is it possible to receive empty objects?
	for _, object := range objects {
		requests = append(requests, reconcile.Request{
			NamespacedName: types.NamespacedName{
				Namespace: object.GetNamespace(),
				Name:      object.GetName(),
			},
		})
	}
	return requests
}

// pointersOf returns a list of pointers to the list of objects passed in.
func pointersOf[T any](objects []T) []*T {
	pointers := make([]*T, 0, len(objects))
	for _, object := range objects {
		pointers = append(pointers, pointerTo(object))
	}
	return pointers
}

// pointerTo returns a pointer to the object type passed in.
func pointerTo[T any](v T) *T {
	return &v
}

// refsToRequests takes a list of NamespacedName objects and returns a list of
// reconcile Requests.
func refsToRequests(objects []types.NamespacedName) []reconcile.Request {
	requests := make([]reconcile.Request, 0, len(objects))
	for _, object := range objects {
		requests = append(requests, reconcile.Request{
			NamespacedName: object,
		})
	}
	return requests
}

// parentRefs takes a list of ParentReference objects and returns a list of NamespacedName objects.
func parentRefs(group, kind, namespace string, refs []gwv1beta1.ParentReference) []types.NamespacedName {
	indexed := make([]types.NamespacedName, 0, len(refs))
	for _, parent := range refs {
		if nilOrEqual(parent.Group, group) && nilOrEqual(parent.Kind, kind) {
			indexed = append(indexed, indexedNamespacedNameWithDefault(parent.Name, parent.Namespace, namespace))
		}
	}
	return indexed
}

func nilOrEqual[T ~string](v *T, check string) bool {
	return v == nil || string(*v) == check
}

func indexedNamespacedNameWithDefault[T ~string, U ~string, V ~string](t T, u *U, v V) types.NamespacedName {
	return types.NamespacedName{
		Namespace: derefStringOr(u, v),
		Name:      string(t),
	}
}

func derefStringOr[T ~string, U ~string](v *T, val U) string {
	if v == nil {
		return string(val)
	}
	return string(*v)
}<|MERGE_RESOLUTION|>--- conflicted
+++ resolved
@@ -6,6 +6,7 @@
 
 	"github.com/go-logr/logr"
 	apigateway "github.com/hashicorp/consul-k8s/control-plane/api-gateway"
+	"github.com/hashicorp/consul-k8s/control-plane/api/v1alpha1"
 	appsv1 "k8s.io/api/apps/v1"
 	corev1 "k8s.io/api/core/v1"
 	k8serrors "k8s.io/apimachinery/pkg/api/errors"
@@ -76,6 +77,26 @@
 			log.Error(err, "unable to get GatewayClass")
 			return ctrl.Result{}, err
 		}
+		gwc = nil
+	}
+
+	var gwcc *v1alpha1.GatewayClassConfig
+	if gwc != nil {
+		var err error
+		var annotated bool
+		gwcc, annotated, err = serializeGatewayClassConfig(ctx, r.Client, &gw, gwc)
+		if err != nil {
+			log.Error(err, "error annotating the gateway with its config")
+			return ctrl.Result{}, err
+		}
+		if annotated {
+			// update the gateway and wait until the next pass to re-reconcile
+			if err := r.Client.Update(ctx, &gw); err != nil {
+				log.Error(err, "unable to update gateway")
+				return ctrl.Result{}, err
+			}
+			return ctrl.Result{}, nil
+		}
 	}
 
 	// fetch all namespaces
@@ -98,7 +119,6 @@
 		return ctrl.Result{}, err
 	}
 
-<<<<<<< HEAD
 	gwList := &gwv1beta1.GatewayList{}
 	if err := r.Client.List(ctx, gwList); err != nil {
 		log.Error(err, "unable to list Gateways")
@@ -130,23 +150,6 @@
 				}
 			}
 		}
-=======
-	didUpdateForSerialize, err := SerializeGatewayClassConfig(ctx, r.Client, gw, gwc)
-	if err != nil {
-		log.Error(err, "unable to add serialize gateway class config")
-		// we probably should just continue here right and not exit early?
-		// return ctrl.Result{}, err
-	}
-
-	didUpdateForFinalizer, err := EnsureFinalizer(ctx, r.Client, gw, gatewayFinalizer)
-	if err != nil {
-		log.Error(err, "unable to add finalizer")
-		return ctrl.Result{}, err
-	}
-	if didUpdateForSerialize || didUpdateForFinalizer {
-		// We updated the Gateway, requeue to avoid another update.
-		return ctrl.Result{}, nil
->>>>>>> d0d35af6
 	}
 
 	filteredSecrets := []corev1.Secret{}
@@ -198,6 +201,10 @@
 
 	updates := binder.Snapshot()
 
+	// do something with deployments, gwcc and such here, might need a flag on
+	// the snapshot to signal that a deployment is needed
+	_ = gwcc
+
 	for _, deletion := range updates.Consul.Deletions {
 		log.Info("deleting from Consul", "kind", deletion.Kind, "namespace", deletion.Namespace, "name", deletion.Name)
 		// TODO: the actual delete
