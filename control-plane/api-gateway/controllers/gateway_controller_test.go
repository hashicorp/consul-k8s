--- conflicted
+++ resolved
@@ -6,12 +6,6 @@
 import (
 	"context"
 	"fmt"
-<<<<<<< HEAD
-=======
-	"github.com/hashicorp/consul-k8s/control-plane/helper/test"
-	appsv1 "k8s.io/api/apps/v1"
-	rbac "k8s.io/api/rbac/v1"
->>>>>>> 98d197cb
 	"net/http"
 	"net/http/httptest"
 	"net/url"
@@ -37,10 +31,7 @@
 	"github.com/hashicorp/consul-k8s/control-plane/api-gateway/cache"
 	"github.com/hashicorp/consul-k8s/control-plane/api/v1alpha1"
 	"github.com/hashicorp/consul-k8s/control-plane/consul"
-<<<<<<< HEAD
 	"github.com/hashicorp/consul-k8s/control-plane/helper/test"
-=======
->>>>>>> 98d197cb
 	"github.com/hashicorp/consul/api"
 )
 
@@ -52,7 +43,6 @@
 	TestNamespace              = "test-namespace"
 )
 
-<<<<<<< HEAD
 func stubConsulCache(t *testing.T) *cache.Cache {
 	t.Helper()
 
@@ -93,10 +83,7 @@
 	})
 }
 
-func TestGatewayReconcileUpdates(t *testing.T) {
-=======
 func TestGatewayReconcileGatekeeperUpdates(t *testing.T) {
->>>>>>> 98d197cb
 	t.Parallel()
 
 	namespace := "test-namespace"
@@ -125,7 +112,6 @@
 					Annotations: map[string]string{
 						TestAnnotationConfigKey: `{"serviceType":"serviceType"}`,
 					},
-<<<<<<< HEAD
 				},
 				Spec: gwv1beta1.GatewaySpec{
 					GatewayClassName: TestGatewayClassName,
@@ -187,36 +173,11 @@
 	}
 
 	basicGatewayClass, basicGatewayClassConfig := getBasicGatewayClassAndConfig()
-	serviceType := corev1.ServiceType("NodePort")
 	cases := map[string]struct {
 		gateway       *gwv1beta1.Gateway
 		k8sObjects    []runtime.Object
 		expectedError error
 	}{
-		"successful delete for nonexistent gateway class": {
-			gateway: &gwv1beta1.Gateway{
-				ObjectMeta: metav1.ObjectMeta{
-					Namespace:  TestNamespace,
-					Name:       TestGatewayName,
-					Finalizers: []string{gatewayFinalizer},
-					Annotations: map[string]string{
-						TestAnnotationConfigKey: `{"serviceType":"serviceType"}`,
-					},
-				},
-				Spec: gwv1beta1.GatewaySpec{
-					GatewayClassName: TestGatewayClassName,
-				},
-			},
-			k8sObjects: []runtime.Object{
-				&appsv1.Deployment{
-					ObjectMeta: metav1.ObjectMeta{
-						Namespace: TestNamespace,
-						Name:      TestGatewayName,
-					},
-				},
-			},
-			expectedError: nil,
-		},
 		"successful change of gatewayclass on gateway": {
 			gateway: &gwv1beta1.Gateway{
 				ObjectMeta: metav1.ObjectMeta{
@@ -228,9 +189,6 @@
 					},
 				},
 				Spec: gwv1beta1.GatewaySpec{
-=======
-				},
-				Spec: gwv1beta1.GatewaySpec{
 					GatewayClassName: TestGatewayClassName,
 				},
 			},
@@ -244,23 +202,6 @@
 
 	for name, tc := range cases {
 		t.Run(name, func(t *testing.T) {
-			consulServer := httptest.NewServer(http.HandlerFunc(func(w http.ResponseWriter, r *http.Request) {
-				switch r.URL.Path {
-				case "/v1/config/api-gateway/test-gateway":
-					fmt.Fprintln(w, `{}`)
-				default:
-					w.WriteHeader(500)
-					fmt.Fprintln(w, "Mock Server not configured for this route: "+r.URL.Path)
-				}
-			}))
-			defer consulServer.Close()
-
-			serverURL, err := url.Parse(consulServer.URL)
-			require.NoError(t, err)
-
-			port, err := strconv.Atoi(serverURL.Port())
-			require.NoError(t, err)
-
 			s := runtime.NewScheme()
 			require.NoError(t, gwv1beta1.Install(s))
 			require.NoError(t, v1alpha1.AddToScheme(s))
@@ -277,22 +218,12 @@
 			fakeClient := registerFieldIndexersForTest(fake.NewClientBuilder().WithScheme(s).WithRuntimeObjects(objs...)).Build()
 
 			r := &GatewayController{
-				cache: cache.New(cache.Config{
-					Logger: logrtest.New(t),
-					ConsulClientConfig: &consul.Config{
-						APIClientConfig: &api.Config{},
-						HTTPPort:        port,
-						GRPCPort:        port,
-						APITimeout:      0,
-					},
-					ConsulServerConnMgr: test.MockConnMgrForIPAndPort(serverURL.Hostname(), port),
-					NamespacesEnabled:   false,
-					Partition:           ""}),
+				cache:  stubConsulCache(t),
 				Client: fakeClient,
 				Log:    logrtest.New(t),
 			}
 
-			_, err = r.Reconcile(context.Background(), req)
+			_, err := r.Reconcile(context.Background(), req)
 
 			require.Equal(t, tc.expectedError, err)
 			deployment := appsv1.Deployment{}
@@ -302,222 +233,6 @@
 			}, &deployment)
 			require.NotEmpty(t, deployment)
 			require.Equal(t, TestGatewayName, deployment.ObjectMeta.Name)
-		})
-	}
-}
-
-func TestGatewayReconcileGatekeeperDeletes(t *testing.T) {
-	t.Parallel()
-
-	req := ctrl.Request{
-		NamespacedName: types.NamespacedName{
-			Namespace: TestNamespace,
-			Name:      TestGatewayName,
-		},
-	}
-	deletionTimestamp := metav1.Now()
-
-	basicGatewayClass, basicGatewayClassConfig := getBasicGatewayClassAndConfig()
-	serviceType := corev1.ServiceType("NodePort")
-	cases := map[string]struct {
-		gateway        *gwv1beta1.Gateway
-		k8sObjects     []runtime.Object
-		expectedError  error
-		expectDeletion bool
-	}{
-		"successful delete with deletion timestamp": {
-			gateway: &gwv1beta1.Gateway{
-				ObjectMeta: metav1.ObjectMeta{
-					Namespace:         TestNamespace,
-					Name:              TestGatewayName,
-					Finalizers:        []string{gatewayFinalizer},
-					DeletionTimestamp: &deletionTimestamp,
-					Annotations: map[string]string{
-						TestAnnotationConfigKey: `{"serviceType":"serviceType"}`,
-					},
-				},
-				Spec: gwv1beta1.GatewaySpec{
-					GatewayClassName: TestGatewayClassName,
-				},
-			},
-			k8sObjects: []runtime.Object{
-				&appsv1.Deployment{
-					ObjectMeta: metav1.ObjectMeta{
-						Namespace: TestNamespace,
-						Name:      TestGatewayName,
-					},
-				},
-			},
-			expectedError:  nil,
-			expectDeletion: true,
-		},
-		"successful delete for nonexistent gateway class": {
-			gateway: &gwv1beta1.Gateway{
-				ObjectMeta: metav1.ObjectMeta{
-					Namespace:  TestNamespace,
-					Name:       TestGatewayName,
-					Finalizers: []string{gatewayFinalizer},
-					Annotations: map[string]string{
-						TestAnnotationConfigKey: `{"serviceType":"serviceType"}`,
-					},
-				},
-				Spec: gwv1beta1.GatewaySpec{
-					GatewayClassName: TestGatewayClassName,
-				},
-			},
-			k8sObjects: []runtime.Object{
-				&appsv1.Deployment{
-					ObjectMeta: metav1.ObjectMeta{
-						Namespace: TestNamespace,
-						Name:      TestGatewayName,
-					},
-				},
-			},
-			expectedError: nil,
-		},
-		"successful change of gatewayclass on gateway": {
-			gateway: &gwv1beta1.Gateway{
-				ObjectMeta: metav1.ObjectMeta{
-					Namespace:  TestNamespace,
-					Name:       TestGatewayName,
-					Finalizers: []string{gatewayFinalizer},
-					Annotations: map[string]string{
-						TestAnnotationConfigKey: `{"serviceType":"serviceType"}`,
-					},
-				},
-				Spec: gwv1beta1.GatewaySpec{
->>>>>>> 98d197cb
-					GatewayClassName: "DifferentGatewayClassName",
-				},
-			},
-			k8sObjects: []runtime.Object{
-				&gwv1beta1.GatewayClass{
-					ObjectMeta: metav1.ObjectMeta{
-						Namespace: "",
-						Name:      "DifferentGatewayClassName",
-						Finalizers: []string{
-							gatewayClassFinalizer,
-						},
-					},
-					Spec: gwv1beta1.GatewayClassSpec{
-						ControllerName: "different.controller.name",
-						ParametersRef: &gwv1beta1.ParametersReference{
-							Group:     "different.group",
-							Kind:      "GatewayClassConfig",
-							Name:      "DifferentGatewayClassConfigName",
-							Namespace: nil,
-						},
-					},
-				},
-				&v1alpha1.GatewayClassConfig{
-					ObjectMeta: metav1.ObjectMeta{
-						Name: "DifferentGatewayClassConfigName",
-					},
-					Spec: v1alpha1.GatewayClassConfigSpec{
-						ServiceType: &serviceType,
-					},
-				},
-				&basicGatewayClass,
-				&basicGatewayClassConfig,
-				&appsv1.Deployment{
-					ObjectMeta: metav1.ObjectMeta{
-						Namespace: TestNamespace,
-						Name:      TestGatewayName,
-					},
-				},
-			},
-			expectedError: nil,
-		},
-	}
-
-	for name, tc := range cases {
-		t.Run(name, func(t *testing.T) {
-
-			consulServer := httptest.NewServer(http.HandlerFunc(func(w http.ResponseWriter, r *http.Request) {
-				switch r.URL.Path {
-				case "/v1/config/api-gateway/test-gateway":
-					fmt.Fprintln(w, `{}`)
-				default:
-					w.WriteHeader(500)
-					fmt.Fprintln(w, "Mock Server not configured for this route: "+r.URL.Path)
-				}
-			}))
-			defer consulServer.Close()
-
-			serverURL, err := url.Parse(consulServer.URL)
-			require.NoError(t, err)
-
-			port, err := strconv.Atoi(serverURL.Port())
-			require.NoError(t, err)
-
-			s := runtime.NewScheme()
-			require.NoError(t, gwv1beta1.Install(s))
-			require.NoError(t, v1alpha1.AddToScheme(s))
-			require.NoError(t, gwv1alpha2.AddToScheme(s))
-			require.NoError(t, rbac.AddToScheme(s))
-			require.NoError(t, corev1.AddToScheme(s))
-			require.NoError(t, appsv1.AddToScheme(s))
-
-			objs := tc.k8sObjects
-			if tc.gateway != nil {
-				objs = append(objs, tc.gateway)
-			}
-
-			fakeClient := registerFieldIndexersForTest(fake.NewClientBuilder().WithScheme(s).WithRuntimeObjects(objs...)).Build()
-
-			r := &GatewayController{
-<<<<<<< HEAD
-				cache:  stubConsulCache(t),
-=======
-				cache: cache.New(cache.Config{
-					Logger: logrtest.New(t),
-					ConsulClientConfig: &consul.Config{
-						APIClientConfig: &api.Config{},
-						HTTPPort:        port,
-						GRPCPort:        port,
-						APITimeout:      0,
-					},
-					ConsulServerConnMgr: test.MockConnMgrForIPAndPort(serverURL.Hostname(), port),
-					NamespacesEnabled:   false,
-					Partition:           ""}),
->>>>>>> 98d197cb
-				Client: fakeClient,
-				Log:    logrtest.New(t),
-			}
-
-<<<<<<< HEAD
-			_, err := r.Reconcile(context.TODO(), req)
-=======
-			_, err = r.Reconcile(context.TODO(), req)
->>>>>>> 98d197cb
-
-			require.Equal(t, tc.expectedError, err)
-
-			// Check the k8s objects are removed
-			deployment := appsv1.Deployment{}
-			r.Client.Get(context.TODO(), types.NamespacedName{
-				Namespace: TestNamespace,
-				Name:      TestGatewayName,
-			}, &deployment)
-			require.Empty(t, deployment)
-
-			// Check the finalizer is removed
-			gw := gwv1beta1.Gateway{}
-			err = r.Client.Get(context.TODO(), types.NamespacedName{
-				Namespace: TestNamespace,
-				Name:      TestGatewayName,
-			}, &gw)
-<<<<<<< HEAD
-			require.NoError(t, err)
-			require.Empty(t, gw.Finalizers)
-=======
-			if tc.expectDeletion {
-				require.Error(t, err)
-			} else {
-				require.NoError(t, err)
-				require.Empty(t, gw.Finalizers)
-			}
->>>>>>> 98d197cb
 		})
 	}
 }
