// Copyright (c) HashiCorp, Inc.
// SPDX-License-Identifier: MPL-2.0

package webhook

import (
	"fmt"
	"path/filepath"
	"strconv"
	"strings"
	"testing"

	"github.com/hashicorp/consul-k8s/control-plane/connect-inject/constants"
	"github.com/hashicorp/consul-k8s/control-plane/connect-inject/metrics"
	"github.com/hashicorp/consul-k8s/control-plane/consul"
	"github.com/stretchr/testify/require"
	corev1 "k8s.io/api/core/v1"
	"k8s.io/apimachinery/pkg/api/resource"
	metav1 "k8s.io/apimachinery/pkg/apis/meta/v1"
	"k8s.io/apimachinery/pkg/util/intstr"
	"k8s.io/utils/pointer"
)

const nodeName = "test-node"

func TestHandlerConsulDataplaneSidecar(t *testing.T) {
	cases := map[string]struct {
		webhookSetupFunc     func(w *MeshWebhook)
		additionalExpCmdArgs string
	}{
		"default": {
			webhookSetupFunc:     nil,
			additionalExpCmdArgs: " -tls-disabled -telemetry-prom-scrape-path=/metrics",
		},
		"with custom gRPC port": {
			webhookSetupFunc: func(w *MeshWebhook) {
				w.ConsulConfig.GRPCPort = 8602
			},
			additionalExpCmdArgs: " -tls-disabled -telemetry-prom-scrape-path=/metrics",
		},
		"with ACLs": {
			webhookSetupFunc: func(w *MeshWebhook) {
				w.AuthMethod = "test-auth-method"
			},
			additionalExpCmdArgs: " -credential-type=login -login-auth-method=test-auth-method -login-bearer-token-path=/var/run/secrets/kubernetes.io/serviceaccount/token " +
				"-login-meta=pod=k8snamespace/test-pod -tls-disabled -telemetry-prom-scrape-path=/metrics",
		},
		"with ACLs and namespace mirroring": {
			webhookSetupFunc: func(w *MeshWebhook) {
				w.AuthMethod = "test-auth-method"
				w.EnableNamespaces = true
				w.EnableK8SNSMirroring = true
			},
			additionalExpCmdArgs: " -credential-type=login -login-auth-method=test-auth-method -login-bearer-token-path=/var/run/secrets/kubernetes.io/serviceaccount/token " +
				"-login-meta=pod=k8snamespace/test-pod -login-namespace=default -service-namespace=k8snamespace -tls-disabled -telemetry-prom-scrape-path=/metrics",
		},
		"with ACLs and single destination namespace": {
			webhookSetupFunc: func(w *MeshWebhook) {
				w.AuthMethod = "test-auth-method"
				w.EnableNamespaces = true
				w.ConsulDestinationNamespace = "test-ns"
			},
			additionalExpCmdArgs: " -credential-type=login -login-auth-method=test-auth-method -login-bearer-token-path=/var/run/secrets/kubernetes.io/serviceaccount/token " +
				"-login-meta=pod=k8snamespace/test-pod -login-namespace=test-ns -service-namespace=test-ns -tls-disabled -telemetry-prom-scrape-path=/metrics",
		},
		"with ACLs and partitions": {
			webhookSetupFunc: func(w *MeshWebhook) {
				w.AuthMethod = "test-auth-method"
				w.ConsulPartition = "test-part"
			},
			additionalExpCmdArgs: " -credential-type=login -login-auth-method=test-auth-method -login-bearer-token-path=/var/run/secrets/kubernetes.io/serviceaccount/token " +
				"-login-meta=pod=k8snamespace/test-pod -login-partition=test-part -service-partition=test-part -tls-disabled -telemetry-prom-scrape-path=/metrics",
		},
		"with TLS and CA cert provided": {
			webhookSetupFunc: func(w *MeshWebhook) {
				w.TLSEnabled = true
				w.ConsulTLSServerName = "server.dc1.consul"
				w.ConsulCACert = "consul-ca-cert"
			},
			additionalExpCmdArgs: " -tls-server-name=server.dc1.consul -ca-certs=/consul/connect-inject/consul-ca.pem -telemetry-prom-scrape-path=/metrics",
		},
		"with TLS and no CA cert provided": {
			webhookSetupFunc: func(w *MeshWebhook) {
				w.TLSEnabled = true
				w.ConsulTLSServerName = "server.dc1.consul"
			},
			additionalExpCmdArgs: " -tls-server-name=server.dc1.consul -telemetry-prom-scrape-path=/metrics",
		},
		"with single destination namespace": {
			webhookSetupFunc: func(w *MeshWebhook) {
				w.EnableNamespaces = true
				w.ConsulDestinationNamespace = "consul-namespace"
			},
			additionalExpCmdArgs: " -service-namespace=consul-namespace -tls-disabled -telemetry-prom-scrape-path=/metrics",
		},
		"with namespace mirroring": {
			webhookSetupFunc: func(w *MeshWebhook) {
				w.EnableNamespaces = true
				w.EnableK8SNSMirroring = true
			},
			additionalExpCmdArgs: " -service-namespace=k8snamespace -tls-disabled -telemetry-prom-scrape-path=/metrics",
		},
		"with namespace mirroring prefix": {
			webhookSetupFunc: func(w *MeshWebhook) {
				w.EnableNamespaces = true
				w.EnableK8SNSMirroring = true
				w.K8SNSMirroringPrefix = "foo-"
			},
			additionalExpCmdArgs: " -service-namespace=foo-k8snamespace -tls-disabled -telemetry-prom-scrape-path=/metrics",
		},
		"with partitions": {
			webhookSetupFunc: func(w *MeshWebhook) {
				w.ConsulPartition = "partition-1"
			},
			additionalExpCmdArgs: " -service-partition=partition-1 -tls-disabled -telemetry-prom-scrape-path=/metrics",
		},
		"with different log level": {
			webhookSetupFunc: func(w *MeshWebhook) {
				w.LogLevel = "debug"
			},
			additionalExpCmdArgs: " -tls-disabled -telemetry-prom-scrape-path=/metrics",
		},
		"with different log level and log json": {
			webhookSetupFunc: func(w *MeshWebhook) {
				w.LogLevel = "debug"
				w.LogJSON = true
			},
			additionalExpCmdArgs: " -tls-disabled -telemetry-prom-scrape-path=/metrics",
		},
		"skip server watch enabled": {
			webhookSetupFunc: func(w *MeshWebhook) {
				w.SkipServerWatch = true
			},
			additionalExpCmdArgs: " -server-watch-disabled=true -tls-disabled -telemetry-prom-scrape-path=/metrics",
		},
		"custom prometheus scrape path": {
			webhookSetupFunc: func(w *MeshWebhook) {
				w.MetricsConfig.DefaultPrometheusScrapePath = "/scrape-path" // Simulate what would be passed as a flag
			},
			additionalExpCmdArgs: " -tls-disabled -telemetry-prom-scrape-path=/scrape-path",
		},
	}

	for name, c := range cases {
		t.Run(name, func(t *testing.T) {
			w := &MeshWebhook{
				ConsulAddress: "1.1.1.1",
				ConsulConfig:  &consul.Config{GRPCPort: 8502},
				LogLevel:      "info",
				LogJSON:       false,
			}
			if c.webhookSetupFunc != nil {
				c.webhookSetupFunc(w)
			}
			pod := corev1.Pod{
				ObjectMeta: metav1.ObjectMeta{
					Name: "test-pod",
					Annotations: map[string]string{
						constants.AnnotationService: "foo",
					},
				},

				Spec: corev1.PodSpec{
					Containers: []corev1.Container{
						{
							Name: "web",
						},
						{
							Name: "web-side",
						},
						{
							Name: "auth-method-secret",
							VolumeMounts: []corev1.VolumeMount{
								{
									Name:      "service-account-secret",
									MountPath: "/var/run/secrets/kubernetes.io/serviceaccount",
								},
							},
						},
					},
					ServiceAccountName: "web",
					NodeName:           nodeName,
				},
			}

			container, err := w.consulDataplaneSidecar(testNS, pod, multiPortInfo{})
			require.NoError(t, err)
			expCmd := "-addresses 1.1.1.1 -grpc-port=" + strconv.Itoa(w.ConsulConfig.GRPCPort) +
				" -proxy-service-id-path=/consul/connect-inject/proxyid " +
				"-log-level=" + w.LogLevel + " -log-json=" + strconv.FormatBool(w.LogJSON) + " -envoy-concurrency=0" + c.additionalExpCmdArgs
			require.Equal(t, expCmd, strings.Join(container.Args, " "))

			if w.AuthMethod != "" {
				require.Equal(t, container.VolumeMounts, []corev1.VolumeMount{
					{
						Name:      volumeName,
						MountPath: "/consul/connect-inject",
					},
					{
						Name:      "service-account-secret",
						MountPath: "/var/run/secrets/kubernetes.io/serviceaccount",
					},
				})
			} else {
				require.Equal(t, container.VolumeMounts, []corev1.VolumeMount{
					{
						Name:      volumeName,
						MountPath: "/consul/connect-inject",
					},
				})
			}

			expectedProbe := &corev1.Probe{
				ProbeHandler: corev1.ProbeHandler{
					TCPSocket: &corev1.TCPSocketAction{
						Port: intstr.FromInt(constants.ProxyDefaultInboundPort),
					},
				},
				InitialDelaySeconds: 1,
			}
			require.Equal(t, expectedProbe, container.ReadinessProbe)
			require.Nil(t, container.StartupProbe)
			require.Len(t, container.Env, 3)
			require.Equal(t, container.Env[0].Name, "TMPDIR")
			require.Equal(t, container.Env[0].Value, "/consul/connect-inject")
			require.Equal(t, container.Env[2].Name, "DP_SERVICE_NODE_NAME")
			require.Equal(t, container.Env[2].Value, "$(NODE_NAME)-virtual")
		})
	}
}

func TestHandlerConsulDataplaneSidecar_Concurrency(t *testing.T) {
	cases := map[string]struct {
		annotations map[string]string
		expFlags    string
		expErr      string
	}{
		"default settings, no annotations": {
			annotations: map[string]string{
				constants.AnnotationService: "foo",
			},
			expFlags: "-envoy-concurrency=0",
		},
		"default settings, annotation override": {
			annotations: map[string]string{
				constants.AnnotationService:               "foo",
				constants.AnnotationEnvoyProxyConcurrency: "42",
			},
			expFlags: "-envoy-concurrency=42",
		},
		"default settings, invalid concurrency annotation negative number": {
			annotations: map[string]string{
				constants.AnnotationService:               "foo",
				constants.AnnotationEnvoyProxyConcurrency: "-42",
			},
			expErr: "unable to parse annotation \"consul.hashicorp.com/consul-envoy-proxy-concurrency\": strconv.ParseUint: parsing \"-42\": invalid syntax",
		},
		"default settings, not-parseable concurrency annotation": {
			annotations: map[string]string{
				constants.AnnotationService:               "foo",
				constants.AnnotationEnvoyProxyConcurrency: "not-int",
			},
			expErr: "unable to parse annotation \"consul.hashicorp.com/consul-envoy-proxy-concurrency\": strconv.ParseUint: parsing \"not-int\": invalid syntax",
		},
	}

	for name, c := range cases {
		t.Run(name, func(t *testing.T) {
			h := MeshWebhook{
				ConsulConfig: &consul.Config{HTTPPort: 8500, GRPCPort: 8502},
			}
			pod := corev1.Pod{
				ObjectMeta: metav1.ObjectMeta{
					Annotations: c.annotations,
				},
				Spec: corev1.PodSpec{
					Containers: []corev1.Container{
						{
							Name: "web",
						},
					},
				},
			}
			container, err := h.consulDataplaneSidecar(testNS, pod, multiPortInfo{})
			if c.expErr != "" {
				require.EqualError(t, err, c.expErr)
			} else {
				require.NoError(t, err)
				require.Contains(t, strings.Join(container.Args, " "), c.expFlags)
			}
		})
	}
}

// Test that we pass the dns proxy flag to dataplane correctly.
func TestHandlerConsulDataplaneSidecar_DNSProxy(t *testing.T) {

	// We only want the flag passed when DNS and tproxy are both enabled. DNS/tproxy can
	// both be enabled/disabled with annotations/labels on the pod and namespace and then globally
	// through the helm chart. To test this we use an outer loop with the possible DNS settings and then
	// and inner loop with possible tproxy settings.
	dnsCases := []struct {
		GlobalConsulDNS bool
		NamespaceDNS    *bool
		PodDNS          *bool
		ExpEnabled      bool
	}{
		{
			GlobalConsulDNS: false,
			ExpEnabled:      false,
		},
		{
			GlobalConsulDNS: true,
			ExpEnabled:      true,
		},
		{
			GlobalConsulDNS: false,
			NamespaceDNS:    boolPtr(true),
			ExpEnabled:      true,
		},
		{
			GlobalConsulDNS: false,
			PodDNS:          boolPtr(true),
			ExpEnabled:      true,
		},
	}
	tproxyCases := []struct {
		GlobalTProxy    bool
		NamespaceTProxy *bool
		PodTProxy       *bool
		ExpEnabled      bool
	}{
		{
			GlobalTProxy: false,
			ExpEnabled:   false,
		},
		{
			GlobalTProxy: true,
			ExpEnabled:   true,
		},
		{
			GlobalTProxy:    false,
			NamespaceTProxy: boolPtr(true),
			ExpEnabled:      true,
		},
		{
			GlobalTProxy: false,
			PodTProxy:    boolPtr(true),
			ExpEnabled:   true,
		},
	}

	// Outer loop is permutations of dns being enabled. Inner loop is permutations of tproxy being enabled.
	// Both must be enabled for dns to be enabled.
	for i, dnsCase := range dnsCases {
		for j, tproxyCase := range tproxyCases {
			t.Run(fmt.Sprintf("dns=%d,tproxy=%d", i, j), func(t *testing.T) {

				// Test setup.
				h := MeshWebhook{
					ConsulConfig:           &consul.Config{HTTPPort: 8500, GRPCPort: 8502},
					EnableTransparentProxy: tproxyCase.GlobalTProxy,
					EnableConsulDNS:        dnsCase.GlobalConsulDNS,
				}
				pod := corev1.Pod{
					ObjectMeta: metav1.ObjectMeta{
						Annotations: map[string]string{},
					},
					Spec: corev1.PodSpec{
						Containers: []corev1.Container{
							{
								Name: "web",
							},
						},
					},
				}
				if dnsCase.PodDNS != nil {
					pod.Annotations[constants.KeyConsulDNS] = strconv.FormatBool(*dnsCase.PodDNS)
				}
				if tproxyCase.PodTProxy != nil {
					pod.Annotations[constants.KeyTransparentProxy] = strconv.FormatBool(*tproxyCase.PodTProxy)
				}

				ns := corev1.Namespace{
					ObjectMeta: metav1.ObjectMeta{
						Name:   k8sNamespace,
						Labels: map[string]string{},
					},
				}
				if dnsCase.NamespaceDNS != nil {
					ns.Labels[constants.KeyConsulDNS] = strconv.FormatBool(*dnsCase.NamespaceDNS)
				}
				if tproxyCase.NamespaceTProxy != nil {
					ns.Labels[constants.KeyTransparentProxy] = strconv.FormatBool(*tproxyCase.NamespaceTProxy)
				}

				// Actual test here.
				container, err := h.consulDataplaneSidecar(ns, pod, multiPortInfo{})
				require.NoError(t, err)
				// Flag should only be passed if both tproxy and dns are enabled.
				if tproxyCase.ExpEnabled && dnsCase.ExpEnabled {
					require.Contains(t, container.Args, "-consul-dns-bind-port=8600")
				} else {
					require.NotContains(t, container.Args, "-consul-dns-bind-port=8600")
				}
			})
		}
	}
}

func TestHandlerConsulDataplaneSidecar_ProxyHealthCheck(t *testing.T) {
	h := MeshWebhook{
		ConsulConfig:  &consul.Config{HTTPPort: 8500, GRPCPort: 8502},
		ConsulAddress: "1.1.1.1",
		LogLevel:      "info",
	}
	pod := corev1.Pod{
		ObjectMeta: metav1.ObjectMeta{
			Annotations: map[string]string{
				constants.AnnotationUseProxyHealthCheck: "true",
			},
		},
		Spec: corev1.PodSpec{
			Containers: []corev1.Container{
				{
					Name: "web",
				},
			},
		},
	}
	container, err := h.consulDataplaneSidecar(testNS, pod, multiPortInfo{})
	expectedProbe := &corev1.Probe{
		ProbeHandler: corev1.ProbeHandler{
			HTTPGet: &corev1.HTTPGetAction{
				Port: intstr.FromInt(21000),
				Path: "/ready",
			},
		},
		InitialDelaySeconds: 1,
	}
	require.NoError(t, err)
	require.Contains(t, container.Args, "-envoy-ready-bind-port=21000")
	require.Equal(t, expectedProbe, container.ReadinessProbe)
	require.Contains(t, container.Env, corev1.EnvVar{
		Name: "DP_ENVOY_READY_BIND_ADDRESS",
		ValueFrom: &corev1.EnvVarSource{
			FieldRef: &corev1.ObjectFieldSelector{FieldPath: "status.podIP"},
		},
	})
	require.Contains(t, container.Ports, corev1.ContainerPort{
		Name:          "proxy-health-0",
		ContainerPort: 21000,
	})
}

func TestHandlerConsulDataplaneSidecar_ProxyHealthCheck_Multiport(t *testing.T) {
	h := MeshWebhook{
		ConsulConfig:  &consul.Config{HTTPPort: 8500, GRPCPort: 8502},
		ConsulAddress: "1.1.1.1",
		LogLevel:      "info",
	}
	pod := corev1.Pod{
		ObjectMeta: metav1.ObjectMeta{
			Name: "test-pod",
			Annotations: map[string]string{
				constants.AnnotationService:             "web,web-admin",
				constants.AnnotationUseProxyHealthCheck: "true",
			},
		},

		Spec: corev1.PodSpec{
			Volumes: []corev1.Volume{
				{
					Name: "web-admin-service-account",
				},
			},
			Containers: []corev1.Container{
				{
					Name: "web",
				},
				{
					Name: "web-side",
				},
				{
					Name: "web-admin",
				},
				{
					Name: "web-admin-side",
				},
				{
					Name: "auth-method-secret",
					VolumeMounts: []corev1.VolumeMount{
						{
							Name:      "service-account-secret",
							MountPath: "/var/run/secrets/kubernetes.io/serviceaccount",
						},
					},
				},
			},
			ServiceAccountName: "web",
		},
	}
	multiPortInfos := []multiPortInfo{
		{
			serviceIndex: 0,
			serviceName:  "web",
		},
		{
			serviceIndex: 1,
			serviceName:  "web-admin",
		},
	}
	expectedArgs := []string{
		"-envoy-ready-bind-port=21000",
		"-envoy-ready-bind-port=21001",
	}
	expectedProbe := []*corev1.Probe{
		{
			ProbeHandler: corev1.ProbeHandler{
				HTTPGet: &corev1.HTTPGetAction{
					Port: intstr.FromInt(21000),
					Path: "/ready",
				},
			},
			InitialDelaySeconds: 1,
		},
		{
			ProbeHandler: corev1.ProbeHandler{
				HTTPGet: &corev1.HTTPGetAction{
					Port: intstr.FromInt(21001),
					Path: "/ready",
				},
			},
			InitialDelaySeconds: 1,
		},
	}
	expectedPort := []corev1.ContainerPort{
		{
			Name:          "proxy-health-0",
			ContainerPort: 21000,
		},
		{
			Name:          "proxy-health-1",
			ContainerPort: 21001,
		},
	}
	expectedEnvVar := corev1.EnvVar{
		Name: "DP_ENVOY_READY_BIND_ADDRESS",
		ValueFrom: &corev1.EnvVarSource{
			FieldRef: &corev1.ObjectFieldSelector{FieldPath: "status.podIP"},
		},
	}
	for i, info := range multiPortInfos {
		container, err := h.consulDataplaneSidecar(testNS, pod, info)
		require.NoError(t, err)
		require.Contains(t, container.Args, expectedArgs[i])
		require.Equal(t, expectedProbe[i], container.ReadinessProbe)
		require.Contains(t, container.Ports, expectedPort[i])
		require.Contains(t, container.Env, expectedEnvVar)
	}
}

func TestHandlerConsulDataplaneSidecar_Multiport(t *testing.T) {
	for _, aclsEnabled := range []bool{false, true} {
		name := fmt.Sprintf("acls enabled: %t", aclsEnabled)
		t.Run(name, func(t *testing.T) {
			w := MeshWebhook{
				ConsulAddress: "1.1.1.1",
				ConsulConfig:  &consul.Config{GRPCPort: 8502},
				LogLevel:      "info",
			}
			if aclsEnabled {
				w.AuthMethod = "test-auth-method"
			}
			pod := corev1.Pod{
				ObjectMeta: metav1.ObjectMeta{
					Name: "test-pod",
					Annotations: map[string]string{
						constants.AnnotationService: "web,web-admin",
					},
				},

				Spec: corev1.PodSpec{
					Volumes: []corev1.Volume{
						{
							Name: "web-admin-service-account",
						},
					},
					Containers: []corev1.Container{
						{
							Name: "web",
						},
						{
							Name: "web-side",
						},
						{
							Name: "web-admin",
						},
						{
							Name: "web-admin-side",
						},
						{
							Name: "auth-method-secret",
							VolumeMounts: []corev1.VolumeMount{
								{
									Name:      "service-account-secret",
									MountPath: "/var/run/secrets/kubernetes.io/serviceaccount",
								},
							},
						},
					},
					ServiceAccountName: "web",
				},
			}
			multiPortInfos := []multiPortInfo{
				{
					serviceIndex: 0,
					serviceName:  "web",
				},
				{
					serviceIndex: 1,
					serviceName:  "web-admin",
				},
			}
			expArgs := []string{
				"-addresses 1.1.1.1 -grpc-port=8502 -proxy-service-id-path=/consul/connect-inject/proxyid-web " +
					"-log-level=info -log-json=false -envoy-concurrency=0 -tls-disabled -envoy-admin-bind-port=19000 -telemetry-prom-scrape-path=/metrics -- --base-id 0",
				"-addresses 1.1.1.1 -grpc-port=8502 -proxy-service-id-path=/consul/connect-inject/proxyid-web-admin " +
					"-log-level=info -log-json=false -envoy-concurrency=0 -tls-disabled -envoy-admin-bind-port=19001 -telemetry-prom-scrape-path=/metrics -- --base-id 1",
			}
			if aclsEnabled {
				expArgs = []string{
					"-addresses 1.1.1.1 -grpc-port=8502 -proxy-service-id-path=/consul/connect-inject/proxyid-web " +
						"-log-level=info -log-json=false -envoy-concurrency=0 -credential-type=login -login-auth-method=test-auth-method " +
						"-login-bearer-token-path=/var/run/secrets/kubernetes.io/serviceaccount/token -login-meta=pod=k8snamespace/test-pod -tls-disabled -envoy-admin-bind-port=19000 -telemetry-prom-scrape-path=/metrics -- --base-id 0",
					"-addresses 1.1.1.1 -grpc-port=8502 -proxy-service-id-path=/consul/connect-inject/proxyid-web-admin " +
						"-log-level=info -log-json=false -envoy-concurrency=0 -credential-type=login -login-auth-method=test-auth-method " +
						"-login-bearer-token-path=/consul/serviceaccount-web-admin/token -login-meta=pod=k8snamespace/test-pod -tls-disabled -envoy-admin-bind-port=19001 -telemetry-prom-scrape-path=/metrics -- --base-id 1",
				}
			}
			expSAVolumeMounts := []corev1.VolumeMount{
				{
					Name:      "service-account-secret",
					MountPath: "/var/run/secrets/kubernetes.io/serviceaccount",
				},
				{
					Name:      "web-admin-service-account",
					MountPath: "/consul/serviceaccount-web-admin",
					ReadOnly:  true,
				},
			}

			for i, expCmd := range expArgs {
				container, err := w.consulDataplaneSidecar(testNS, pod, multiPortInfos[i])
				require.NoError(t, err)
				require.Equal(t, expCmd, strings.Join(container.Args, " "))

				if w.AuthMethod != "" {
					require.Equal(t, container.VolumeMounts, []corev1.VolumeMount{
						{
							Name:      volumeName,
							MountPath: "/consul/connect-inject",
						},
						expSAVolumeMounts[i],
					})
				} else {
					require.Equal(t, container.VolumeMounts, []corev1.VolumeMount{
						{
							Name:      volumeName,
							MountPath: "/consul/connect-inject",
						},
					})
				}

				port := constants.ProxyDefaultInboundPort + i
				expectedProbe := &corev1.Probe{
					ProbeHandler: corev1.ProbeHandler{
						TCPSocket: &corev1.TCPSocketAction{
							Port: intstr.FromInt(port),
						},
					},
					InitialDelaySeconds: 1,
				}
				require.Equal(t, expectedProbe, container.ReadinessProbe)
				require.Nil(t, container.StartupProbe)
			}
		})
	}
}

func TestHandlerConsulDataplaneSidecar_withSecurityContext(t *testing.T) {
	cases := map[string]struct {
		tproxyEnabled      bool
		openShiftEnabled   bool
		expSecurityContext *corev1.SecurityContext
	}{
		"tproxy disabled; openshift disabled": {
			tproxyEnabled:    false,
			openShiftEnabled: false,
			expSecurityContext: &corev1.SecurityContext{
				RunAsUser:              pointer.Int64(sidecarUserAndGroupID),
				RunAsGroup:             pointer.Int64(sidecarUserAndGroupID),
				RunAsNonRoot:           pointer.Bool(true),
				ReadOnlyRootFilesystem: pointer.Bool(true),
			},
		},
		"tproxy enabled; openshift disabled": {
			tproxyEnabled:    true,
			openShiftEnabled: false,
			expSecurityContext: &corev1.SecurityContext{
				RunAsUser:              pointer.Int64(sidecarUserAndGroupID),
				RunAsGroup:             pointer.Int64(sidecarUserAndGroupID),
				RunAsNonRoot:           pointer.Bool(true),
				ReadOnlyRootFilesystem: pointer.Bool(true),
			},
		},
		"tproxy disabled; openshift enabled": {
			tproxyEnabled:      false,
			openShiftEnabled:   true,
			expSecurityContext: nil,
		},
		"tproxy enabled; openshift enabled": {
			tproxyEnabled:    true,
			openShiftEnabled: true,
			expSecurityContext: &corev1.SecurityContext{
				RunAsUser:              pointer.Int64(sidecarUserAndGroupID),
				RunAsGroup:             pointer.Int64(sidecarUserAndGroupID),
				RunAsNonRoot:           pointer.Bool(true),
				ReadOnlyRootFilesystem: pointer.Bool(true),
			},
		},
	}
	for name, c := range cases {
		t.Run(name, func(t *testing.T) {
			w := MeshWebhook{
				EnableTransparentProxy: c.tproxyEnabled,
				EnableOpenShift:        c.openShiftEnabled,
				ConsulConfig:           &consul.Config{HTTPPort: 8500, GRPCPort: 8502},
			}
			pod := corev1.Pod{
				ObjectMeta: metav1.ObjectMeta{
					Annotations: map[string]string{
						constants.AnnotationService: "foo",
					},
				},

				Spec: corev1.PodSpec{
					Containers: []corev1.Container{
						{
							Name: "web",
						},
					},
				},
			}
			ec, err := w.consulDataplaneSidecar(testNS, pod, multiPortInfo{})
			require.NoError(t, err)
			require.Equal(t, c.expSecurityContext, ec.SecurityContext)
		})
	}
}

// Test that if the user specifies a pod security context with the same uid as `sidecarUserAndGroupID` that we return
// an error to the meshWebhook.
func TestHandlerConsulDataplaneSidecar_FailsWithDuplicatePodSecurityContextUID(t *testing.T) {
	require := require.New(t)
	w := MeshWebhook{
		ConsulConfig: &consul.Config{HTTPPort: 8500, GRPCPort: 8502},
	}
	pod := corev1.Pod{
		Spec: corev1.PodSpec{
			Containers: []corev1.Container{
				{
					Name: "web",
				},
			},
			SecurityContext: &corev1.PodSecurityContext{
				RunAsUser: pointer.Int64(sidecarUserAndGroupID),
			},
		},
	}
	_, err := w.consulDataplaneSidecar(testNS, pod, multiPortInfo{})
	require.EqualError(err, fmt.Sprintf("pod's security context cannot have the same UID as consul-dataplane: %v", sidecarUserAndGroupID))
}

// Test that if the user specifies a container with security context with the same uid as `sidecarUserAndGroupID` that we
// return an error to the meshWebhook. If a container using the consul-dataplane image has the same uid, we don't return an error
// because in multiport pod there can be multiple consul-dataplane sidecars.
func TestHandlerConsulDataplaneSidecar_FailsWithDuplicateContainerSecurityContextUID(t *testing.T) {
	cases := []struct {
		name          string
		pod           corev1.Pod
		webhook       MeshWebhook
		expErr        bool
		expErrMessage string
	}{
		{
			name: "fails with non consul-dataplane image",
			pod: corev1.Pod{
				Spec: corev1.PodSpec{
					Containers: []corev1.Container{
						{
							Name: "web",
							// Setting RunAsUser: 1 should succeed.
							SecurityContext: &corev1.SecurityContext{
								RunAsUser: pointer.Int64(1),
							},
						},
						{
							Name: "app",
							// Setting RunAsUser: 5995 should fail.
							SecurityContext: &corev1.SecurityContext{
								RunAsUser: pointer.Int64(sidecarUserAndGroupID),
							},
							Image: "not-consul-dataplane",
						},
					},
				},
			},
			webhook:       MeshWebhook{},
			expErr:        true,
			expErrMessage: fmt.Sprintf("container \"app\" has runAsUser set to the same UID \"%d\" as consul-dataplane which is not allowed", sidecarUserAndGroupID),
		},
		{
			name: "doesn't fail with envoy image",
			pod: corev1.Pod{
				Spec: corev1.PodSpec{
					Containers: []corev1.Container{
						{
							Name: "web",
							// Setting RunAsUser: 1 should succeed.
							SecurityContext: &corev1.SecurityContext{
								RunAsUser: pointer.Int64(1),
							},
						},
						{
							Name: "sidecar",
							// Setting RunAsUser: 5995 should succeed if the image matches h.ImageConsulDataplane.
							SecurityContext: &corev1.SecurityContext{
								RunAsUser: pointer.Int64(sidecarUserAndGroupID),
							},
							Image: "envoy",
						},
					},
				},
			},
			webhook: MeshWebhook{
				ImageConsulDataplane: "envoy",
			},
			expErr: false,
		},
	}

	for _, tc := range cases {
		t.Run(tc.name, func(t *testing.T) {
			tc.webhook.ConsulConfig = &consul.Config{HTTPPort: 8500, GRPCPort: 8502}
			_, err := tc.webhook.consulDataplaneSidecar(testNS, tc.pod, multiPortInfo{})
			if tc.expErr {
				require.EqualError(t, err, tc.expErrMessage)
			} else {
				require.NoError(t, err)
			}
		})
	}
}

// Test that we can pass extra args to envoy via the extraEnvoyArgs flag
// or via pod annotations. When arguments are passed in both ways, the
// arguments set via pod annotations are used.
func TestHandlerConsulDataplaneSidecar_EnvoyExtraArgs(t *testing.T) {
	cases := []struct {
		name              string
		envoyExtraArgs    string
		pod               *corev1.Pod
		expectedExtraArgs string
	}{
		{
			name:              "no extra options provided",
			envoyExtraArgs:    "",
			pod:               &corev1.Pod{},
			expectedExtraArgs: "",
		},
		{
			name:              "via flag: extra log-level option",
			envoyExtraArgs:    "--log-level debug",
			pod:               &corev1.Pod{},
			expectedExtraArgs: "-- --log-level debug",
		},
		{
			name:              "via flag: multiple arguments with quotes",
			envoyExtraArgs:    "--log-level debug --admin-address-path \"/tmp/consul/foo bar\"",
			pod:               &corev1.Pod{},
			expectedExtraArgs: "-- --log-level debug --admin-address-path \"/tmp/consul/foo bar\"",
		},
		{
			name:           "via annotation: multiple arguments with quotes",
			envoyExtraArgs: "",
			pod: &corev1.Pod{
				ObjectMeta: metav1.ObjectMeta{
					Annotations: map[string]string{
						constants.AnnotationEnvoyExtraArgs: "--log-level debug --admin-address-path \"/tmp/consul/foo bar\"",
					},
				},
			},
			expectedExtraArgs: "-- --log-level debug --admin-address-path \"/tmp/consul/foo bar\"",
		},
		{
			name:           "via flag and annotation: should prefer setting via the annotation",
			envoyExtraArgs: "this should be overwritten",
			pod: &corev1.Pod{
				ObjectMeta: metav1.ObjectMeta{
					Annotations: map[string]string{
						constants.AnnotationEnvoyExtraArgs: "--log-level debug --admin-address-path \"/tmp/consul/foo bar\"",
					},
				},
			},
			expectedExtraArgs: "-- --log-level debug --admin-address-path \"/tmp/consul/foo bar\"",
		},
	}

	for _, tc := range cases {
		t.Run(tc.name, func(t *testing.T) {
			h := MeshWebhook{
				ImageConsul:          "hashicorp/consul:latest",
				ImageConsulDataplane: "hashicorp/consul-k8s:latest",
				ConsulConfig:         &consul.Config{HTTPPort: 8500, GRPCPort: 8502},
				EnvoyExtraArgs:       tc.envoyExtraArgs,
			}

			c, err := h.consulDataplaneSidecar(testNS, *tc.pod, multiPortInfo{})
			require.NoError(t, err)
			require.Contains(t, strings.Join(c.Args, " "), tc.expectedExtraArgs)
		})
	}
}

func TestHandlerConsulDataplaneSidecar_UserVolumeMounts(t *testing.T) {
	cases := []struct {
		name                          string
		pod                           corev1.Pod
		expectedContainerVolumeMounts []corev1.VolumeMount
		expErr                        string
	}{
		{
			name: "able to set a sidecar container volume mount via annotation",
			pod: corev1.Pod{
				ObjectMeta: metav1.ObjectMeta{
					Annotations: map[string]string{
						constants.AnnotationEnvoyExtraArgs:               "--log-level debug --admin-address-path \"/tmp/consul/foo bar\"",
						constants.AnnotationConsulSidecarUserVolumeMount: "[{\"name\": \"tls-cert\", \"mountPath\": \"/custom/path\"}, {\"name\": \"tls-ca\", \"mountPath\": \"/custom/path2\"}]",
					},
				},
			},
			expectedContainerVolumeMounts: []corev1.VolumeMount{
				{
					Name:      "consul-connect-inject-data",
					MountPath: "/consul/connect-inject",
				},
				{
					Name:      "tls-cert",
					MountPath: "/custom/path",
				},
				{
					Name:      "tls-ca",
					MountPath: "/custom/path2",
				},
			},
		},
		{
			name: "invalid annotation results in error",
			pod: corev1.Pod{
				ObjectMeta: metav1.ObjectMeta{
					Annotations: map[string]string{
						constants.AnnotationEnvoyExtraArgs:               "--log-level debug --admin-address-path \"/tmp/consul/foo bar\"",
						constants.AnnotationConsulSidecarUserVolumeMount: "[abcdefg]",
					},
				},
			},
			expErr: "invalid character 'a' looking ",
		},
	}
	for _, tc := range cases {
		t.Run(tc.name, func(t *testing.T) {
			h := MeshWebhook{
				ImageConsul:          "hashicorp/consul:latest",
				ImageConsulDataplane: "hashicorp/consul-k8s:latest",
				ConsulConfig:         &consul.Config{HTTPPort: 8500, GRPCPort: 8502},
			}
			c, err := h.consulDataplaneSidecar(testNS, tc.pod, multiPortInfo{})
			if tc.expErr == "" {
				require.NoError(t, err)
				require.Equal(t, tc.expectedContainerVolumeMounts, c.VolumeMounts)
			} else {
				require.Error(t, err)
				require.Contains(t, err.Error(), tc.expErr)
			}
		})
	}
}

func TestHandlerConsulDataplaneSidecar_Resources(t *testing.T) {
	mem1 := resource.MustParse("100Mi")
	mem2 := resource.MustParse("200Mi")
	cpu1 := resource.MustParse("100m")
	cpu2 := resource.MustParse("200m")
	zero := resource.MustParse("0")

	cases := map[string]struct {
		webhook      MeshWebhook
		annotations  map[string]string
		expResources corev1.ResourceRequirements
		expErr       string
	}{
		"no defaults, no annotations": {
			webhook:     MeshWebhook{},
			annotations: nil,
			expResources: corev1.ResourceRequirements{
				Limits:   corev1.ResourceList{},
				Requests: corev1.ResourceList{},
			},
		},
		"all defaults, no annotations": {
			webhook: MeshWebhook{
				DefaultProxyCPURequest:    cpu1,
				DefaultProxyCPULimit:      cpu2,
				DefaultProxyMemoryRequest: mem1,
				DefaultProxyMemoryLimit:   mem2,
			},
			annotations: nil,
			expResources: corev1.ResourceRequirements{
				Limits: corev1.ResourceList{
					corev1.ResourceCPU:    cpu2,
					corev1.ResourceMemory: mem2,
				},
				Requests: corev1.ResourceList{
					corev1.ResourceCPU:    cpu1,
					corev1.ResourceMemory: mem1,
				},
			},
		},
		"no defaults, all annotations": {
			webhook: MeshWebhook{},
			annotations: map[string]string{
				constants.AnnotationSidecarProxyCPURequest:    "100m",
				constants.AnnotationSidecarProxyMemoryRequest: "100Mi",
				constants.AnnotationSidecarProxyCPULimit:      "200m",
				constants.AnnotationSidecarProxyMemoryLimit:   "200Mi",
			},
			expResources: corev1.ResourceRequirements{
				Limits: corev1.ResourceList{
					corev1.ResourceCPU:    cpu2,
					corev1.ResourceMemory: mem2,
				},
				Requests: corev1.ResourceList{
					corev1.ResourceCPU:    cpu1,
					corev1.ResourceMemory: mem1,
				},
			},
		},
		"annotations override defaults": {
			webhook: MeshWebhook{
				DefaultProxyCPURequest:    zero,
				DefaultProxyCPULimit:      zero,
				DefaultProxyMemoryRequest: zero,
				DefaultProxyMemoryLimit:   zero,
			},
			annotations: map[string]string{
				constants.AnnotationSidecarProxyCPURequest:    "100m",
				constants.AnnotationSidecarProxyMemoryRequest: "100Mi",
				constants.AnnotationSidecarProxyCPULimit:      "200m",
				constants.AnnotationSidecarProxyMemoryLimit:   "200Mi",
			},
			expResources: corev1.ResourceRequirements{
				Limits: corev1.ResourceList{
					corev1.ResourceCPU:    cpu2,
					corev1.ResourceMemory: mem2,
				},
				Requests: corev1.ResourceList{
					corev1.ResourceCPU:    cpu1,
					corev1.ResourceMemory: mem1,
				},
			},
		},
		"defaults set to zero, no annotations": {
			webhook: MeshWebhook{
				DefaultProxyCPURequest:    zero,
				DefaultProxyCPULimit:      zero,
				DefaultProxyMemoryRequest: zero,
				DefaultProxyMemoryLimit:   zero,
			},
			annotations: nil,
			expResources: corev1.ResourceRequirements{
				Limits: corev1.ResourceList{
					corev1.ResourceCPU:    zero,
					corev1.ResourceMemory: zero,
				},
				Requests: corev1.ResourceList{
					corev1.ResourceCPU:    zero,
					corev1.ResourceMemory: zero,
				},
			},
		},
		"annotations set to 0": {
			webhook: MeshWebhook{},
			annotations: map[string]string{
				constants.AnnotationSidecarProxyCPURequest:    "0",
				constants.AnnotationSidecarProxyMemoryRequest: "0",
				constants.AnnotationSidecarProxyCPULimit:      "0",
				constants.AnnotationSidecarProxyMemoryLimit:   "0",
			},
			expResources: corev1.ResourceRequirements{
				Limits: corev1.ResourceList{
					corev1.ResourceCPU:    zero,
					corev1.ResourceMemory: zero,
				},
				Requests: corev1.ResourceList{
					corev1.ResourceCPU:    zero,
					corev1.ResourceMemory: zero,
				},
			},
		},
		"invalid cpu request": {
			webhook: MeshWebhook{},
			annotations: map[string]string{
				constants.AnnotationSidecarProxyCPURequest: "invalid",
			},
			expErr: "parsing annotation consul.hashicorp.com/sidecar-proxy-cpu-request:\"invalid\": quantities must match the regular expression",
		},
		"invalid cpu limit": {
			webhook: MeshWebhook{},
			annotations: map[string]string{
				constants.AnnotationSidecarProxyCPULimit: "invalid",
			},
			expErr: "parsing annotation consul.hashicorp.com/sidecar-proxy-cpu-limit:\"invalid\": quantities must match the regular expression",
		},
		"invalid memory request": {
			webhook: MeshWebhook{},
			annotations: map[string]string{
				constants.AnnotationSidecarProxyMemoryRequest: "invalid",
			},
			expErr: "parsing annotation consul.hashicorp.com/sidecar-proxy-memory-request:\"invalid\": quantities must match the regular expression",
		},
		"invalid memory limit": {
			webhook: MeshWebhook{},
			annotations: map[string]string{
				constants.AnnotationSidecarProxyMemoryLimit: "invalid",
			},
			expErr: "parsing annotation consul.hashicorp.com/sidecar-proxy-memory-limit:\"invalid\": quantities must match the regular expression",
		},
	}

	for name, c := range cases {
		t.Run(name, func(tt *testing.T) {
			c.webhook.ConsulConfig = &consul.Config{HTTPPort: 8500, GRPCPort: 8502}
			require := require.New(tt)
			pod := corev1.Pod{
				ObjectMeta: metav1.ObjectMeta{
					Annotations: c.annotations,
				},

				Spec: corev1.PodSpec{
					Containers: []corev1.Container{
						{
							Name: "web",
						},
					},
				},
			}
			container, err := c.webhook.consulDataplaneSidecar(testNS, pod, multiPortInfo{})
			if c.expErr != "" {
				require.NotNil(err)
				require.Contains(err.Error(), c.expErr)
			} else {
				require.NoError(err)
				require.Equal(c.expResources, container.Resources)
			}
		})
	}
}

func TestHandlerConsulDataplaneSidecar_Metrics(t *testing.T) {
	cases := []struct {
		name       string
		pod        corev1.Pod
		expCmdArgs string
		expErr     string
	}{
		{
			name:       "default",
			pod:        corev1.Pod{},
			expCmdArgs: "",
		},
		{
			name: "turning on merged metrics",
			pod: corev1.Pod{
				ObjectMeta: metav1.ObjectMeta{
					Annotations: map[string]string{
						constants.AnnotationService:              "web",
						constants.AnnotationEnableMetrics:        "true",
						constants.AnnotationEnableMetricsMerging: "true",
						constants.AnnotationMergedMetricsPort:    "20100",
						constants.AnnotationPort:                 "1234",
						constants.AnnotationPrometheusScrapePath: "/scrape-path",
					},
				},
			},
			expCmdArgs: "-telemetry-prom-scrape-path=/scrape-path -telemetry-prom-merge-port=20100 -telemetry-prom-service-metrics-url=http://127.0.0.1:1234/metrics",
		},
		{
			name: "merged metrics with TLS enabled",
			pod: corev1.Pod{
				ObjectMeta: metav1.ObjectMeta{
					Annotations: map[string]string{
						constants.AnnotationService:              "web",
						constants.AnnotationEnableMetrics:        "true",
						constants.AnnotationEnableMetricsMerging: "true",
						constants.AnnotationMergedMetricsPort:    "20100",
						constants.AnnotationPort:                 "1234",
						constants.AnnotationPrometheusScrapePath: "/scrape-path",
						constants.AnnotationPrometheusCAFile:     "/certs/ca.crt",
						constants.AnnotationPrometheusCAPath:     "/certs/ca",
						constants.AnnotationPrometheusCertFile:   "/certs/server.crt",
						constants.AnnotationPrometheusKeyFile:    "/certs/key.pem",
					},
				},
			},
			expCmdArgs: "-telemetry-prom-scrape-path=/scrape-path -telemetry-prom-merge-port=20100 -telemetry-prom-service-metrics-url=http://127.0.0.1:1234/metrics -telemetry-prom-ca-certs-file=/certs/ca.crt -telemetry-prom-ca-certs-path=/certs/ca -telemetry-prom-cert-file=/certs/server.crt -telemetry-prom-key-file=/certs/key.pem",
		},
		{
			name: "merge metrics with TLS enabled, missing CA gives an error",
			pod: corev1.Pod{
				ObjectMeta: metav1.ObjectMeta{
					Annotations: map[string]string{
						constants.AnnotationService:              "web",
						constants.AnnotationEnableMetrics:        "true",
						constants.AnnotationEnableMetricsMerging: "true",
						constants.AnnotationMergedMetricsPort:    "20100",
						constants.AnnotationPort:                 "1234",
						constants.AnnotationPrometheusScrapePath: "/scrape-path",
						constants.AnnotationPrometheusCertFile:   "/certs/server.crt",
						constants.AnnotationPrometheusKeyFile:    "/certs/key.pem",
					},
				},
			},
			expCmdArgs: "",
			expErr:     fmt.Sprintf("must set one of %q or %q when providing prometheus TLS config", constants.AnnotationPrometheusCAFile, constants.AnnotationPrometheusCAPath),
		},
		{
			name: "merge metrics with TLS enabled, missing cert gives an error",
			pod: corev1.Pod{
				ObjectMeta: metav1.ObjectMeta{
					Annotations: map[string]string{
						constants.AnnotationService:              "web",
						constants.AnnotationEnableMetrics:        "true",
						constants.AnnotationEnableMetricsMerging: "true",
						constants.AnnotationMergedMetricsPort:    "20100",
						constants.AnnotationPort:                 "1234",
						constants.AnnotationPrometheusScrapePath: "/scrape-path",
						constants.AnnotationPrometheusCAFile:     "/certs/ca.crt",
						constants.AnnotationPrometheusKeyFile:    "/certs/key.pem",
					},
				},
			},
			expCmdArgs: "",
			expErr:     fmt.Sprintf("must set %q when providing prometheus TLS config", constants.AnnotationPrometheusCertFile),
		},
		{
			name: "merge metrics with TLS enabled, missing key file gives an error",
			pod: corev1.Pod{
				ObjectMeta: metav1.ObjectMeta{
					Annotations: map[string]string{
						constants.AnnotationService:              "web",
						constants.AnnotationEnableMetrics:        "true",
						constants.AnnotationEnableMetricsMerging: "true",
						constants.AnnotationMergedMetricsPort:    "20100",
						constants.AnnotationPort:                 "1234",
						constants.AnnotationPrometheusScrapePath: "/scrape-path",
						constants.AnnotationPrometheusCAPath:     "/certs/ca",
						constants.AnnotationPrometheusCertFile:   "/certs/server.crt",
					},
				},
			},
			expCmdArgs: "",
			expErr:     fmt.Sprintf("must set %q when providing prometheus TLS config", constants.AnnotationPrometheusKeyFile),
		},
	}

	for _, c := range cases {
		t.Run(c.name, func(t *testing.T) {
			h := MeshWebhook{
				ConsulConfig: &consul.Config{HTTPPort: 8500, GRPCPort: 8502},
			}
			container, err := h.consulDataplaneSidecar(testNS, c.pod, multiPortInfo{})
			if c.expErr != "" {
				require.NotNil(t, err)
				require.Contains(t, err.Error(), c.expErr)
			} else {
				require.NoError(t, err)
				require.Contains(t, strings.Join(container.Args, " "), c.expCmdArgs)
			}
		})
	}
}

<<<<<<< HEAD
func TestHandlerConsulDataplaneSidecar_Windows(t *testing.T) {
	minimal := func() *corev1.Pod {
		return &corev1.Pod{
			ObjectMeta: metav1.ObjectMeta{
				Name:      "test-pod",
				Namespace: "default",
				Annotations: map[string]string{
					constants.AnnotationService: "foo",
				},
			},

			Spec: corev1.PodSpec{
				Containers: []corev1.Container{
					{
						Name: "web",
					},
					{
						Name: "web-side",
					},
					{
						Name: "auth-method-secret",
						VolumeMounts: []corev1.VolumeMount{
							{
								Name:      "service-account-secret",
								MountPath: "/var/run/secrets/kubernetes.io/serviceaccount",
							},
						},
					},
				},
				NodeSelector: map[string]string{
					"kubernetes.io/os": "windows",
				},
			},
			Status: corev1.PodStatus{
				HostIP: "1.1.1.1",
				PodIP:  "2.2.2.2",
			},
		}
	}

	cases := []struct {
		Name    string
		Pod     func(*corev1.Pod) *corev1.Pod
		Webhook MeshWebhook
		ExpArgs string
		ExpEnv  []corev1.EnvVar
	}{
		{
			"windows default",
			func(pod *corev1.Pod) *corev1.Pod {
				return pod
			},
			MeshWebhook{
				ConsulAddress: "consul-server.default.svc.cluster.local",
				ConsulConfig:  &consul.Config{GRPCPort: 8502},
				LogLevel:      "info",
				LogJSON:       false,
			},
			" -tls-disabled -telemetry-prom-scrape-path=/metrics",
			[]corev1.EnvVar{
				{
					Name:  "TMPDIR",
					Value: "C:\\consul\\connect-inject",
				},
			},
		},
		{
			"windows custom gRPC port",
			func(pod *corev1.Pod) *corev1.Pod {
				return pod
			},
			MeshWebhook{
				ConsulAddress: "consul-server.default.svc.cluster.local",
				ConsulConfig:  &consul.Config{GRPCPort: 8602},
				LogLevel:      "info",
				LogJSON:       false,
			},
			" -tls-disabled -telemetry-prom-scrape-path=/metrics",
			[]corev1.EnvVar{
				{
					Name:  "TMPDIR",
					Value: "C:\\consul\\connect-inject",
				},
			},
		},
		{
			"windows with ACLs",
			func(pod *corev1.Pod) *corev1.Pod {
				pod.Spec.NodeSelector["kubernetes.io/os"] = "windows"
				return pod
			},
			MeshWebhook{
				ConsulAddress: "consul-server.default.svc.cluster.local",
				ConsulConfig:  &consul.Config{GRPCPort: 8502},
				LogLevel:      "info",
				LogJSON:       false,
				AuthMethod:    "test-auth-method",
			},
			" -credential-type=login -login-auth-method=test-auth-method -login-bearer-token-path=C:\\var\\run\\secrets\\kubernetes.io\\serviceaccount\\token " +
				"-login-meta=pod=k8snamespace/test-pod -tls-disabled -telemetry-prom-scrape-path=/metrics",
			[]corev1.EnvVar{
				{
					Name:  "TMPDIR",
					Value: "C:\\consul\\connect-inject",
				},
			},
		},
		{
			"windows with ACLs and namespace mirroring",
			func(pod *corev1.Pod) *corev1.Pod {
				pod.Spec.NodeSelector["kubernetes.io/os"] = "windows"
				return pod
			},
			MeshWebhook{
				ConsulAddress:        "consul-server.default.svc.cluster.local",
				ConsulConfig:         &consul.Config{GRPCPort: 8502},
				LogLevel:             "info",
				LogJSON:              false,
				AuthMethod:           "test-auth-method",
				EnableNamespaces:     true,
				EnableK8SNSMirroring: true,
			},
			" -credential-type=login -login-auth-method=test-auth-method -login-bearer-token-path=C:\\var\\run\\secrets\\kubernetes.io\\serviceaccount\\token " +
				"-login-meta=pod=k8snamespace/test-pod -login-namespace=default -service-namespace=k8snamespace -tls-disabled -telemetry-prom-scrape-path=/metrics",
			[]corev1.EnvVar{
				{
					Name:  "TMPDIR",
					Value: "C:\\consul\\connect-inject",
				},
			},
		},
		{
			"windows with ACLs and single destination namespace",
			func(pod *corev1.Pod) *corev1.Pod {
				pod.Spec.NodeSelector["kubernetes.io/os"] = "windows"
				return pod
			},
			MeshWebhook{
				ConsulAddress:              "consul-server.default.svc.cluster.local",
				ConsulConfig:               &consul.Config{GRPCPort: 8502},
				LogLevel:                   "info",
				LogJSON:                    false,
				AuthMethod:                 "test-auth-method",
				EnableNamespaces:           true,
				ConsulDestinationNamespace: "test-ns",
			},
			" -credential-type=login -login-auth-method=test-auth-method -login-bearer-token-path=C:\\var\\run\\secrets\\kubernetes.io\\serviceaccount\\token " +
				"-login-meta=pod=k8snamespace/test-pod -login-namespace=test-ns -service-namespace=test-ns -tls-disabled -telemetry-prom-scrape-path=/metrics",
			[]corev1.EnvVar{
				{
					Name:  "TMPDIR",
					Value: "C:\\consul\\connect-inject",
				},
			},
		},
		{
			"windows with ACLs and partitions",
			func(pod *corev1.Pod) *corev1.Pod {
				pod.Spec.NodeSelector["kubernetes.io/os"] = "windows"
				return pod
			},
			MeshWebhook{
				ConsulAddress:   "consul-server.default.svc.cluster.local",
				ConsulConfig:    &consul.Config{GRPCPort: 8502},
				LogLevel:        "info",
				LogJSON:         false,
				AuthMethod:      "test-auth-method",
				ConsulPartition: "test-part",
			},
			" -credential-type=login -login-auth-method=test-auth-method -login-bearer-token-path=C:\\var\\run\\secrets\\kubernetes.io\\serviceaccount\\token " +
				"-login-meta=pod=k8snamespace/test-pod -login-partition=test-part -service-partition=test-part -tls-disabled -telemetry-prom-scrape-path=/metrics",
			[]corev1.EnvVar{
				{
					Name:  "TMPDIR",
					Value: "C:\\consul\\connect-inject",
				},
			},
		},
		{
			"windows with TLS and CA cert provided",
			func(pod *corev1.Pod) *corev1.Pod {
				pod.Spec.NodeSelector["kubernetes.io/os"] = "windows"
				return pod
			},
			MeshWebhook{
				ConsulAddress:       "consul-server.default.svc.cluster.local",
				ConsulConfig:        &consul.Config{GRPCPort: 8502},
				LogLevel:            "info",
				LogJSON:             false,
				TLSEnabled:          true,
				ConsulTLSServerName: "server.dc1.consul",
				ConsulCACert:        "consul-ca-cert",
			},
			" -tls-server-name=server.dc1.consul -ca-certs=C:\\consul\\connect-inject\\consul-ca.pem -telemetry-prom-scrape-path=/metrics",
			[]corev1.EnvVar{
				{
					Name:  "TMPDIR",
					Value: "C:\\consul\\connect-inject",
				},
			},
		},
		{
			"windows with TLS and no CA cert provided",
			func(pod *corev1.Pod) *corev1.Pod {
				pod.Spec.NodeSelector["kubernetes.io/os"] = "windows"
				return pod
			},
			MeshWebhook{
				ConsulAddress:       "consul-server.default.svc.cluster.local",
				ConsulConfig:        &consul.Config{GRPCPort: 8502},
				LogLevel:            "info",
				LogJSON:             false,
				TLSEnabled:          true,
				ConsulTLSServerName: "server.dc1.consul",
			},
			" -tls-server-name=server.dc1.consul -telemetry-prom-scrape-path=/metrics",
			[]corev1.EnvVar{
				{
					Name:  "TMPDIR",
					Value: "C:\\consul\\connect-inject",
				},
			},
		},
		{
			"windows with single destination namespace",
			func(pod *corev1.Pod) *corev1.Pod {
				pod.Spec.NodeSelector["kubernetes.io/os"] = "windows"
				return pod
			},
			MeshWebhook{
				ConsulAddress:              "consul-server.default.svc.cluster.local",
				ConsulConfig:               &consul.Config{GRPCPort: 8502},
				LogLevel:                   "info",
				LogJSON:                    false,
				EnableNamespaces:           true,
				ConsulDestinationNamespace: "consul-namespace",
			},
			" -service-namespace=consul-namespace -tls-disabled -telemetry-prom-scrape-path=/metrics",
			[]corev1.EnvVar{
				{
					Name:  "TMPDIR",
					Value: "C:\\consul\\connect-inject",
				},
			},
		},
		{
			"windows with namespace mirroring",
			func(pod *corev1.Pod) *corev1.Pod {
				return pod
			},
			MeshWebhook{
				ConsulAddress:        "consul-server.default.svc.cluster.local",
				ConsulConfig:         &consul.Config{GRPCPort: 8502},
				LogLevel:             "info",
				LogJSON:              false,
				EnableNamespaces:     true,
				EnableK8SNSMirroring: true,
			},
			" -service-namespace=k8snamespace -tls-disabled -telemetry-prom-scrape-path=/metrics",
			[]corev1.EnvVar{
				{
					Name:  "TMPDIR",
					Value: "C:\\consul\\connect-inject",
				},
			},
		},
		{
			"windows with namespace mirroring prefix",
			func(pod *corev1.Pod) *corev1.Pod {
				return pod
			},
			MeshWebhook{
				ConsulAddress:        "consul-server.default.svc.cluster.local",
				ConsulConfig:         &consul.Config{GRPCPort: 8502},
				LogLevel:             "info",
				LogJSON:              false,
				EnableNamespaces:     true,
				EnableK8SNSMirroring: true,
				K8SNSMirroringPrefix: "foo-",
			},
			" -service-namespace=foo-k8snamespace -tls-disabled -telemetry-prom-scrape-path=/metrics",
			[]corev1.EnvVar{
				{
					Name:  "TMPDIR",
					Value: "C:\\consul\\connect-inject",
				},
			},
		},
		{
			"windows with partitions",
			func(pod *corev1.Pod) *corev1.Pod {
				return pod
			},
			MeshWebhook{
				ConsulAddress:   "consul-server.default.svc.cluster.local",
				ConsulConfig:    &consul.Config{GRPCPort: 8502},
				LogLevel:        "info",
				LogJSON:         false,
				ConsulPartition: "partition-1",
			},
			" -service-partition=partition-1 -tls-disabled -telemetry-prom-scrape-path=/metrics",
			[]corev1.EnvVar{
				{
					Name:  "TMPDIR",
					Value: "C:\\consul\\connect-inject",
				},
			},
		},
		{
			"windows with different log level",
			func(pod *corev1.Pod) *corev1.Pod {
				return pod
			},
			MeshWebhook{
				ConsulAddress: "consul-server.default.svc.cluster.local",
				ConsulConfig:  &consul.Config{GRPCPort: 8502},
				LogLevel:      "debug",
				LogJSON:       false,
			},
			" -tls-disabled -telemetry-prom-scrape-path=/metrics",
			[]corev1.EnvVar{
				{
					Name:  "TMPDIR",
					Value: "C:\\consul\\connect-inject",
				},
			},
		},
		{
			"windows with different log level and log json",
			func(pod *corev1.Pod) *corev1.Pod {
				return pod
			},
			MeshWebhook{
				ConsulAddress: "consul-server.default.svc.cluster.local",
				ConsulConfig:  &consul.Config{GRPCPort: 8502},
				LogLevel:      "debug",
				LogJSON:       true,
			},
			" -tls-disabled -telemetry-prom-scrape-path=/metrics",
			[]corev1.EnvVar{
				{
					Name:  "TMPDIR",
					Value: "C:\\consul\\connect-inject",
				},
			},
		},
		{
			"windows skip server watch enabled",
			func(pod *corev1.Pod) *corev1.Pod {
				return pod
			},
			MeshWebhook{
				ConsulAddress:   "consul-server.default.svc.cluster.local",
				ConsulConfig:    &consul.Config{GRPCPort: 8502},
				LogLevel:        "info",
				LogJSON:         false,
				SkipServerWatch: true,
			},
			" -server-watch-disabled=true -tls-disabled -telemetry-prom-scrape-path=/metrics",
			[]corev1.EnvVar{
				{
					Name:  "TMPDIR",
					Value: "C:\\consul\\connect-inject",
				},
			},
		},
		{
			"windows custom prometheus scrape path",
			func(pod *corev1.Pod) *corev1.Pod {
				return pod
			},
			MeshWebhook{
				ConsulAddress: "consul-server.default.svc.cluster.local",
				ConsulConfig:  &consul.Config{GRPCPort: 8502},
				LogLevel:      "info",
				LogJSON:       false,
				MetricsConfig: metrics.Config{DefaultPrometheusScrapePath: "/scrape-path"},
			},
			" -tls-disabled -telemetry-prom-scrape-path=/scrape-path",
			[]corev1.EnvVar{
				{
					Name:  "TMPDIR",
					Value: "C:\\consul\\connect-inject",
				},
			},
		},
	}

	for _, tt := range cases {
		t.Run(tt.Name, func(t *testing.T) {
			filepath.Join()
			w := tt.Webhook
			pod := *tt.Pod(minimal())
			container, err := w.consulDataplaneSidecar(testNS, pod, multiPortInfo{})
			require.NoError(t, err)
			expCmd := "-addresses consul-server.default.svc.cluster.local -grpc-port=" + strconv.Itoa(w.ConsulConfig.GRPCPort) +
				" -proxy-service-id-path=C:\\consul\\connect-inject\\proxyid " +
				"-log-level=" + w.LogLevel + " -log-json=" + strconv.FormatBool(w.LogJSON) + " -envoy-concurrency=0" + tt.ExpArgs
			require.Equal(t, expCmd, strings.Join(container.Args, " "))
			if tt.ExpEnv != nil {
				require.Equal(t, tt.ExpEnv, container.Env[0:1])
			}
		})
	}
=======
// boolPtr returns pointer to b.
func boolPtr(b bool) *bool {
	return &b
>>>>>>> 4141f6f1
}<|MERGE_RESOLUTION|>--- conflicted
+++ resolved
@@ -1301,7 +1301,11 @@
 	}
 }
 
-<<<<<<< HEAD
+// boolPtr returns pointer to b.
+func boolPtr(b bool) *bool {
+	return &b
+}
+
 func TestHandlerConsulDataplaneSidecar_Windows(t *testing.T) {
 	minimal := func() *corev1.Pod {
 		return &corev1.Pod{
@@ -1706,9 +1710,4 @@
 			}
 		})
 	}
-=======
-// boolPtr returns pointer to b.
-func boolPtr(b bool) *bool {
-	return &b
->>>>>>> 4141f6f1
 }