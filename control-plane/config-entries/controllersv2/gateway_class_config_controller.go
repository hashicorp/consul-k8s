--- conflicted
+++ resolved
@@ -27,11 +27,8 @@
 // +kubebuilder:rbac:groups=mesh.consul.hashicorp.com,resources=gatewayclassconfig/status,verbs=get;update;patch
 
 func (r *GatewayClassConfigController) Reconcile(ctx context.Context, req ctrl.Request) (ctrl.Result, error) {
-<<<<<<< HEAD
-=======
 	// GatewayClassConfig is not synced into Consul because Consul has no use for it.
 	// Consul is only aware of the resource for the sake of Kubernetes CRD generation.
->>>>>>> dc9de11a
 	return ctrl.Result{}, nil
 }
 
