// Copyright (c) HashiCorp, Inc.
// SPDX-License-Identifier: MPL-2.0

package environment

import (
	"fmt"
	"testing"

	"github.com/gruntwork-io/terratest/modules/k8s"
	"github.com/hashicorp/consul-k8s/acceptance/framework/config"
	"github.com/hashicorp/consul-k8s/control-plane/api/v1alpha1"
	"github.com/stretchr/testify/require"
	metav1 "k8s.io/apimachinery/pkg/apis/meta/v1"
	"k8s.io/apimachinery/pkg/runtime"
	"k8s.io/client-go/kubernetes"
	clientgoscheme "k8s.io/client-go/kubernetes/scheme"
	"sigs.k8s.io/controller-runtime/pkg/client"
	gwv1alpha2 "sigs.k8s.io/gateway-api/apis/v1alpha2"
	gwv1beta1 "sigs.k8s.io/gateway-api/apis/v1beta1"
)

const (
<<<<<<< HEAD
	DefaultContextName      = "default"
	SecondaryContextName    = "secondary"
	AppContextName          = "app-default"
	SecondaryAppContextName = "app-secondary"
=======
	DefaultContextIndex = 0
>>>>>>> ab462d0a
)

// TestEnvironment represents the infrastructure environment of the test,
// such as the kubernetes cluster(s) the test is running against.
type TestEnvironment interface {
	DefaultContext(t *testing.T) TestContext
	Context(t *testing.T, index int) TestContext
}

// TestContext represents a specific context a test needs,
// for example, information about a specific Kubernetes cluster.
type TestContext interface {
	KubectlOptions(t *testing.T) *k8s.KubectlOptions
	KubernetesClient(t *testing.T) kubernetes.Interface
	ControllerRuntimeClient(t *testing.T) client.Client
}

type KubernetesEnvironment struct {
	contexts []*kubernetesContext
}

func NewKubernetesEnvironmentFromConfig(config *config.TestConfig) *KubernetesEnvironment {
	// First kubeEnv is the default
	defaultContext := NewContext(config.GetPrimaryKubeEnv().KubeNamespace, config.GetPrimaryKubeEnv().KubeConfig, config.GetPrimaryKubeEnv().KubeContext)

	// Create a kubernetes environment with default context.
	kenv := &KubernetesEnvironment{
		contexts: []*kubernetesContext{
			defaultContext,
		},
	}

	// Add additional contexts if multi cluster tests are enabled.
	if config.EnableMultiCluster {
<<<<<<< HEAD
		kenv.contexts[SecondaryContextName] = NewContext(config.SecondaryKubeNamespace, config.SecondaryKubeconfig, config.SecondaryKubeContext)
	}

	// Optionally, deploy apps into a separate namespace.
	// Maybe not the right place for this?
	if config.AppNamespace != "" {
		kenv.contexts[AppContextName] = NewContext(config.AppNamespace, config.Kubeconfig, config.KubeContext)
		if config.EnableMultiCluster {
			kenv.contexts[SecondaryAppContextName] = NewContext(config.SecondaryAppNamespace, config.SecondaryKubeconfig, config.SecondaryKubeContext)
		}
	} else {
		kenv.contexts[AppContextName] = defaultContext
		if config.EnableMultiCluster {
			kenv.contexts[SecondaryAppContextName] = kenv.contexts[SecondaryContextName]
		}
	}

	return kenv
}

func NewKubernetesEnvironmentFromContext(context *kubernetesContext) *KubernetesEnvironment {
	// Create a kubernetes environment with default context.
	kenv := &KubernetesEnvironment{
		contexts: map[string]*kubernetesContext{
			DefaultContextName: context,
		},
=======
		for _, v := range config.KubeEnvs[1:] {
			kenv.contexts = append(kenv.contexts, NewContext(v.KubeNamespace, v.KubeConfig, v.KubeContext))
		}
>>>>>>> ab462d0a
	}

	return kenv
}

func (k *KubernetesEnvironment) Context(t *testing.T, index int) TestContext {
	lenContexts := len(k.contexts)
	require.Greater(t, lenContexts, index, fmt.Sprintf("context list does not contain an index %d, length is %d", index, lenContexts))
	return k.contexts[index]
}

func (k *KubernetesEnvironment) DefaultContext(t *testing.T) TestContext {
	lenContexts := len(k.contexts)
	require.Greater(t, lenContexts, DefaultContextIndex, fmt.Sprintf("context list does not contain an index %d, length is %d", DefaultContextIndex, lenContexts))
	return k.contexts[DefaultContextIndex]
}

type kubernetesContext struct {
	pathToKubeConfig string
	kubeContextName  string
	namespace        string

	client        kubernetes.Interface
	runtimeClient client.Client

	options *k8s.KubectlOptions
}

// KubernetesContextFromOptions returns the Kubernetes context from options.
// If context is explicitly set in options, it returns that context.
// Otherwise, it returns the current context.
func KubernetesContextFromOptions(t *testing.T, options *k8s.KubectlOptions) string {
	t.Helper()

	// First, check if context set in options and return that
	if options.ContextName != "" {
		return options.ContextName
	}

	// Otherwise, get current context from config
	configPath, err := options.GetConfigPath(t)
	require.NoError(t, err)

	rawConfig, err := k8s.LoadConfigFromPath(configPath).RawConfig()
	require.NoError(t, err)

	return rawConfig.CurrentContext
}

func (k kubernetesContext) KubectlOptions(t *testing.T) *k8s.KubectlOptions {
	if k.options != nil {
		return k.options
	}

	k.options = &k8s.KubectlOptions{
		ContextName: k.kubeContextName,
		ConfigPath:  k.pathToKubeConfig,
		Namespace:   k.namespace,
	}

	// If namespace is not explicitly set via flags,
	// set it either from context or to the "default" namespace.
	if k.namespace == "" {
		configPath, err := k.options.GetConfigPath(t)
		require.NoError(t, err)

		rawConfig, err := k8s.LoadConfigFromPath(configPath).RawConfig()
		require.NoError(t, err)

		contextName := KubernetesContextFromOptions(t, k.options)
		if rawConfig.Contexts[contextName].Namespace != "" {
			k.options.Namespace = rawConfig.Contexts[contextName].Namespace
		} else {
			k.options.Namespace = metav1.NamespaceDefault
		}
	}
	return k.options
}

// KubernetesClientFromOptions takes KubectlOptions and returns Kubernetes API client.
func KubernetesClientFromOptions(t *testing.T, options *k8s.KubectlOptions) kubernetes.Interface {
	configPath, err := options.GetConfigPath(t)
	require.NoError(t, err)

	config, err := k8s.LoadApiClientConfigE(configPath, options.ContextName)
	require.NoError(t, err)

	client, err := kubernetes.NewForConfig(config)
	require.NoError(t, err)

	return client
}

func (k kubernetesContext) KubernetesClient(t *testing.T) kubernetes.Interface {
	if k.client != nil {
		return k.client
	}

	k.client = KubernetesClientFromOptions(t, k.KubectlOptions(t))

	return k.client
}

func (k kubernetesContext) ControllerRuntimeClient(t *testing.T) client.Client {
	if k.runtimeClient != nil {
		return k.runtimeClient
	}

	options := k.KubectlOptions(t)
	configPath, err := options.GetConfigPath(t)
	require.NoError(t, err)
	config, err := k8s.LoadApiClientConfigE(configPath, options.ContextName)
	require.NoError(t, err)

	s := runtime.NewScheme()
	require.NoError(t, clientgoscheme.AddToScheme(s))
	require.NoError(t, gwv1alpha2.Install(s))
	require.NoError(t, gwv1beta1.Install(s))
	require.NoError(t, v1alpha1.AddToScheme(s))

	client, err := client.New(config, client.Options{Scheme: s})
	require.NoError(t, err)

	k.runtimeClient = client

	return k.runtimeClient
}

func NewContext(namespace, pathToKubeConfig, kubeContextName string) *kubernetesContext {
	return &kubernetesContext{
		namespace:        namespace,
		pathToKubeConfig: pathToKubeConfig,
		kubeContextName:  kubeContextName,
	}
}<|MERGE_RESOLUTION|>--- conflicted
+++ resolved
@@ -21,14 +21,7 @@
 )
 
 const (
-<<<<<<< HEAD
-	DefaultContextName      = "default"
-	SecondaryContextName    = "secondary"
-	AppContextName          = "app-default"
-	SecondaryAppContextName = "app-secondary"
-=======
 	DefaultContextIndex = 0
->>>>>>> ab462d0a
 )
 
 // TestEnvironment represents the infrastructure environment of the test,
@@ -42,6 +35,8 @@
 // for example, information about a specific Kubernetes cluster.
 type TestContext interface {
 	KubectlOptions(t *testing.T) *k8s.KubectlOptions
+	// TODO: I don't love this.
+	KubectlOptionsForNamespace(ns string) *k8s.KubectlOptions
 	KubernetesClient(t *testing.T) kubernetes.Interface
 	ControllerRuntimeClient(t *testing.T) client.Client
 }
@@ -63,38 +58,9 @@
 
 	// Add additional contexts if multi cluster tests are enabled.
 	if config.EnableMultiCluster {
-<<<<<<< HEAD
-		kenv.contexts[SecondaryContextName] = NewContext(config.SecondaryKubeNamespace, config.SecondaryKubeconfig, config.SecondaryKubeContext)
-	}
-
-	// Optionally, deploy apps into a separate namespace.
-	// Maybe not the right place for this?
-	if config.AppNamespace != "" {
-		kenv.contexts[AppContextName] = NewContext(config.AppNamespace, config.Kubeconfig, config.KubeContext)
-		if config.EnableMultiCluster {
-			kenv.contexts[SecondaryAppContextName] = NewContext(config.SecondaryAppNamespace, config.SecondaryKubeconfig, config.SecondaryKubeContext)
-		}
-	} else {
-		kenv.contexts[AppContextName] = defaultContext
-		if config.EnableMultiCluster {
-			kenv.contexts[SecondaryAppContextName] = kenv.contexts[SecondaryContextName]
-		}
-	}
-
-	return kenv
-}
-
-func NewKubernetesEnvironmentFromContext(context *kubernetesContext) *KubernetesEnvironment {
-	// Create a kubernetes environment with default context.
-	kenv := &KubernetesEnvironment{
-		contexts: map[string]*kubernetesContext{
-			DefaultContextName: context,
-		},
-=======
 		for _, v := range config.KubeEnvs[1:] {
 			kenv.contexts = append(kenv.contexts, NewContext(v.KubeNamespace, v.KubeConfig, v.KubeContext))
 		}
->>>>>>> ab462d0a
 	}
 
 	return kenv
@@ -174,6 +140,14 @@
 	return k.options
 }
 
+func (k kubernetesContext) KubectlOptionsForNamespace(ns string) *k8s.KubectlOptions {
+	return &k8s.KubectlOptions{
+		ContextName: k.kubeContextName,
+		ConfigPath:  k.pathToKubeConfig,
+		Namespace:   ns,
+	}
+}
+
 // KubernetesClientFromOptions takes KubectlOptions and returns Kubernetes API client.
 func KubernetesClientFromOptions(t *testing.T, options *k8s.KubectlOptions) kubernetes.Interface {
 	configPath, err := options.GetConfigPath(t)
