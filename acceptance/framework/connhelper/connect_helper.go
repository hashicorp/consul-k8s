--- conflicted
+++ resolved
@@ -135,10 +135,7 @@
 // are deleted. The status of the deployment and injection is checked after the
 // deployment is complete to ensure success.
 func (c *ConnectHelper) DeployJob(t *testing.T, path string) {
-<<<<<<< HEAD
-=======
 	// Check that the ACL token is deleted.
->>>>>>> a92ea559
 	if c.Secure {
 		// We need to register the cleanup function before we create the
 		// deployments because golang will execute them in reverse order
@@ -157,12 +154,6 @@
 	logger.Log(t, "creating job-client deployment")
 	k8s.DeployJob(t, c.Ctx.KubectlOptions(t), c.Cfg.NoCleanupOnFailure, c.Cfg.DebugDirectory, path)
 
-<<<<<<< HEAD
-=======
-	logger.Log(t, "creating job-client deployment")
-	k8s.DeployJob(t, c.Ctx.KubectlOptions(t), c.Cfg.NoCleanupOnFailure, c.Cfg.DebugDirectory, path)
-
->>>>>>> a92ea559
 	// Check that job-client has been injected and
 	// now have 2 containers.
 	for _, labelSelector := range []string{"app=job-client"} {
@@ -181,11 +172,7 @@
 // are deleted. The status of the deployment and injection is checked after the
 // deployment is complete to ensure success.
 func (c *ConnectHelper) DeployServer(t *testing.T) {
-<<<<<<< HEAD
-
-=======
 	// Check that the ACL token is deleted.
->>>>>>> a92ea559
 	if c.Secure {
 		// We need to register the cleanup function before we create the
 		// deployments because golang will execute them in reverse order
@@ -201,10 +188,6 @@
 			})
 		})
 	}
-<<<<<<< HEAD
-=======
-
->>>>>>> a92ea559
 	logger.Log(t, "creating static-server deployment")
 	k8s.DeployKustomize(t, c.Ctx.KubectlOptions(t), c.Cfg.NoCleanupOnFailure, c.Cfg.DebugDirectory, "../fixtures/cases/static-server-inject")
 
