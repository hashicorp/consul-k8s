// Copyright (c) HashiCorp, Inc.
// SPDX-License-Identifier: MPL-2.0

package connhelper

import (
	"context"
	"fmt"
	"strconv"
	"strings"
	"testing"
	"time"

	terratestK8s "github.com/gruntwork-io/terratest/modules/k8s"
	"github.com/hashicorp/consul-k8s/acceptance/framework/config"
	"github.com/hashicorp/consul-k8s/acceptance/framework/consul"
	"github.com/hashicorp/consul-k8s/acceptance/framework/environment"
	"github.com/hashicorp/consul-k8s/acceptance/framework/helpers"
	"github.com/hashicorp/consul-k8s/acceptance/framework/k8s"
	"github.com/hashicorp/consul-k8s/acceptance/framework/logger"
	"github.com/hashicorp/consul/api"
	"github.com/hashicorp/consul/sdk/testutil/retry"
	"github.com/stretchr/testify/require"
	metav1 "k8s.io/apimachinery/pkg/apis/meta/v1"
)

const (
	StaticClientName = "static-client"
	StaticServerName = "static-server"
	JobName          = "job-client"
)

// ConnectHelper configures a Consul cluster for connect injection tests.
// It also provides helper methods to exercise the connect functionality.
type ConnectHelper struct {
	// ClusterKind is the kind of Consul cluster to use (e.g. "Helm", "CLI").
	ClusterKind consul.ClusterKind

	// Secure configures the Helm chart for the test to use ACL tokens.
	Secure bool

	// HelmValues are the additional helm values to use when installing or
	// upgrading the cluster beyond connectInject.enabled, global.tls.enabled,
	// global.tls.enableAutoEncrypt, global.acls.manageSystemACLs which are
	// set by the Secure and AutoEncrypt fields.
	HelmValues map[string]string

	// ReleaseName is the name of the Consul cluster.
	ReleaseName string

	// Ctx is used to deploy Consul
	Ctx environment.TestContext
	// UseAppNamespace is used top optionally deploy applications into a separate namespace.
	// If unset, the namespace associated with Ctx is used.
	UseAppNamespace bool

	Cfg *config.TestConfig

	// consulCluster is the cluster to use for the test.
	consulCluster consul.Cluster

	// ConsulClient is the client used to test service mesh connectivity.
	ConsulClient *api.Client
}

// Setup creates a new cluster using the New*Cluster function and assigns it
// to the consulCluster field.
func (c *ConnectHelper) Setup(t *testing.T) {
	switch c.ClusterKind {
	case consul.Helm:
		c.consulCluster = consul.NewHelmCluster(t, c.helmValues(), c.Ctx, c.Cfg, c.ReleaseName)
	case consul.CLI:
		c.consulCluster = consul.NewCLICluster(t, c.helmValues(), c.Ctx, c.Cfg, c.ReleaseName)
	}
}

// Install uses the consulCluster to install Consul onto the Kubernetes cluster.
func (c *ConnectHelper) Install(t *testing.T) {
	logger.Log(t, "Installing Consul cluster")
	c.consulCluster.Create(t)
	c.ConsulClient, _ = c.consulCluster.SetupConsulClient(t, c.Secure)
}

// Upgrade uses the existing Consul cluster and upgrades it using Helm values
// set by the Secure, AutoEncrypt, and HelmValues fields.
func (c *ConnectHelper) Upgrade(t *testing.T) {
	require.NotNil(t, c.consulCluster, "consulCluster must be set before calling Upgrade (Call Install first).")
	require.NotNil(t, c.ConsulClient, "ConsulClient must be set before calling Upgrade (Call Install first).")

	logger.Log(t, "upgrading Consul cluster")
	c.consulCluster.Upgrade(t, c.helmValues())
}

func (c *ConnectHelper) KubectlOptsForApp(t *testing.T) *terratestK8s.KubectlOptions {
	opts := c.Ctx.KubectlOptions(t)
	if !c.UseAppNamespace {
		return opts
	}
	return c.Ctx.KubectlOptionsForNamespace(opts.Namespace + "-apps")
}

// DeployClientAndServer deploys a client and server pod to the Kubernetes
// cluster which will be used to test service mesh connectivity. If the Secure
// flag is true, a pre-check is done to ensure that the ACL tokens for the test
// are deleted. The status of the deployment and injection is checked after the
// deployment is complete to ensure success.
func (c *ConnectHelper) DeployClientAndServer(t *testing.T) {
	// Check that the ACL token is deleted.
	if c.Secure {
		// We need to register the cleanup function before we create the
		// deployments because golang will execute them in reverse order
		// (i.e. the last registered cleanup function will be executed first).
		t.Cleanup(func() {
			retrier := &retry.Timer{Timeout: 30 * time.Second, Wait: 100 * time.Millisecond}
			retry.RunWith(retrier, t, func(r *retry.R) {
				tokens, _, err := c.ConsulClient.ACL().TokenList(nil)
				require.NoError(r, err)
				for _, token := range tokens {
					require.NotContains(r, token.Description, StaticServerName)
					require.NotContains(r, token.Description, StaticClientName)
				}
			})
		})
	}

	logger.Log(t, "creating static-server and static-client deployments")

	c.setupAppNamespace(t)

	opts := c.KubectlOptsForApp(t)
	if c.Cfg.EnableCNI && c.Cfg.EnableOpenshift {
		// On OpenShift with the CNI, we need to create a network attachment definition in the namespace
		// where the applications are running, and the app deployment configs need to reference that network
		// attachment definition.

		// TODO: A base fixture is the wrong place for these files
		k8s.KubectlApply(t, opts, "../fixtures/bases/openshift/")
		helpers.Cleanup(t, c.Cfg.NoCleanupOnFailure, c.Cfg.NoCleanup, func() {
			k8s.KubectlDelete(t, opts, "../fixtures/bases/openshift/")
		})

		k8s.DeployKustomize(t, opts, c.Cfg.NoCleanupOnFailure, c.Cfg.NoCleanup, c.Cfg.DebugDirectory, "../fixtures/cases/static-server-openshift")
		if c.Cfg.EnableTransparentProxy {
			k8s.DeployKustomize(t, opts, c.Cfg.NoCleanupOnFailure, c.Cfg.NoCleanup, c.Cfg.DebugDirectory, "../fixtures/cases/static-client-openshift-tproxy")
		} else {
			k8s.DeployKustomize(t, opts, c.Cfg.NoCleanupOnFailure, c.Cfg.NoCleanup, c.Cfg.DebugDirectory, "../fixtures/cases/static-client-openshift-inject")
		}
	} else {
		k8s.DeployKustomize(t, c.Ctx.KubectlOptions(t), c.Cfg.NoCleanupOnFailure, c.Cfg.NoCleanup, c.Cfg.DebugDirectory, "../fixtures/cases/static-server-inject")
		if c.Cfg.EnableTransparentProxy {
			k8s.DeployKustomize(t, c.Ctx.KubectlOptions(t), c.Cfg.NoCleanupOnFailure, c.Cfg.NoCleanup, c.Cfg.DebugDirectory, "../fixtures/cases/static-client-tproxy")
		} else {
			k8s.DeployKustomize(t, c.Ctx.KubectlOptions(t), c.Cfg.NoCleanupOnFailure, c.Cfg.NoCleanup, c.Cfg.DebugDirectory, "../fixtures/cases/static-client-inject")
		}
	}
	// Check that both static-server and static-client have been injected and
	// now have 2 containers.
	retry.RunWith(
		&retry.Timer{Timeout: 30 * time.Second, Wait: 100 * time.Millisecond}, t,
		func(r *retry.R) {
			for _, labelSelector := range []string{"app=static-server", "app=static-client"} {
				podList, err := c.Ctx.KubernetesClient(t).CoreV1().
					Pods(opts.Namespace).
					List(context.Background(), metav1.ListOptions{
						LabelSelector: labelSelector,
						FieldSelector: `status.phase=Running`,
					})
				require.NoError(r, err)
				require.Len(r, podList.Items, 1)
				require.Len(r, podList.Items[0].Spec.Containers, 2)
			}
		})
}

// setupAppNamespace creates a namespace where applications are deployed. This
// does nothing if UseAppNamespace is not set. The app namespace is relevant
// when testing with restricted PSA enforcement enabled.
func (c *ConnectHelper) setupAppNamespace(t *testing.T) {
	if !c.UseAppNamespace {
		return
	}
	opts := c.KubectlOptsForApp(t)
	// If we are deploying apps in another namespace, create the namespace.

	_, err := k8s.RunKubectlAndGetOutputE(t, opts, "create", "ns", opts.Namespace)
	if err != nil && strings.Contains(err.Error(), "AlreadyExists") {
		return
	}
	require.NoError(t, err)
	helpers.Cleanup(t, c.Cfg.NoCleanupOnFailure, c.Cfg.NoCleanup, func() {
		k8s.RunKubectl(t, opts, "delete", "ns", opts.Namespace)
	})

	if c.Cfg.EnableRestrictedPSAEnforcement {
		// Allow anything to run in the app namespace.
		k8s.RunKubectl(t, opts, "label", "--overwrite", "ns", opts.Namespace,
			"pod-security.kubernetes.io/enforce=privileged",
			"pod-security.kubernetes.io/enforce-version=v1.24",
		)
	}

}

// CreateResolverRedirect creates a resolver that redirects to a static-server, a corresponding k8s service,
// and intentions. This helper is primarly used to ensure that the virtual-ips are persisted to consul properly.
func (c *ConnectHelper) CreateResolverRedirect(t *testing.T) {
	logger.Log(t, "creating resolver redirect")
	opts := c.KubectlOptsForApp(t)
	c.setupAppNamespace(t)
	kustomizeDir := "../fixtures/cases/resolver-redirect-virtualip"
	k8s.KubectlApplyK(t, opts, kustomizeDir)

	helpers.Cleanup(t, c.Cfg.NoCleanupOnFailure, c.Cfg.NoCleanup, func() {
		k8s.KubectlDeleteK(t, opts, kustomizeDir)
	})
}

// DeployJob deploys a job pod to the Kubernetes
// cluster which will be used to test service mesh connectivity. If the Secure
// flag is true, a pre-check is done to ensure that the ACL tokens for the test
// are deleted. The status of the deployment and injection is checked after the
// deployment is complete to ensure success.
func (c *ConnectHelper) DeployJob(t *testing.T, path string) {
	// Check that the ACL token is deleted.
	if c.Secure {
		// We need to register the cleanup function before we create the
		// deployments because golang will execute them in reverse order
		// (i.e. the last registered cleanup function will be executed first).
		t.Cleanup(func() {
			retrier := &retry.Timer{Timeout: 30 * time.Second, Wait: 100 * time.Millisecond}
			retry.RunWith(retrier, t, func(r *retry.R) {
				tokens, _, err := c.ConsulClient.ACL().TokenList(nil)
				require.NoError(r, err)
				for _, token := range tokens {
					require.NotContains(r, token.Description, JobName)
				}
			})
		})
	}

	logger.Log(t, "creating job-client deployment")
	k8s.DeployJob(t, c.Ctx.KubectlOptions(t), c.Cfg.NoCleanupOnFailure, c.Cfg.DebugDirectory, path)

	// Check that job-client has been injected and
	// now have 2 containers.
	for _, labelSelector := range []string{"app=job-client"} {
		podList, err := c.Ctx.KubernetesClient(t).CoreV1().Pods(c.Ctx.KubectlOptions(t).Namespace).List(context.Background(), metav1.ListOptions{
			LabelSelector: labelSelector,
		})
		require.NoError(t, err)
		require.Len(t, podList.Items, 1)
		require.Len(t, podList.Items[0].Spec.Containers, 2)
	}
}

// DeployServer deploys a server pod to the Kubernetes
// cluster which will be used to test service mesh connectivity. If the Secure
// flag is true, a pre-check is done to ensure that the ACL tokens for the test
// are deleted. The status of the deployment and injection is checked after the
// deployment is complete to ensure success.
func (c *ConnectHelper) DeployServer(t *testing.T) {
	// Check that the ACL token is deleted.
	if c.Secure {
		// We need to register the cleanup function before we create the
		// deployments because golang will execute them in reverse order
		// (i.e. the last registered cleanup function will be executed first).
		t.Cleanup(func() {
			retrier := &retry.Timer{Timeout: 30 * time.Second, Wait: 100 * time.Millisecond}
			retry.RunWith(retrier, t, func(r *retry.R) {
				tokens, _, err := c.ConsulClient.ACL().TokenList(nil)
				require.NoError(r, err)
				for _, token := range tokens {
					require.NotContains(r, token.Description, StaticServerName)
				}
			})
		})
	}

	logger.Log(t, "creating static-server deployment")
	k8s.DeployKustomize(t, c.Ctx.KubectlOptions(t), c.Cfg.NoCleanupOnFailure, c.Cfg.DebugDirectory, "../fixtures/cases/static-server-inject")

	// Check that  static-server has been injected and
	// now have 2 containers.
	for _, labelSelector := range []string{"app=static-server"} {
		podList, err := c.Ctx.KubernetesClient(t).CoreV1().Pods(c.Ctx.KubectlOptions(t).Namespace).List(context.Background(), metav1.ListOptions{
			LabelSelector: labelSelector,
		})
		require.NoError(t, err)
		require.Len(t, podList.Items, 1)
		require.Len(t, podList.Items[0].Spec.Containers, 2)
	}
}

// TestConnectionFailureWithoutIntention ensures the connection to the static
// server fails when no intentions are configured.
func (c *ConnectHelper) TestConnectionFailureWithoutIntention(t *testing.T, clientType ...string) {
	logger.Log(t, "checking that the connection is not successful because there's no intention")
<<<<<<< HEAD
	client := StaticClientName
	if len(clientType) > 0 {
		client = clientType[0]
	}
	if c.Cfg.EnableTransparentProxy {
		k8s.CheckStaticServerConnectionFailing(t, c.Ctx.KubectlOptions(t), client, "http://static-server")
	} else {
		k8s.CheckStaticServerConnectionFailing(t, c.Ctx.KubectlOptions(t), client, "http://localhost:1234")
=======
	opts := c.KubectlOptsForApp(t)
	if c.Cfg.EnableTransparentProxy {
		k8s.CheckStaticServerConnectionFailing(t, opts, StaticClientName, "http://static-server")
	} else {
		k8s.CheckStaticServerConnectionFailing(t, opts, StaticClientName, "http://localhost:1234")
>>>>>>> 94414a72
	}

}

// CreateIntention creates an intention for the static-server pod to connect to
// the client pod.
func (c *ConnectHelper) CreateIntention(t *testing.T, clientType ...string) {
	client := StaticClientName
	if len(clientType) > 0 {
		client = clientType[0]
	}
	logger.Log(t, fmt.Sprintf("creating intention between %s and server", client))
	_, _, err := c.ConsulClient.ConfigEntries().Set(&api.ServiceIntentionsConfigEntry{
		Kind: api.ServiceIntentions,
		Name: StaticServerName,
		Sources: []*api.SourceIntention{
			{
				Name:   client,
				Action: api.IntentionActionAllow,
			},
		},
	}, nil)
	require.NoError(t, err)
}

// TestConnectionSuccess ensures the static-server pod can connect to the
// client pod once the intention is set.
func (c *ConnectHelper) TestConnectionSuccess(t *testing.T, clientType ...string) {
	logger.Log(t, "checking that connection is successful")
<<<<<<< HEAD
	client := StaticClientName
	if len(clientType) > 0 {
		client = clientType[0]
	}
	if c.Cfg.EnableTransparentProxy {
		// todo: add an assertion that the traffic is going through the proxy
		k8s.CheckStaticServerConnectionSuccessful(t, c.Ctx.KubectlOptions(t), client, "http://static-server")
	} else {
		k8s.CheckStaticServerConnectionSuccessful(t, c.Ctx.KubectlOptions(t), client, "http://localhost:1234")
=======
	opts := c.KubectlOptsForApp(t)
	if c.Cfg.EnableTransparentProxy {
		// todo: add an assertion that the traffic is going through the proxy
		k8s.CheckStaticServerConnectionSuccessful(t, opts, StaticClientName, "http://static-server")
	} else {
		k8s.CheckStaticServerConnectionSuccessful(t, opts, StaticClientName, "http://localhost:1234")
>>>>>>> 94414a72
	}

}

// TestConnectionFailureWhenUnhealthy sets the static-server pod to be unhealthy
// and ensures the connection fails. It restores the pod to a healthy state
// after this check.
func (c *ConnectHelper) TestConnectionFailureWhenUnhealthy(t *testing.T) {
	// Test that kubernetes readiness status is synced to Consul.
	// Create a file called "unhealthy" at "/tmp/" so that the readiness probe
	// of the static-server pod fails.
	opts := c.KubectlOptsForApp(t)

	logger.Log(t, "testing k8s -> consul health checks sync by making the static-server unhealthy")
	k8s.RunKubectl(t, opts, "exec", "deploy/"+StaticServerName, "--", "touch", "/tmp/unhealthy")

	// The readiness probe should take a moment to be reflected in Consul,
	// CheckStaticServerConnection will retry until Consul marks the service
	// instance unavailable for mesh traffic, causing the connection to fail.
	// We are expecting a "connection reset by peer" error because in a case of
	// health checks, there will be no healthy proxy host to connect to.
	// That's why we can't assert that we receive an empty reply from server,
	// which is the case when a connection is unsuccessful due to intentions in
	// other tests.
	logger.Log(t, "checking that connection is unsuccessful")
	if c.Cfg.EnableTransparentProxy {
		k8s.CheckStaticServerConnectionMultipleFailureMessages(t, opts, StaticClientName, false, []string{
			"curl: (56) Recv failure: Connection reset by peer",
			"curl: (52) Empty reply from server",
			"curl: (7) Failed to connect to static-server port 80: Connection refused",
		}, "", "http://static-server")
	} else {
		k8s.CheckStaticServerConnectionMultipleFailureMessages(t, opts, StaticClientName, false, []string{
			"curl: (56) Recv failure: Connection reset by peer",
			"curl: (52) Empty reply from server",
		}, "", "http://localhost:1234")
	}

	// Return the static-server to a "healthy state".
	k8s.RunKubectl(t, opts, "exec", "deploy/"+StaticServerName, "--", "rm", "/tmp/unhealthy")
}

// helmValues uses the Secure and AutoEncrypt fields to set values for the Helm
// Chart which are merged with the HelmValues field with the values set by the
// Secure and AutoEncrypt fields taking precedence.
func (c *ConnectHelper) helmValues() map[string]string {
	helmValues := map[string]string{
		"connectInject.enabled":        "true",
		"global.tls.enabled":           strconv.FormatBool(c.Secure),
		"global.acls.manageSystemACLs": strconv.FormatBool(c.Secure),
		"dns.enabled":                  "true",
		"dns.enableRedirection":        "true",
	}

	helpers.MergeMaps(helmValues, c.HelmValues)

	return helmValues
}<|MERGE_RESOLUTION|>--- conflicted
+++ resolved
@@ -295,22 +295,15 @@
 // server fails when no intentions are configured.
 func (c *ConnectHelper) TestConnectionFailureWithoutIntention(t *testing.T, clientType ...string) {
 	logger.Log(t, "checking that the connection is not successful because there's no intention")
-<<<<<<< HEAD
+  opts := c.KubectlOptsForApp(t)
 	client := StaticClientName
 	if len(clientType) > 0 {
 		client = clientType[0]
 	}
 	if c.Cfg.EnableTransparentProxy {
-		k8s.CheckStaticServerConnectionFailing(t, c.Ctx.KubectlOptions(t), client, "http://static-server")
+		k8s.CheckStaticServerConnectionFailing(t, opts, client, "http://static-server")
 	} else {
-		k8s.CheckStaticServerConnectionFailing(t, c.Ctx.KubectlOptions(t), client, "http://localhost:1234")
-=======
-	opts := c.KubectlOptsForApp(t)
-	if c.Cfg.EnableTransparentProxy {
-		k8s.CheckStaticServerConnectionFailing(t, opts, StaticClientName, "http://static-server")
-	} else {
-		k8s.CheckStaticServerConnectionFailing(t, opts, StaticClientName, "http://localhost:1234")
->>>>>>> 94414a72
+		k8s.CheckStaticServerConnectionFailing(t, opts, client, "http://localhost:1234")
 	}
 
 }
@@ -340,24 +333,16 @@
 // client pod once the intention is set.
 func (c *ConnectHelper) TestConnectionSuccess(t *testing.T, clientType ...string) {
 	logger.Log(t, "checking that connection is successful")
-<<<<<<< HEAD
+  opts := c.KubectlOptsForApp(t)
 	client := StaticClientName
 	if len(clientType) > 0 {
 		client = clientType[0]
 	}
 	if c.Cfg.EnableTransparentProxy {
 		// todo: add an assertion that the traffic is going through the proxy
-		k8s.CheckStaticServerConnectionSuccessful(t, c.Ctx.KubectlOptions(t), client, "http://static-server")
+		k8s.CheckStaticServerConnectionSuccessful(t, opts, client, "http://static-server")
 	} else {
-		k8s.CheckStaticServerConnectionSuccessful(t, c.Ctx.KubectlOptions(t), client, "http://localhost:1234")
-=======
-	opts := c.KubectlOptsForApp(t)
-	if c.Cfg.EnableTransparentProxy {
-		// todo: add an assertion that the traffic is going through the proxy
-		k8s.CheckStaticServerConnectionSuccessful(t, opts, StaticClientName, "http://static-server")
-	} else {
-		k8s.CheckStaticServerConnectionSuccessful(t, opts, StaticClientName, "http://localhost:1234")
->>>>>>> 94414a72
+		k8s.CheckStaticServerConnectionSuccessful(t, opts, client, "http://localhost:1234")
 	}
 
 }
