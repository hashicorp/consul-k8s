--- conflicted
+++ resolved
@@ -161,16 +161,11 @@
 		chartName = h.ChartPath
 	}
 	// Retry the install in case previous tests have not finished cleaning up.
-<<<<<<< HEAD
-	retry.RunWith(&retry.Counter{Wait: 1 * time.Minute, Count: 5}, t, func(r *retry.R) {
-		err := helm.InstallE(r, h.helmOptions, chartName, h.releaseName)
+	retry.RunWith(&retry.Counter{Wait: 10 * time.Second, Count: 5}, t, func(r *retry.R) {
+		err := helm.UpgradeE(r, h.helmOptions, chartName, h.releaseName)
 		if err != nil {
 			t.Logf("helm install failed with error %s, retrying...", err.Error())
 		}
-=======
-	retry.RunWith(&retry.Counter{Wait: 2 * time.Second, Count: 30}, t, func(r *retry.R) {
-		err := helm.UpgradeE(r, h.helmOptions, chartName, h.releaseName)
->>>>>>> affc7f63
 		require.NoError(r, err)
 	})
 
