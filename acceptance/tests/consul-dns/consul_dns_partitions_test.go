--- conflicted
+++ resolved
@@ -48,73 +48,6 @@
 // - returning the local partition's service when tenancy is not included in the DNS question.
 // - properly not resolving DNS for unexported services when ACLs are enabled.
 // - properly resolving DNS for exported services when ACLs are enabled.
-<<<<<<< HEAD
-// func TestConsulDNSProxy_WithPartitionsAndCatalogSync(t *testing.T) {
-// 	env := suite.Environment()
-// 	cfg := suite.Config()
-
-// 	if cfg.EnableCNI {
-// 		t.Skipf("skipping because -enable-cni is set")
-// 	}
-// 	if !cfg.EnableEnterprise {
-// 		t.Skipf("skipping this test because -enable-enterprise is not set")
-// 	}
-
-// 	cases := []dnsWithPartitionsTestCase{
-// 		{
-// 			name:   "not secure - ACLs and auto-encrypt not enabled",
-// 			secure: false,
-// 		},
-// 		{
-// 			name:   "secure - ACLs and auto-encrypt enabled",
-// 			secure: true,
-// 		},
-// 	}
-
-// 	for _, c := range cases {
-// 		t.Run(c.name, func(t *testing.T) {
-// 			defaultClusterContext := env.DefaultContext(t)
-// 			secondaryClusterContext := env.Context(t, 1)
-
-// 			// Setup the clusters and the static service.
-// 			releaseName, consulClient, defaultPartitionOpts, secondaryPartitionQueryOpts, defaultConsulCluster := setupClustersAndStaticService(t, cfg,
-// 				defaultClusterContext, secondaryClusterContext, c, secondaryPartition,
-// 				defaultPartition)
-
-// 			// Update CoreDNS to use the Consul domain and forward queries to the Consul DNS Service or Proxy.
-// 			updateCoreDNSWithConsulDomain(t, defaultClusterContext, releaseName, true)
-// 			updateCoreDNSWithConsulDomain(t, secondaryClusterContext, releaseName, true)
-
-// 			podLabelSelector := "app=static-server"
-// 			// The index of the dnsUtils pod to use for the DNS queries so that the pod name can be unique.
-// 			dnsUtilsPodIndex := 0
-
-// 			// When ACLs are enabled, the unexported service should not resolve.
-// 			shouldResolveUnexportedCrossPartitionDNSRecord := true
-// 			if c.secure {
-// 				shouldResolveUnexportedCrossPartitionDNSRecord = false
-// 			}
-
-// 			// Verify that the service is in the catalog under each partition.
-// 			verifyServiceInCatalog(t, consulClient, defaultPartitionOpts)
-// 			verifyServiceInCatalog(t, consulClient, secondaryPartitionQueryOpts)
-
-// 			logger.Log(t, "verify the service via DNS in the default partition of the Consul catalog.")
-// 			for _, v := range getVerifications(defaultClusterContext, secondaryClusterContext,
-// 				shouldResolveUnexportedCrossPartitionDNSRecord, cfg, releaseName, defaultConsulCluster) {
-// 				t.Run(v.name, func(t *testing.T) {
-// 					if v.preProcessingFunc != nil {
-// 						v.preProcessingFunc(t)
-// 					}
-// 					verifyDNS(t, releaseName, staticServerNamespace, v.requestingCtx, v.svcContext,
-// 						podLabelSelector, v.svcName, v.shouldResolveDNS, dnsUtilsPodIndex)
-// 					dnsUtilsPodIndex++
-// 				})
-// 			}
-// 		})
-// 	}
-// }
-=======
 func TestConsulDNSProxy_WithPartitionsAndCatalogSync(t *testing.T) {
 	env := suite.Environment()
 	cfg := suite.Config()
@@ -180,7 +113,6 @@
 		})
 	}
 }
->>>>>>> 8909c74b
 
 func getVerifications(defaultClusterContext environment.TestContext, secondaryClusterContext environment.TestContext,
 	shouldResolveUnexportedCrossPartitionDNSRecord bool, cfg *config.TestConfig, releaseName string, defaultConsulCluster *consul.HelmCluster) []dnsVerification {
