--- conflicted
+++ resolved
@@ -328,15 +328,7 @@
 	logger.Log(t, "launch a pod to test the dns resolution.")
 	dnsUtilsPod := fmt.Sprintf("%s-dns-utils-pod-%d", releaseName, dnsUtilsPodIndex)
 	dnsTestPodArgs := []string{
-<<<<<<< HEAD
 		"run", dnsUtilsPod, "--restart", "Never", "--image", "anubhavmishra/tiny-tools", "--", "dig", svcName,
-=======
-		"run", "-i", dnsUtilsPod, "--rm",
-		"--restart", "Never",
-		"--image", "anubhavmishra/tiny-tools",
-		"--labels", "release=" + releaseName,
-		"--", "dig", svcName, "ANY",
->>>>>>> 8909c74b
 	}
 
 	var logs string
