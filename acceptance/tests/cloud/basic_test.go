--- conflicted
+++ resolved
@@ -228,12 +228,8 @@
 	consulCluster.Create(t)
 
 	logger.Log(t, "creating static-server deployment")
-<<<<<<< HEAD
+
 	k8s.DeployKustomize(t, ctx.KubectlOptions(t), cfg.NoCleanupOnFailure, cfg.NoCleanup, cfg.DebugDirectory, "../fixtures/bases/static-server")
-	// time.Sleep(1 * time.Hour)
-	// TODO: add in test assertions here
-=======
-	k8s.DeployKustomize(t, ctx.KubectlOptions(t), cfg.NoCleanupOnFailure, cfg.DebugDirectory, "../fixtures/bases/static-server")
 	t.Log("Finished deployment. Validating expected conditions now")
 	// Give some time for collector send metrics
 	time.Sleep(5 * time.Second)
@@ -287,5 +283,4 @@
 
 type errMsg struct {
 	Error string `json:"error"`
->>>>>>> c7909513
 }