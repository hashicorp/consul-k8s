// Copyright (c) HashiCorp, Inc.
// SPDX-License-Identifier: MPL-2.0

package connect

import (
	"context"
	"fmt"
	"strconv"
	"strings"
	"testing"
	"time"

	"github.com/hashicorp/consul-k8s/acceptance/framework/connhelper"
	"github.com/hashicorp/consul-k8s/acceptance/framework/consul"
	"github.com/hashicorp/consul-k8s/acceptance/framework/helpers"
	"github.com/hashicorp/consul-k8s/acceptance/framework/k8s"
	"github.com/hashicorp/consul-k8s/acceptance/framework/logger"
	"github.com/hashicorp/consul/sdk/testutil/retry"
	"github.com/hashicorp/go-version"
	"github.com/stretchr/testify/require"
	metav1 "k8s.io/apimachinery/pkg/apis/meta/v1"
	"sigs.k8s.io/controller-runtime/pkg/log"
)

type LifecycleShutdownConfig struct {
	secure     bool
	helmValues map[string]string
}

const (
	helmDrainListenersKey     = "connectInject.sidecarProxy.lifecycle.defaultEnableShutdownDrainListeners"
	helmGracePeriodSecondsKey = "connectInject.sidecarProxy.lifecycle.defaultShutdownGracePeriodSeconds"
)

// Test the endpoints controller cleans up force-killed pods.
func TestConnectInject_ProxyLifecycleShutdown(t *testing.T) {
	cfg := suite.Config()

	ver, err := version.NewVersion("1.2.0")
	require.NoError(t, err)
	if cfg.ConsulDataplaneVersion != nil && cfg.ConsulDataplaneVersion.LessThan(ver) {
		t.Skipf("skipping this test because proxy lifecycle management is not supported in consul-dataplane version %v", cfg.ConsulDataplaneVersion.String())
	}

	for _, testCfg := range []LifecycleShutdownConfig{
		{secure: false, helmValues: map[string]string{}},
		{secure: true, helmValues: map[string]string{}},
		{secure: false, helmValues: map[string]string{
			helmDrainListenersKey:     "true",
			helmGracePeriodSecondsKey: "15",
		}},
		{secure: true, helmValues: map[string]string{
			helmDrainListenersKey:     "true",
			helmGracePeriodSecondsKey: "15",
		}},
		{secure: false, helmValues: map[string]string{
			helmDrainListenersKey:     "false",
			helmGracePeriodSecondsKey: "15",
		}},
		{secure: true, helmValues: map[string]string{
			helmDrainListenersKey:     "false",
			helmGracePeriodSecondsKey: "15",
		}},
		{secure: false, helmValues: map[string]string{
			helmDrainListenersKey:     "false",
			helmGracePeriodSecondsKey: "0",
		}},
		{secure: true, helmValues: map[string]string{
			helmDrainListenersKey:     "false",
			helmGracePeriodSecondsKey: "0",
		}},
	} {
		// Determine if listeners should be expected to drain inbound connections
		var drainListenersEnabled bool
		val, ok := testCfg.helmValues[helmDrainListenersKey]
		if ok {
			drainListenersEnabled, err = strconv.ParseBool(val)
			require.NoError(t, err)
		}

		// Determine expected shutdown grace period
		var gracePeriodSeconds int64
		val, ok = testCfg.helmValues[helmGracePeriodSecondsKey]
		if ok {
			gracePeriodSeconds, err = strconv.ParseInt(val, 10, 64)
			require.NoError(t, err)
		} else {
			// Half of the helm default to speed tests up
			gracePeriodSeconds = 15
		}

		name := fmt.Sprintf("secure: %t, drainListeners: %t, gracePeriodSeconds: %d", testCfg.secure, drainListenersEnabled, gracePeriodSeconds)
		t.Run(name, func(t *testing.T) {
			ctx := suite.Environment().DefaultContext(t)
			releaseName := helpers.RandomName()

			connHelper := connhelper.ConnectHelper{
				ClusterKind: consul.Helm,
				Secure:      testCfg.secure,
				ReleaseName: releaseName,
				Ctx:         ctx,
				Cfg:         cfg,
				HelmValues:  testCfg.helmValues,
			}

			connHelper.Setup(t)
			connHelper.Install(t)
			connHelper.DeployClientAndServer(t)

			// TODO: should this move into connhelper.DeployClientAndServer?
			logger.Log(t, "waiting for static-client and static-server to be registered with Consul")
			retry.Run(t, func(r *retry.R) {
				for _, name := range []string{
					"static-client",
					"static-client-sidecar-proxy",
					"static-server",
					"static-server-sidecar-proxy",
				} {
					logger.Logf(t, "checking for %s service in Consul catalog", name)
					instances, _, err := connHelper.ConsulClient.Catalog().Service(name, "", nil)
					r.Check(err)

					if len(instances) != 1 {
						r.Errorf("expected 1 instance of %s", name)
					}
				}
			})

			if testCfg.secure {
				connHelper.TestConnectionFailureWithoutIntention(t)
				connHelper.CreateIntention(t)
			}

			connHelper.TestConnectionSuccess(t)

			// Get static-client pod name
			ns := ctx.KubectlOptions(t).Namespace
			pods, err := ctx.KubernetesClient(t).CoreV1().Pods(ns).List(
				context.Background(),
				metav1.ListOptions{
					LabelSelector: "app=static-client",
				},
			)
			require.NoError(t, err)
			require.Len(t, pods.Items, 1)
			clientPodName := pods.Items[0].Name

			var terminationGracePeriod int64 = 60
			logger.Logf(t, "killing the %q pod with %dseconds termination grace period", clientPodName, terminationGracePeriod)
			err = ctx.KubernetesClient(t).CoreV1().Pods(ns).Delete(context.Background(), clientPodName, metav1.DeleteOptions{GracePeriodSeconds: &terminationGracePeriod})
			require.NoError(t, err)

			// Exec into terminating pod, not just any static-client pod
			args := []string{"exec", clientPodName, "-c", connhelper.StaticClientName, "--", "curl", "-vvvsSf"}

			if cfg.EnableTransparentProxy {
				args = append(args, "http://static-server")
			} else {
				args = append(args, "http://localhost:1234")
			}

			if gracePeriodSeconds > 0 {
				// Ensure outbound requests are still successful during grace
				// period.
				retry.RunWith(&retry.Timer{Timeout: time.Duration(gracePeriodSeconds) * time.Second, Wait: 2 * time.Second}, t, func(r *retry.R) {
					output, err := k8s.RunKubectlAndGetOutputE(t, ctx.KubectlOptions(t), args...)
					require.NoError(r, err)
					require.Condition(r, func() bool {
						exists := false
						if strings.Contains(output, "curl: (7) Failed to connect") {
							exists = true
						}
						return !exists
					})
				})

				// If listener draining is enabled, ensure inbound
				// requests are rejected during grace period.
				// connHelper.TestConnectionSuccess(t)
			} else {
				// Ensure outbound requests fail because proxy has terminated
				retry.RunWith(&retry.Timer{Timeout: time.Duration(terminationGracePeriod) * time.Second, Wait: 2 * time.Second}, t, func(r *retry.R) {
					output, err := k8s.RunKubectlAndGetOutputE(t, ctx.KubectlOptions(t), args...)
					require.Error(r, err)
					require.Condition(r, func() bool {
						exists := false
						if strings.Contains(output, "curl: (7) Failed to connect") {
							exists = true
						}
						return exists
					})
				})
			}

			logger.Log(t, "ensuring pod is deregistered after termination")
			retry.Run(t, func(r *retry.R) {
				for _, name := range []string{
					"static-client",
					"static-client-sidecar-proxy",
				} {
					logger.Logf(t, "checking for %s service in Consul catalog", name)
					instances, _, err := connHelper.ConsulClient.Catalog().Service(name, "", nil)
					r.Check(err)

					for _, instance := range instances {
						if strings.Contains(instance.ServiceID, clientPodName) {
							r.Errorf("%s is still registered", instance.ServiceID)
						}
					}
				}
			})
		})
	}
}

func TestConnectInject_ProxyLifecycleShutdownJob(t *testing.T) {
	cfg := suite.Config()

	defaultGracePeriod := 10

	cases := map[string]int{
		"../fixtures/cases/job-client-inject":                  defaultGracePeriod,
		"../fixtures/cases/job-client-inject-grace-period-0s":  0,
		"../fixtures/cases/job-client-inject-grace-period-30s": 30,
	}

	// Set up the installation and static-server once.
	ctx := suite.Environment().DefaultContext(t)
	releaseName := helpers.RandomName()

	connHelper := connhelper.ConnectHelper{
		ClusterKind: consul.Helm,
		ReleaseName: releaseName,
		Ctx:         ctx,
		Cfg:         cfg,
		HelmValues: map[string]string{
			"connectInject.sidecarProxy.lifecycle.defaultShutdownGracePeriodSeconds": strconv.FormatInt(int64(defaultGracePeriod), 10),
			"connectInject.sidecarProxy.lifecycle.defaultEnabled":                    strconv.FormatBool(true),
		},
	}

	connHelper.Setup(t)
	connHelper.Install(t)
	connHelper.DeployServer(t)

	logger.Log(t, "waiting for static-server to be registered with Consul")
	retry.RunWith(&retry.Timer{Timeout: 300 * time.Second, Wait: 5 * time.Second}, t, func(r *retry.R) {
		for _, name := range []string{
			"static-server",
			"static-server-sidecar-proxy",
		} {
			logger.Logf(t, "checking for %s service in Consul catalog", name)
			instances, _, err := connHelper.ConsulClient.Catalog().Service(name, "", nil)
			r.Check(err)

			if len(instances) != 1 {
				r.Errorf("expected 1 instance of %s", name)
			}
		}
	})

	// Iterate over the Job cases and test connection.
	for path, gracePeriod := range cases {
		connHelper.DeployJob(t, path) // Default case.

		logger.Log(t, "waiting for job-client to be registered with Consul")
		retry.RunWith(&retry.Timer{Timeout: 300 * time.Second, Wait: 5 * time.Second}, t, func(r *retry.R) {
			for _, name := range []string{
				"job-client",
				"job-client-sidecar-proxy",
			} {
				logger.Logf(t, "checking for %s service in Consul catalog", name)
				instances, _, err := connHelper.ConsulClient.Catalog().Service(name, "", nil)
				r.Check(err)

				if len(instances) != 1 {
					r.Errorf("expected 1 instance of %s", name)
				}
			}
		})

		connHelper.TestConnectionSuccess(t, connhelper.JobName)

		// Get job-client pod name
		ns := ctx.KubectlOptions(t).Namespace
		pods, err := ctx.KubernetesClient(t).CoreV1().Pods(ns).List(
			context.Background(),
			metav1.ListOptions{
				LabelSelector: "app=job-client",
			},
		)
		require.NoError(t, err)
		require.Len(t, pods.Items, 1)
		jobName := pods.Items[0].Name

		// Exec into job and send shutdown request to running proxy.
		// curl --max-time 2 -s -f -XPOST http://127.0.0.1:20600/graceful_shutdown
		sendProxyShutdownArgs := []string{"exec", jobName, "-c", connhelper.JobName, "--", "curl", "--max-time", "2", "-s", "-f", "-XPOST", "http://127.0.0.1:20600/graceful_shutdown"}
		_, err = k8s.RunKubectlAndGetOutputE(t, ctx.KubectlOptions(t), sendProxyShutdownArgs...)
		require.NoError(t, err)

		logger.Log(t, "Proxy killed...")

		args := []string{"exec", jobName, "-c", connhelper.JobName, "--", "curl", "-vvvsSf"}
		if cfg.EnableTransparentProxy {
			args = append(args, "http://static-server")
		} else {
			args = append(args, "http://localhost:1234")
		}

		if gracePeriod > 0 {
			logger.Log(t, "Checking if connection successful within grace period...")
			retry.RunWith(&retry.Timer{Timeout: time.Duration(gracePeriod) * time.Second, Wait: 2 * time.Second}, t, func(r *retry.R) {
				output, err := k8s.RunKubectlAndGetOutputE(t, ctx.KubectlOptions(t), args...)
				require.NoError(r, err)
				require.True(r, !strings.Contains(output, "curl: (7) Failed to connect"))
			})
			//wait for the grace period to end after successful request
			time.Sleep(time.Duration(gracePeriod) * time.Second)
		}

		// Test that requests fail once grace period has ended, or there was no grace period set.
		logger.Log(t, "Checking that requests fail now that proxy is killed...")
		retry.RunWith(&retry.Timer{Timeout: 2 * time.Minute, Wait: 2 * time.Second}, t, func(r *retry.R) {
			output, err := k8s.RunKubectlAndGetOutputE(t, ctx.KubectlOptions(t), args...)
			require.Error(r, err)
			require.True(r, strings.Contains(output, "curl: (7) Failed to connect"))
		})

		// Wait for the job to complete.
		retry.RunWith(&retry.Timer{Timeout: 4 * time.Minute, Wait: 30 * time.Second}, t, func(r *retry.R) {
<<<<<<< HEAD
			log.Log.Info("Checking if job completed...")
=======
			logger.Log(t, "Checking if job completed...")
>>>>>>> a92ea559
			jobs, err := ctx.KubernetesClient(t).BatchV1().Jobs(ns).List(
				context.Background(),
				metav1.ListOptions{
					LabelSelector: "app=job-client",
				},
			)
			require.NoError(r, err)
			require.True(r, jobs.Items[0].Status.Succeeded == 1)
		})

<<<<<<< HEAD
		err = ctx.KubernetesClient(t).BatchV1().Jobs(ns).Delete(context.Background(), "job-client", metav1.DeleteOptions{})
		require.NoError(t, err)

		logger.Log(t, "ensuring job is deregistered after termination")
		retry.Run(t, func(r *retry.R) {
=======
		// Delete the job and its associated Pod.
		pods, err = ctx.KubernetesClient(t).CoreV1().Pods(ns).List(
			context.Background(),
			metav1.ListOptions{
				LabelSelector: "app=job-client",
			},
		)
		require.NoError(t, err)
		podName := pods.Items[0].Name

		err = ctx.KubernetesClient(t).BatchV1().Jobs(ns).Delete(context.Background(), "job-client", metav1.DeleteOptions{})
		require.NoError(t, err)

		err = ctx.KubernetesClient(t).CoreV1().Pods(ns).Delete(context.Background(), podName, metav1.DeleteOptions{})
		require.NoError(t, err)

		logger.Log(t, "ensuring job is deregistered after termination")
		retry.RunWith(&retry.Timer{Timeout: 4 * time.Minute, Wait: 30 * time.Second}, t, func(r *retry.R) {
>>>>>>> a92ea559
			for _, name := range []string{
				"job-client",
				"job-client-sidecar-proxy",
			} {
				logger.Logf(t, "checking for %s service in Consul catalog", name)
				instances, _, err := connHelper.ConsulClient.Catalog().Service(name, "", nil)
				r.Check(err)

				for _, instance := range instances {
					if strings.Contains(instance.ServiceID, jobName) {
						r.Errorf("%s is still registered", instance.ServiceID)
					}
				}
			}
		})
	}

	retry.Run(t, func(r *retry.R) {
		for _, name := range []string{
			"static-server",
			"static-server-sidecar-proxy",
		} {
			logger.Logf(t, "checking for %s service in Consul catalog", name)
			instances, _, err := connHelper.ConsulClient.Catalog().Service(name, "", nil)
			r.Check(err)

			for _, instance := range instances {
				if strings.Contains(instance.ServiceID, connhelper.StaticServerName) {
					r.Errorf("%s is still registered", instance.ServiceID)
				}
			}
		}
	})
}<|MERGE_RESOLUTION|>--- conflicted
+++ resolved
@@ -330,11 +330,7 @@
 
 		// Wait for the job to complete.
 		retry.RunWith(&retry.Timer{Timeout: 4 * time.Minute, Wait: 30 * time.Second}, t, func(r *retry.R) {
-<<<<<<< HEAD
 			log.Log.Info("Checking if job completed...")
-=======
-			logger.Log(t, "Checking if job completed...")
->>>>>>> a92ea559
 			jobs, err := ctx.KubernetesClient(t).BatchV1().Jobs(ns).List(
 				context.Background(),
 				metav1.ListOptions{
@@ -345,13 +341,6 @@
 			require.True(r, jobs.Items[0].Status.Succeeded == 1)
 		})
 
-<<<<<<< HEAD
-		err = ctx.KubernetesClient(t).BatchV1().Jobs(ns).Delete(context.Background(), "job-client", metav1.DeleteOptions{})
-		require.NoError(t, err)
-
-		logger.Log(t, "ensuring job is deregistered after termination")
-		retry.Run(t, func(r *retry.R) {
-=======
 		// Delete the job and its associated Pod.
 		pods, err = ctx.KubernetesClient(t).CoreV1().Pods(ns).List(
 			context.Background(),
@@ -370,7 +359,6 @@
 
 		logger.Log(t, "ensuring job is deregistered after termination")
 		retry.RunWith(&retry.Timer{Timeout: 4 * time.Minute, Wait: 30 * time.Second}, t, func(r *retry.R) {
->>>>>>> a92ea559
 			for _, name := range []string{
 				"job-client",
 				"job-client-sidecar-proxy",
