// Copyright (c) HashiCorp, Inc.
// SPDX-License-Identifier: MPL-2.0

package apigateway

import (
	"context"
	"encoding/base64"
	"fmt"
	"net"
	"strconv"
	"testing"
	"time"

	gwv1alpha2 "sigs.k8s.io/gateway-api/apis/v1alpha2"

	"github.com/hashicorp/consul/api"
	"github.com/hashicorp/consul/sdk/testutil/retry"

	"github.com/hashicorp/consul-k8s/acceptance/framework/consul"
	"github.com/hashicorp/consul-k8s/acceptance/framework/helpers"
	"github.com/hashicorp/consul-k8s/acceptance/framework/k8s"
	"github.com/hashicorp/consul-k8s/acceptance/framework/logger"

	"github.com/stretchr/testify/require"
	metav1 "k8s.io/apimachinery/pkg/apis/meta/v1"
	"k8s.io/apimachinery/pkg/types"
	gwv1beta1 "sigs.k8s.io/gateway-api/apis/v1beta1"
)

const (
	StaticClientName           = "static-client"
	gatewayClassControllerName = "consul.hashicorp.com/gateway-controller"
	gatewayClassFinalizer      = "gateway-exists-finalizer.consul.hashicorp.com"
	gatewayFinalizer           = "gateway-finalizer.consul.hashicorp.com"
)

// Test that api gateway basic functionality works in a default installation and a secure installation.
func TestAPIGateway_Basic(t *testing.T) {
	cases := []struct {
		secure                   bool
		restrictedPSAEnforcement bool
	}{
		{
			secure: false,
		},
		{
			secure: true,
		},
		// There is an argument that all tests should be run in a restricted PSA namespace
		// However we are on a time crunch and don't want to make sweeping changes to the test suite
		{
			secure:                   true,
			restrictedPSAEnforcement: true,
		},
		{
			secure:                   false,
			restrictedPSAEnforcement: true,
		},
	}
	for _, c := range cases {
		name := fmt.Sprintf("secure: %t restrictedPSAEnforcement: %t", c.secure, c.restrictedPSAEnforcement)
		t.Run(name, func(t *testing.T) {
			ctx := suite.Environment().DefaultContext(t)
			cfg := suite.Config()
			if cfg.EnableTransparentProxy && c.restrictedPSAEnforcement && !cfg.EnableCNI {
				t.Skipf("skipping because -enable-transparent-proxy is set and -enable-cni is not and tproxy cannot run in restrictedPSA without CNI enabled")
			}

			helmValues := map[string]string{
				"connectInject.enabled":        "true",
				"global.acls.manageSystemACLs": strconv.FormatBool(c.secure),
				"global.tls.enabled":           strconv.FormatBool(c.secure),
				"global.logLevel":              "trace",
			}

			releaseName := helpers.RandomName()
			consulCluster := consul.NewHelmCluster(t, helmValues, ctx, cfg, releaseName)

			consulCluster.Create(t)

			if c.restrictedPSAEnforcement {
				//enable PSA enforcment for some tests
				k8s.RunKubectl(t, ctx.KubectlOptions(t), "label", "--overwrite", "ns", ctx.KubectlOptions(t).Namespace,
					"pod-security.kubernetes.io/enforce=restricted",
				)

				if cfg.EnableCNI {
					helmValues["connectInject.cni.namespace"] = "cni-namespace"
					//create namespace for CNI. CNI pods require NET_ADMIN so the need to run in a non PSA restricted namespace.
					k8s.RunKubectl(t, ctx.KubectlOptions(t), "create", "namespace", "cni-namespace")
				}
			}
			helpers.Cleanup(t, cfg.NoCleanupOnFailure, cfg.NoCleanup, func() {
				if c.restrictedPSAEnforcement {
					//reset namespace
					k8s.RunKubectl(t, ctx.KubectlOptions(t), "label", "--overwrite", "ns", ctx.KubectlOptions(t).Namespace,
						"pod-security.kubernetes.io/enforce=privileged",
					)
					if cfg.EnableCNI {
						k8s.RunKubectl(t, ctx.KubectlOptions(t), "delete", "namespace", "cni-namespace")
					}
				}
			})

			// Override the default proxy config settings for this test
			consulClient, _ := consulCluster.SetupConsulClient(t, c.secure)

			retry.Run(t, func(r *retry.R) {
				peers, err := consulClient.Status().Peers()
				require.NoError(r, err)
				require.Len(r, peers, 1)
			})
			_, _, err := consulClient.ConfigEntries().Set(&api.ProxyConfigEntry{
				Kind: api.ProxyDefaults,
				Name: api.ProxyConfigGlobal,
				Config: map[string]interface{}{
					"protocol": "http",
				},
			}, nil)
			require.NoError(t, err)

			logger.Log(t, "creating api-gateway resources")

			out, err := k8s.RunKubectlAndGetOutputE(t, ctx.KubectlOptions(t), "apply", "-k", "../fixtures/bases/api-gateway")
			require.NoError(t, err, out)
			helpers.Cleanup(t, cfg.NoCleanupOnFailure, cfg.NoCleanup, func() {
				// Ignore errors here because if the test ran as expected
				// the custom resources will have been deleted.
				k8s.RunKubectlAndGetOutputE(t, ctx.KubectlOptions(t), "delete", "-k", "../fixtures/bases/api-gateway")
			})

			// Create certificate secret, we do this separately since
			// applying the secret will make an invalid certificate that breaks other tests
			logger.Log(t, "creating certificate secret")
			out, err = k8s.RunKubectlAndGetOutputE(t, ctx.KubectlOptions(t), "apply", "-f", "../fixtures/bases/api-gateway/certificate.yaml")
			require.NoError(t, err, out)
			helpers.Cleanup(t, cfg.NoCleanupOnFailure, cfg.NoCleanup, func() {
				// Ignore errors here because if the test ran as expected
				// the custom resources will have been deleted.
				k8s.RunKubectlAndGetOutputE(t, ctx.KubectlOptions(t), "delete", "-f", "../fixtures/bases/api-gateway/certificate.yaml")
			})

			// patch certificate with data
			logger.Log(t, "patching certificate secret with generated data")
			certificate := generateCertificate(t, nil, "gateway.test.local")
			k8s.RunKubectl(t, ctx.KubectlOptions(t), "patch", "secret", "certificate", "-p", fmt.Sprintf(`{"data":{"tls.crt":"%s","tls.key":"%s"}}`, base64.StdEncoding.EncodeToString(certificate.CertPEM), base64.StdEncoding.EncodeToString(certificate.PrivateKeyPEM)), "--type=merge")

			logger.Log(t, "creating target http server")
			k8s.DeployKustomize(t, ctx.KubectlOptions(t), cfg.NoCleanupOnFailure, cfg.NoCleanup, cfg.DebugDirectory, "../fixtures/cases/static-server-inject")

			k8s.RunKubectl(t, ctx.KubectlOptions(t), "wait", "--for=condition=available", "--timeout=5m", fmt.Sprintf("deploy/%s", "static-server"))

			// We use the static-client pod so that we can make calls to the api gateway
			// via kubectl exec without needing a route into the cluster from the test machine.
			logger.Log(t, "creating static-client pod")
			k8s.DeployKustomize(t, ctx.KubectlOptions(t), cfg.NoCleanupOnFailure, cfg.NoCleanup, cfg.DebugDirectory, "../fixtures/bases/static-client")

<<<<<<< HEAD
			k8s.RunKubectl(t, ctx.KubectlOptions(t), "wait", "--for=condition=available", "--timeout=30m", fmt.Sprintf("deploy/%s", "static-server"))

=======
>>>>>>> affc7f63
			logger.Log(t, "patching route to target http server")
			// Use retries to handle intermittent failures when patching the httproute
			retry.Run(t, func(r *retry.R) {
				out, err := k8s.RunKubectlAndGetOutputE(r, ctx.KubectlOptions(r), "patch", "httproute", "http-route", "-p", `{"spec":{"rules":[{"backendRefs":[{"name":"static-server","port":80}]}]}}`, "--type=merge")
				require.NoError(r, err, out)
				logger.Log(t, "successfully patched httproute")
			})

			logger.Log(t, "creating target tcp server")
			k8s.DeployKustomize(t, ctx.KubectlOptions(t), cfg.NoCleanupOnFailure, cfg.NoCleanup, cfg.DebugDirectory, "../fixtures/bases/static-server-tcp")
			k8s.RunKubectl(t, ctx.KubectlOptions(t), "wait", "--for=condition=available", "--timeout=30m", fmt.Sprintf("deploy/%s", "static-server-tcp"))

			logger.Log(t, "creating tcp-route")
			k8s.RunKubectl(t, ctx.KubectlOptions(t), "apply", "-f", "../fixtures/cases/api-gateways/tcproute/route.yaml")
			helpers.Cleanup(t, cfg.NoCleanupOnFailure, cfg.NoCleanup, func() {
				// Ignore errors here because if the test ran as expected
				// the custom resources will have been deleted.
				k8s.RunKubectlAndGetOutputE(t, ctx.KubectlOptions(t), "delete", "-f", "../fixtures/cases/api-gateways/tcproute/route.yaml")
			})

			// Grab a kubernetes client so that we can verify binding
			// behavior prior to issuing requests through the gateway.
			k8sClient := ctx.ControllerRuntimeClient(t)

			// On startup, the controller can take upwards of 1m to perform
			// leader election so we may need to wait a long time for
			// the reconcile loop to run (hence the timeout here).
			var gatewayAddress string
			counter := &retry.Counter{Count: 40, Wait: 5 * time.Second}
			retry.RunWith(counter, t, func(r *retry.R) {
				var gateway gwv1beta1.Gateway
				err := k8sClient.Get(context.Background(), types.NamespacedName{Name: "gateway", Namespace: "default"}, &gateway)
				require.NoError(r, err)

				// check our finalizers
				require.Len(r, gateway.Finalizers, 1)
				require.EqualValues(r, gatewayFinalizer, gateway.Finalizers[0])

				// check our statuses
				checkStatusCondition(r, gateway.Status.Conditions, trueCondition("Accepted", "Accepted"))
				checkStatusCondition(r, gateway.Status.Conditions, trueCondition("ConsulAccepted", "Accepted"))
				require.Len(r, gateway.Status.Listeners, 3)

				require.EqualValues(r, 1, gateway.Status.Listeners[0].AttachedRoutes)
				checkStatusCondition(r, gateway.Status.Listeners[0].Conditions, trueCondition("Accepted", "Accepted"))
				checkStatusCondition(r, gateway.Status.Listeners[0].Conditions, falseCondition("Conflicted", "NoConflicts"))
				checkStatusCondition(r, gateway.Status.Listeners[0].Conditions, trueCondition("ResolvedRefs", "ResolvedRefs"))
				require.EqualValues(r, 1, gateway.Status.Listeners[1].AttachedRoutes)
				checkStatusCondition(r, gateway.Status.Listeners[1].Conditions, trueCondition("Accepted", "Accepted"))
				checkStatusCondition(r, gateway.Status.Listeners[1].Conditions, falseCondition("Conflicted", "NoConflicts"))
				checkStatusCondition(r, gateway.Status.Listeners[1].Conditions, trueCondition("ResolvedRefs", "ResolvedRefs"))
				require.EqualValues(r, 1, gateway.Status.Listeners[2].AttachedRoutes)
				checkStatusCondition(r, gateway.Status.Listeners[2].Conditions, trueCondition("Accepted", "Accepted"))
				checkStatusCondition(r, gateway.Status.Listeners[2].Conditions, falseCondition("Conflicted", "NoConflicts"))
				checkStatusCondition(r, gateway.Status.Listeners[2].Conditions, trueCondition("ResolvedRefs", "ResolvedRefs"))

				// check that we have an address to use
				require.Len(r, gateway.Status.Addresses, 1)
				// now we know we have an address, set it so we can use it
				gatewayAddress = gateway.Status.Addresses[0].Value
			})

			// now that we've satisfied those assertions, we know reconciliation is done
			// so we can run assertions on the routes and the other objects

			// gateway class checks
			var gatewayClass gwv1beta1.GatewayClass
			retry.RunWith(&retry.Counter{Count: 40, Wait: 5 * time.Second}, t, func(r *retry.R) {
				err = k8sClient.Get(context.Background(), types.NamespacedName{Name: "gateway-class"}, &gatewayClass)
				require.NoError(r, err)

				// check our finalizers
				require.Len(r, gatewayClass.Finalizers, 1)
				require.EqualValues(r, gatewayClassFinalizer, gatewayClass.Finalizers[0])

				// http route checks
				var httproute gwv1beta1.HTTPRoute
				err = k8sClient.Get(context.Background(), types.NamespacedName{Name: "http-route", Namespace: "default"}, &httproute)
				require.NoError(r, err)

				// check our finalizers
				require.Len(r, httproute.Finalizers, 1)
				require.EqualValues(r, gatewayFinalizer, httproute.Finalizers[0])

				// check parent status
				require.Len(r, httproute.Status.Parents, 1)
				require.EqualValues(r, gatewayClassControllerName, httproute.Status.Parents[0].ControllerName)
				require.EqualValues(r, "gateway", httproute.Status.Parents[0].ParentRef.Name)
				checkStatusCondition(r, httproute.Status.Parents[0].Conditions, trueCondition("Accepted", "Accepted"))
				checkStatusCondition(r, httproute.Status.Parents[0].Conditions, trueCondition("ResolvedRefs", "ResolvedRefs"))
				checkStatusCondition(r, httproute.Status.Parents[0].Conditions, trueCondition("ConsulAccepted", "Accepted"))
			})
			// tcp route checks
			var tcpRoute gwv1alpha2.TCPRoute
			retry.RunWith(&retry.Counter{Count: 40, Wait: 5 * time.Second}, t, func(r *retry.R) {
				err = k8sClient.Get(context.Background(), types.NamespacedName{Name: "tcp-route", Namespace: "default"}, &tcpRoute)
				require.NoError(r, err)

				// check our finalizers
				require.Len(r, tcpRoute.Finalizers, 1)
				require.EqualValues(r, gatewayFinalizer, tcpRoute.Finalizers[0])

				// check parent status
				require.Len(r, tcpRoute.Status.Parents, 1)
				require.EqualValues(r, gatewayClassControllerName, tcpRoute.Status.Parents[0].ControllerName)
				require.EqualValues(r, "gateway", tcpRoute.Status.Parents[0].ParentRef.Name)

				checkStatusCondition(r, tcpRoute.Status.Parents[0].Conditions, trueCondition("Accepted", "Accepted"))
				checkStatusCondition(r, tcpRoute.Status.Parents[0].Conditions, trueCondition("ResolvedRefs", "ResolvedRefs"))
				checkStatusCondition(r, tcpRoute.Status.Parents[0].Conditions, trueCondition("ConsulAccepted", "Accepted"))
			})
			// check that the Consul entries were created
			var gateway *api.APIGatewayConfigEntry
			var httpRoute *api.HTTPRouteConfigEntry
			var route *api.TCPRouteConfigEntry
			retry.RunWith(counter, t, func(r *retry.R) {
				entry, _, err := consulClient.ConfigEntries().Get(api.APIGateway, "gateway", nil)
				require.NoError(r, err)
				gateway = entry.(*api.APIGatewayConfigEntry)

				entry, _, err = consulClient.ConfigEntries().Get(api.HTTPRoute, "http-route", nil)
				require.NoError(r, err)
				httpRoute = entry.(*api.HTTPRouteConfigEntry)

				entry, _, err = consulClient.ConfigEntries().Get(api.TCPRoute, "tcp-route", nil)
				require.NoError(r, err)
				route = entry.(*api.TCPRouteConfigEntry)
				// now check the gateway status conditions
				checkConsulStatusCondition(r, gateway.Status.Conditions, trueConsulCondition("Accepted", "Accepted"))

				// and the route status conditions
				checkConsulStatusCondition(r, httpRoute.Status.Conditions, trueConsulCondition("Bound", "Bound"))
				checkConsulStatusCondition(r, route.Status.Conditions, trueConsulCondition("Bound", "Bound"))
			})

			// finally we check that we can actually route to the service via the gateway
			k8sOptions := ctx.KubectlOptions(t)
			//we have to account for port mapping inside the cluster.
			targetHTTPAddress := fmt.Sprintf("http://%s", net.JoinHostPort(gatewayAddress, "8080"))
			targetHTTPSAddress := fmt.Sprintf("https://%s", net.JoinHostPort(gatewayAddress, "8443"))
			targetTCPAddress := fmt.Sprintf("http://%s", net.JoinHostPort(gatewayAddress, "8081"))

			if c.secure {
				// check that intentions keep our connection from happening
				k8s.CheckStaticServerHTTPConnectionFailing(t, k8sOptions, StaticClientName, targetHTTPAddress)

				k8s.CheckStaticServerConnectionFailing(t, k8sOptions, StaticClientName, targetTCPAddress)

				k8s.CheckStaticServerHTTPConnectionFailing(t, k8sOptions, StaticClientName, "-k", targetHTTPSAddress)

				// Now we create the allow intention.
				_, _, err = consulClient.ConfigEntries().Set(&api.ServiceIntentionsConfigEntry{
					Kind: api.ServiceIntentions,
					Name: "static-server",
					Sources: []*api.SourceIntention{
						{
							Name:   "gateway",
							Action: api.IntentionActionAllow,
						},
					},
				}, nil)
				require.NoError(t, err)

				// Now we create the allow intention tcp.
				_, _, err = consulClient.ConfigEntries().Set(&api.ServiceIntentionsConfigEntry{
					Kind: api.ServiceIntentions,
					Name: "static-server-tcp",
					Sources: []*api.SourceIntention{
						{
							Name:   "gateway",
							Action: api.IntentionActionAllow,
						},
					},
				}, nil)
				require.NoError(t, err)
			}

			// Test that we can make a call to the api gateway
			// via the static-client pod. It should route to the static-server pod.
			logger.Log(t, "trying calls to api gateway http")
			k8s.CheckStaticServerConnectionSuccessful(t, k8sOptions, StaticClientName, targetHTTPAddress)

			logger.Log(t, "trying calls to api gateway tcp")
			k8s.CheckStaticServerConnectionSuccessful(t, k8sOptions, StaticClientName, targetTCPAddress)

			logger.Log(t, "trying calls to api gateway https")
			k8s.CheckStaticServerConnectionSuccessful(t, k8sOptions, StaticClientName, targetHTTPSAddress, "-k")
		})
	}
}

const (
	// valid JWT token with role of "doctor".
	doctorToken = "eyJ0eXAiOiJKV1QiLCJhbGciOiJQUzI1NiIsImtpZCI6IkMtRTFuQ2p3Z0JDLVB1R00yTzQ2N0ZSRGhLeDhBa1ZjdElTQWJvM3JpZXcifQ.eyJpc3MiOiJsb2NhbCIsInJvbGUiOiJkb2N0b3IifQ.FfgpzjMf8Evh6K-fJ1cLXklfIXOm-vojVbWlPPbGVFtzxZ9hxMxoyAY_G8i36SfGrpUlp-RJ6ohMvprMrEgyRgbenu7u5kkm5iGHW-zpMus4izXRxPELBcpWOGF105HIssT2NYRstXieNR8EVzvGfLdvR0GW8ttEERgseqGvuAfdb4-aNYsysGwUUHbsZjazA6H1rZmWqHdCLOJ2ZwFsIdckO9CadnkyTILpcPUmLYyUVJdtlLGOySb0GG8c_dPML_IR5jSXCSUZt6S2JBNBNBdqukrlqpA-fIaaWft0dbWVMhv8DqPC8znult8dKvLZ1qXeU0itsqqJUyE16ihJjw"
	// valid JWT token with role of "pet".
	petToken = "eyJ0eXAiOiJKV1QiLCJhbGciOiJQUzI1NiIsImtpZCI6IkMtRTFuQ2p3Z0JDLVB1R00yTzQ2N0ZSRGhLeDhBa1ZjdElTQWJvM3JpZXcifQ.eyJpc3MiOiJsb2NhbCIsInJvbGUiOiJwZXQifQ.l94rJayGGTMB426HwEw5ipSjaIHjm-UWDHiBAlB_Slmi814AxAfl_0AdRwSz67UDnkoygKbvPpR5xUB03JCXNshLZuKLegWsBeQg_OJYvZGmFagl5NglBFvH7Jbta4e1eQoAxZI6Xyy1jHbu7jFBjQPVnK8EaRvWoW8Pe8a8rp_5xhub0pomhvRF6Pm5kAS4cMnxvqpVc5Oo5nO7ws_SmoNnbt2Ok14k23Zx5E2EWmGStOfbgFsdbhVbepB2DMzqv1j8jvBbwa_OxCwc_7pEOthOOxRV6L3ZjgbRSB4GumlXAOCBYXD1cRLgrMSrWB1GkefAKu8PV0Ho1px6sI9Evg"
)

func TestAPIGateway_JWTAuth_Basic(t *testing.T) {
	ctx := suite.Environment().DefaultContext(t)
	cfg := suite.Config()

	if !cfg.EnableEnterprise {
		t.Skipf("skipping this test because -enable-enterprise is not set")
	}

	helmValues := map[string]string{
		"connectInject.enabled":                       "true",
		"connectInject.consulNamespaces.mirroringK8S": "true",
		"global.acls.manageSystemACLs":                "true",
		"global.tls.enabled":                          "true",
		"global.logLevel":                             "trace",
	}

	releaseName := helpers.RandomName()
	consulCluster := consul.NewHelmCluster(t, helmValues, ctx, cfg, releaseName)

	consulCluster.Create(t)

	// this is necesary when running tests with ACLs enabled
	runTestsAsSecure := true
	// Override the default proxy config settings for this test
	consulClient, _ := consulCluster.SetupConsulClient(t, runTestsAsSecure)
	_, _, err := consulClient.ConfigEntries().Set(&api.ProxyConfigEntry{
		Kind: api.ProxyDefaults,
		Name: api.ProxyConfigGlobal,
		Config: map[string]interface{}{
			"protocol": "http",
		},
	}, nil)
	require.NoError(t, err)

	logger.Log(t, "creating other namespace")
	out, err := k8s.RunKubectlAndGetOutputE(t, ctx.KubectlOptions(t), "create", "namespace", "other")
	require.NoError(t, err, out)
	helpers.Cleanup(t, cfg.NoCleanupOnFailure, cfg.NoCleanup, func() {
		// Ignore errors here because if the test ran as expected
		// the custom resources will have been deleted.
		k8s.RunKubectlAndGetOutputE(t, ctx.KubectlOptions(t), "delete", "namespace", "other")
	})

	logger.Log(t, "creating api-gateway resources")
	out, err = k8s.RunKubectlAndGetOutputE(t, ctx.KubectlOptions(t), "apply", "-k", "../fixtures/cases/api-gateways/jwt-auth")
	require.NoError(t, err, out)
	helpers.Cleanup(t, cfg.NoCleanupOnFailure, cfg.NoCleanup, func() {
		// Ignore errors here because if the test ran as expected
		// the custom resources will have been deleted.
		k8s.RunKubectlAndGetOutputE(t, ctx.KubectlOptions(t), "delete", "-k", "../fixtures/cases/api-gateways/jwt-auth")
	})

	out, err = k8s.RunKubectlAndGetOutputE(t, ctx.KubectlOptions(t), "apply", "-n", "other", "-f", "../fixtures/cases/api-gateways/jwt-auth/external-ref-other-ns.yaml")
	require.NoError(t, err, out)
	helpers.Cleanup(t, cfg.NoCleanupOnFailure, cfg.NoCleanup, func() {
		// Ignore errors here because if the test ran as expected
		// the custom resources will have been deleted.
		k8s.RunKubectlAndGetOutputE(t, ctx.KubectlOptions(t), "delete", "-n", "other", "-f", "../fixtures/cases/api-gateways/jwt-auth/external-ref-other-ns.yaml")
	})

	logger.Log(t, "try (and fail) to add a second gateway policy to the gateway")
	out, err = k8s.RunKubectlAndGetOutputE(t, ctx.KubectlOptions(t), "apply", "-k", "../fixtures/cases/api-gateways/jwt-auth/extraGatewayPolicy")
	require.Error(t, err, out)
	helpers.Cleanup(t, cfg.NoCleanupOnFailure, cfg.NoCleanup, func() {
		// Ignore errors here because if the test ran as expected
		// the custom resources will have been deleted.
		k8s.RunKubectlAndGetOutputE(t, ctx.KubectlOptions(t), "delete", "-k", "../fixtures/cases/api-gateways/jwt-auth/extraGatewayPolicy")
	})

	// Create certificate secret, we do this separately since
	// applying the secret will make an invalid certificate that breaks other tests
	logger.Log(t, "creating certificate secret")
	out, err = k8s.RunKubectlAndGetOutputE(t, ctx.KubectlOptions(t), "apply", "-f", "../fixtures/bases/api-gateway/certificate.yaml")
	require.NoError(t, err, out)
	helpers.Cleanup(t, cfg.NoCleanupOnFailure, cfg.NoCleanup, func() {
		// Ignore errors here because if the test ran as expected
		// the custom resources will have been deleted.
		k8s.RunKubectlAndGetOutputE(t, ctx.KubectlOptions(t), "delete", "-f", "../fixtures/bases/api-gateway/certificate.yaml")
	})

	// patch certificate with data
	logger.Log(t, "patching certificate secret with generated data")
	certificate := generateCertificate(t, nil, "gateway.test.local")
	k8s.RunKubectl(t, ctx.KubectlOptions(t), "patch", "secret", "certificate", "-p", fmt.Sprintf(`{"data":{"tls.crt":"%s","tls.key":"%s"}}`, base64.StdEncoding.EncodeToString(certificate.CertPEM), base64.StdEncoding.EncodeToString(certificate.PrivateKeyPEM)), "--type=merge")

	// We use the static-client pod so that we can make calls to the api gateway
	// via kubectl exec without needing a route into the cluster from the test machine.
	logger.Log(t, "creating static-client pod")
	k8s.DeployKustomize(t, ctx.KubectlOptions(t), cfg.NoCleanupOnFailure, cfg.NoCleanup, cfg.DebugDirectory, "../fixtures/bases/static-client")

	k8s.RunKubectl(t, ctx.KubectlOptions(t), "wait", "--for=condition=available", "--timeout=30m", fmt.Sprintf("deploy/%s", "static-server"))
	// Grab a kubernetes client so that we can verify binding
	// behavior prior to issuing requests through the gateway.
	k8sClient := ctx.ControllerRuntimeClient(t)

	// On startup, the controller can take upwards of 1m to perform
	// leader election so we may need to wait a long time for
	// the reconcile loop to run (hence the 2m timeout here).
	var (
		gatewayAddress                string
		gatewayClass                  gwv1beta1.GatewayClass
		httpRoute                     gwv1beta1.HTTPRoute
		httpRouteAuth                 gwv1beta1.HTTPRoute
		httpRouteAuth2                gwv1beta1.HTTPRoute
		httpRouteNoAuthOnAuthListener gwv1beta1.HTTPRoute
		httpRouteInvalid              gwv1beta1.HTTPRoute
	)

	counter := &retry.Counter{Count: 60, Wait: 2 * time.Second}
	retry.RunWith(counter, t, func(r *retry.R) {
		var gateway gwv1beta1.Gateway
		err = k8sClient.Get(context.Background(), types.NamespacedName{Name: "gateway", Namespace: "default"}, &gateway)
		require.NoError(r, err)

		// check our finalizers
		require.Len(r, gateway.Finalizers, 1)
		require.EqualValues(r, gatewayFinalizer, gateway.Finalizers[0])

		// check our statuses
		checkStatusCondition(r, gateway.Status.Conditions, trueCondition("Accepted", "Accepted"))
		checkStatusCondition(r, gateway.Status.Conditions, trueCondition("ConsulAccepted", "Accepted"))
		require.Len(r, gateway.Status.Listeners, 5)

		require.EqualValues(r, int32(3), gateway.Status.Listeners[0].AttachedRoutes)
		checkStatusCondition(r, gateway.Status.Listeners[0].Conditions, trueCondition("Accepted", "Accepted"))
		checkStatusCondition(r, gateway.Status.Listeners[0].Conditions, falseCondition("Conflicted", "NoConflicts"))
		checkStatusCondition(r, gateway.Status.Listeners[0].Conditions, trueCondition("ResolvedRefs", "ResolvedRefs"))
		require.EqualValues(r, int32(1), gateway.Status.Listeners[1].AttachedRoutes)
		checkStatusCondition(r, gateway.Status.Listeners[1].Conditions, trueCondition("Accepted", "Accepted"))
		checkStatusCondition(r, gateway.Status.Listeners[1].Conditions, falseCondition("Conflicted", "NoConflicts"))
		checkStatusCondition(r, gateway.Status.Listeners[1].Conditions, trueCondition("ResolvedRefs", "ResolvedRefs"))

		// check that we have an address to use
		require.Len(r, gateway.Status.Addresses, 1)
		// now we know we have an address, set it so we can use it
		gatewayAddress = gateway.Status.Addresses[0].Value

		// gateway class checks
		err = k8sClient.Get(context.Background(), types.NamespacedName{Name: "gateway-class"}, &gatewayClass)
		require.NoError(r, err)

		// check our finalizers
		require.Len(r, gatewayClass.Finalizers, 1)
		require.EqualValues(r, gatewayClassFinalizer, gatewayClass.Finalizers[0])

		// http route checks
		err = k8sClient.Get(context.Background(), types.NamespacedName{Name: "http-route", Namespace: "default"}, &httpRoute)
		require.NoError(r, err)

		// http route checks
		err = k8sClient.Get(context.Background(), types.NamespacedName{Name: "http-route-auth", Namespace: "default"}, &httpRouteAuth)
		require.NoError(r, err)

		// http route checks
		err = k8sClient.Get(context.Background(), types.NamespacedName{Name: "http-route-no-auth-on-auth-listener", Namespace: "default"}, &httpRouteNoAuthOnAuthListener)
		require.NoError(r, err)

		// http route checks
		err = k8sClient.Get(context.Background(), types.NamespacedName{Name: "http-route2-auth", Namespace: "default"}, &httpRouteAuth2)
		require.NoError(r, err)

		// http route checks
		err = k8sClient.Get(context.Background(), types.NamespacedName{Name: "http-route-auth-invalid", Namespace: "default"}, &httpRouteInvalid)
		require.NoError(r, err)

		// check our finalizers
		require.Len(r, httpRoute.Finalizers, 1)
		require.EqualValues(r, gatewayFinalizer, httpRoute.Finalizers[0])

		// check parent status
		require.Len(r, httpRoute.Status.Parents, 1)
		require.EqualValues(r, gatewayClassControllerName, httpRoute.Status.Parents[0].ControllerName)
		require.EqualValues(r, "gateway", httpRoute.Status.Parents[0].ParentRef.Name)
		checkStatusCondition(r, httpRoute.Status.Parents[0].Conditions, trueCondition("Accepted", "Accepted"))
		checkStatusCondition(r, httpRoute.Status.Parents[0].Conditions, trueCondition("ResolvedRefs", "ResolvedRefs"))
		checkStatusCondition(r, httpRoute.Status.Parents[0].Conditions, trueCondition("ConsulAccepted", "Accepted"))

		// check our finalizers
		require.Len(r, httpRouteAuth.Finalizers, 1)
		require.EqualValues(r, gatewayFinalizer, httpRouteAuth.Finalizers[0])

		// check parent status
		require.Len(r, httpRouteAuth.Status.Parents, 1)
		require.EqualValues(r, gatewayClassControllerName, httpRouteAuth.Status.Parents[0].ControllerName)
		require.EqualValues(r, "gateway", httpRouteAuth.Status.Parents[0].ParentRef.Name)
		checkStatusCondition(r, httpRouteAuth.Status.Parents[0].Conditions, trueCondition("Accepted", "Accepted"))
		checkStatusCondition(r, httpRouteAuth.Status.Parents[0].Conditions, trueCondition("ResolvedRefs", "ResolvedRefs"))
		checkStatusCondition(r, httpRouteAuth.Status.Parents[0].Conditions, trueCondition("ConsulAccepted", "Accepted"))

		// check our finalizers
		require.Len(r, httpRouteNoAuthOnAuthListener.Finalizers, 1)
		require.EqualValues(r, gatewayFinalizer, httpRouteNoAuthOnAuthListener.Finalizers[0])

		// check parent status
		require.Len(r, httpRouteNoAuthOnAuthListener.Status.Parents, 1)
		require.EqualValues(r, gatewayClassControllerName, httpRouteNoAuthOnAuthListener.Status.Parents[0].ControllerName)
		require.EqualValues(r, "gateway", httpRouteNoAuthOnAuthListener.Status.Parents[0].ParentRef.Name)
		checkStatusCondition(r, httpRouteNoAuthOnAuthListener.Status.Parents[0].Conditions, trueCondition("Accepted", "Accepted"))
		checkStatusCondition(r, httpRouteNoAuthOnAuthListener.Status.Parents[0].Conditions, trueCondition("ResolvedRefs", "ResolvedRefs"))
		checkStatusCondition(r, httpRouteNoAuthOnAuthListener.Status.Parents[0].Conditions, trueCondition("ConsulAccepted", "Accepted"))

		// check our finalizers
		require.Len(r, httpRouteAuth2.Finalizers, 1)
		require.EqualValues(r, gatewayFinalizer, httpRouteAuth2.Finalizers[0])

		// check parent status
		require.Len(r, httpRouteAuth2.Status.Parents, 1)
		require.EqualValues(r, gatewayClassControllerName, httpRouteAuth2.Status.Parents[0].ControllerName)
		require.EqualValues(r, "gateway", httpRouteAuth2.Status.Parents[0].ParentRef.Name)
		checkStatusCondition(r, httpRouteAuth2.Status.Parents[0].Conditions, trueCondition("Accepted", "Accepted"))
		checkStatusCondition(r, httpRouteAuth2.Status.Parents[0].Conditions, trueCondition("ResolvedRefs", "ResolvedRefs"))
		checkStatusCondition(r, httpRouteAuth2.Status.Parents[0].Conditions, trueCondition("ConsulAccepted", "Accepted"))

		// check parent status
		require.Len(r, httpRouteInvalid.Status.Parents, 1)
		require.EqualValues(r, gatewayClassControllerName, httpRouteInvalid.Status.Parents[0].ControllerName)
		require.EqualValues(r, "gateway", httpRouteInvalid.Status.Parents[0].ParentRef.Name)
		checkStatusCondition(r, httpRouteInvalid.Status.Parents[0].Conditions, falseCondition("Accepted", "FilterNotFound"))
		checkStatusCondition(r, httpRouteInvalid.Status.Parents[0].Conditions, trueCondition("ResolvedRefs", "ResolvedRefs"))
		checkStatusCondition(r, httpRouteInvalid.Status.Parents[0].Conditions, trueCondition("ConsulAccepted", "Accepted"))
	})

	// check that the Consul entries were created
	entry, _, err := consulClient.ConfigEntries().Get(api.APIGateway, "gateway", nil)
	require.NoError(t, err)
	gateway := entry.(*api.APIGatewayConfigEntry)

	entry, _, err = consulClient.ConfigEntries().Get(api.HTTPRoute, "http-route", nil)
	require.NoError(t, err)
	consulHTTPRoute := entry.(*api.HTTPRouteConfigEntry)

	entry, _, err = consulClient.ConfigEntries().Get(api.HTTPRoute, "http-route-auth", nil)
	require.NoError(t, err)
	consulHTTPRouteAuth := entry.(*api.HTTPRouteConfigEntry)

	// now check the gateway status conditions
	checkConsulStatusCondition(t, gateway.Status.Conditions, trueConsulCondition("Accepted", "Accepted"))

	// and the route status conditions
	checkConsulStatusCondition(t, consulHTTPRoute.Status.Conditions, trueConsulCondition("Bound", "Bound"))
	checkConsulStatusCondition(t, consulHTTPRouteAuth.Status.Conditions, trueConsulCondition("Bound", "Bound"))

	// finally we check that we can actually route to the service(s) via the gateway
	k8sOptions := ctx.KubectlOptions(t)
	targetHTTPAddress := fmt.Sprintf("http://%s/v1", net.JoinHostPort(gatewayAddress, "8080"))
	targetHTTPAddressAdmin := fmt.Sprintf("http://%s/admin", net.JoinHostPort(gatewayAddress, "8083"))
	targetHTTPAddressPet := fmt.Sprintf("http://%s/pet", net.JoinHostPort(gatewayAddress, "8083"))
	targetHTTPAddressAdmin2 := fmt.Sprintf("http://%s/admin-2", net.JoinHostPort(gatewayAddress, "8083"))
	targetHTTPAddressPet2 := fmt.Sprintf("http://%s/pet-2", net.JoinHostPort(gatewayAddress, "8083"))
	targetHTTPAddressAdminNoAuthOnRoute := fmt.Sprintf("http://%s/admin-no-auth", net.JoinHostPort(gatewayAddress, "8083"))
	targetHTTPAddressPetNotAuthOnRoute := fmt.Sprintf("http://%s/pet-no-auth", net.JoinHostPort(gatewayAddress, "8083"))

	// Now we create the allow intention.
	_, _, err = consulClient.ConfigEntries().Set(&api.ServiceIntentionsConfigEntry{
		Kind: api.ServiceIntentions,
		Name: "static-server",
		Sources: []*api.SourceIntention{
			{
				Name:   "gateway",
				Action: api.IntentionActionAllow,
			},
		},
	}, nil)
	require.NoError(t, err)

	_, _, err = consulClient.ConfigEntries().Set(&api.ServiceIntentionsConfigEntry{
		Kind: api.ServiceIntentions,
		Name: "static-server-protected",
		Sources: []*api.SourceIntention{
			{
				Name:   "gateway",
				Action: api.IntentionActionAllow,
			},
		},
	}, nil)
	require.NoError(t, err)

	// Test that we can make a call to the api gateway
	logger.Log(t, "trying calls to api gateway http")
	k8s.CheckStaticServerConnectionSuccessful(t, k8sOptions, StaticClientName, targetHTTPAddress)

	// ensure that overrides -> route extension -> default by making a request to the admin route with a JWT that a "role" of "doctor"
	// we can see that:
	// * the "role" verification in the route extension takes precedence over the "role" verification in the gateway default

	// should fail because we're missing JWT
	logger.Log(t, "trying calls to api gateway /admin should fail without JWT token")
	k8s.CheckStaticServerHTTPConnectionFailing(t, k8sOptions, StaticClientName, targetHTTPAddressAdmin)

	// should fail because we use the token with the wrong role and correct issuer
	logger.Log(t, "trying calls to api gateway /admin should fail with wrong role")
	k8s.CheckStaticServerHTTPConnectionFailing(t, k8sOptions, StaticClientName, "-H", fmt.Sprintf("Authorization: Bearer %s", petToken), targetHTTPAddressAdmin)

	// will succeed because we use the token with the correct role and the correct issuer
	logger.Log(t, "trying calls to api gateway /admin should succeed with JWT token with correct role")
	k8s.CheckStaticServerConnectionSuccessful(t, k8sOptions, StaticClientName, "-H", fmt.Sprintf("Authorization: Bearer %s", doctorToken), targetHTTPAddressAdmin)

	// ensure that overrides -> route extension -> default by making a request to the admin route with a JWT that has a "role" of "pet"
	// the route does not define
	// we can see that:
	// * the "role" verification in the gateway default is used

	// should fail because we're missing JWT
	logger.Log(t, "trying calls to api gateway /pet should fail without JWT token")
	k8s.CheckStaticServerHTTPConnectionFailing(t, k8sOptions, StaticClientName, targetHTTPAddressPet)

	// should fail because we use the token with the wrong role and correct issuer
	logger.Log(t, "trying calls to api gateway /pet should fail with wrong role")
	k8s.CheckStaticServerHTTPConnectionFailing(t, k8sOptions, StaticClientName, "-H", fmt.Sprintf("Authorization: Bearer %s", doctorToken), targetHTTPAddressPet)

	// will succeed because we use the token with the correct role and the correct issuer
	logger.Log(t, "trying calls to api gateway /pet should succeed with JWT token with correct role")
	k8s.CheckStaticServerConnectionSuccessful(t, k8sOptions, StaticClientName, "-H", fmt.Sprintf("Authorization: Bearer %s", petToken), targetHTTPAddressPet)

	// ensure that routes attached to the same gateway don't cause changes in another route
	// * the verification on the gateway is the only one used as this route does not define any JWT configuration

	// should fail because we're missing JWT
	logger.Log(t, "trying calls to api gateway /pet-no-auth should fail without JWT token")
	k8s.CheckStaticServerHTTPConnectionFailing(t, k8sOptions, StaticClientName, targetHTTPAddressPetNotAuthOnRoute)

	// should fail because we use the token with the wrong role and correct issuer
	logger.Log(t, "trying calls to api gateway /pet-no-auth should fail with wrong role")
	k8s.CheckStaticServerHTTPConnectionFailing(t, k8sOptions, StaticClientName, "-H", fmt.Sprintf("Authorization: Bearer %s", doctorToken), targetHTTPAddressPetNotAuthOnRoute)

	// will succeed because we use the token with the correct role and the correct issuer
	logger.Log(t, "trying calls to api gateway /pet-no-auth should succeed with JWT token with correct role")
	k8s.CheckStaticServerConnectionSuccessful(t, k8sOptions, StaticClientName, "-H", fmt.Sprintf("Authorization: Bearer %s", petToken), targetHTTPAddressPetNotAuthOnRoute)

	// should fail because we're missing JWT
	logger.Log(t, "trying calls to api gateway /admin-no-auth should fail without JWT token")
	k8s.CheckStaticServerHTTPConnectionFailing(t, k8sOptions, StaticClientName, targetHTTPAddressAdminNoAuthOnRoute)

	// should fail because we use the token with the wrong role and correct issuer
	logger.Log(t, "trying calls to api gateway /admin-no-auth should fail with wrong role")
	k8s.CheckStaticServerHTTPConnectionFailing(t, k8sOptions, StaticClientName, "-H", fmt.Sprintf("Authorization: Bearer %s", doctorToken), targetHTTPAddressAdminNoAuthOnRoute)

	// will succeed because we use the token with the correct role and the correct issuer
	logger.Log(t, "trying calls to api gateway /admin-no-auth should succeed with JWT token with correct role")
	k8s.CheckStaticServerConnectionSuccessful(t, k8sOptions, StaticClientName, "-H", fmt.Sprintf("Authorization: Bearer %s", petToken), targetHTTPAddressAdminNoAuthOnRoute)

	// multiple routes can use the same external ref
	// we can see that:
	// * the "role" verification in the route extension takes precedence over the "role" verification in the gateway default

	// should fail because we're missing JWT
	logger.Log(t, "trying calls to api gateway /admin-2 should fail without JWT token")
	k8s.CheckStaticServerHTTPConnectionFailing(t, k8sOptions, StaticClientName, targetHTTPAddressAdmin2)

	// should fail because we use the token with the wrong role and correct issuer
	logger.Log(t, "trying calls to api gateway /admin-2 should fail with wrong role")
	k8s.CheckStaticServerHTTPConnectionFailing(t, k8sOptions, StaticClientName, "-H", fmt.Sprintf("Authorization: Bearer %s", petToken), targetHTTPAddressAdmin2)

	// will succeed because we use the token with the correct role and the correct issuer
	logger.Log(t, "trying calls to api gateway /admin-2 should succeed with JWT token with correct role")
	k8s.CheckStaticServerConnectionSuccessful(t, k8sOptions, StaticClientName, "-H", fmt.Sprintf("Authorization: Bearer %s", doctorToken), targetHTTPAddressAdmin2)

	// should fail because we're missing JWT
	logger.Log(t, "trying calls to api gateway /pet-2 should fail without JWT token")
	k8s.CheckStaticServerHTTPConnectionFailing(t, k8sOptions, StaticClientName, targetHTTPAddressPet2)

	// should fail because we use the token with the wrong role and correct issuer
	logger.Log(t, "trying calls to api gateway /pet-2 should fail with wrong role")
	k8s.CheckStaticServerHTTPConnectionFailing(t, k8sOptions, StaticClientName, "-H", fmt.Sprintf("Authorization: Bearer %s", doctorToken), targetHTTPAddressPet2)

	// will succeed because we use the token with the correct role and the correct issuer
	logger.Log(t, "trying calls to api gateway /pet-2 should succeed with JWT token with correct role")
	k8s.CheckStaticServerConnectionSuccessful(t, k8sOptions, StaticClientName, "-H", fmt.Sprintf("Authorization: Bearer %s", petToken), targetHTTPAddressPet2)
}

func checkStatusCondition(t require.TestingT, conditions []metav1.Condition, toCheck metav1.Condition) {
	for _, c := range conditions {
		if c.Type == toCheck.Type {
			require.EqualValues(t, toCheck.Reason, c.Reason)
			require.EqualValues(t, toCheck.Status, c.Status)
			return
		}
	}

	t.Errorf("expected condition not found: %s", toCheck.Type)
}

func trueCondition(conditionType, reason string) metav1.Condition {
	return metav1.Condition{
		Type:   conditionType,
		Reason: reason,
		Status: metav1.ConditionTrue,
	}
}

func falseCondition(conditionType, reason string) metav1.Condition {
	return metav1.Condition{
		Type:   conditionType,
		Reason: reason,
		Status: metav1.ConditionFalse,
	}
}

func checkConsulStatusCondition(t require.TestingT, conditions []api.Condition, toCheck api.Condition) {
	for _, c := range conditions {
		if c.Type == toCheck.Type {
			require.EqualValues(t, toCheck.Reason, c.Reason)
			require.EqualValues(t, toCheck.Status, c.Status)
			return
		}
	}

	t.Errorf("expected condition not found: %s", toCheck.Type)
}

func trueConsulCondition(conditionType, reason string) api.Condition {
	return api.Condition{
		Type:   conditionType,
		Reason: reason,
		Status: "True",
	}
}<|MERGE_RESOLUTION|>--- conflicted
+++ resolved
@@ -156,11 +156,8 @@
 			logger.Log(t, "creating static-client pod")
 			k8s.DeployKustomize(t, ctx.KubectlOptions(t), cfg.NoCleanupOnFailure, cfg.NoCleanup, cfg.DebugDirectory, "../fixtures/bases/static-client")
 
-<<<<<<< HEAD
 			k8s.RunKubectl(t, ctx.KubectlOptions(t), "wait", "--for=condition=available", "--timeout=30m", fmt.Sprintf("deploy/%s", "static-server"))
 
-=======
->>>>>>> affc7f63
 			logger.Log(t, "patching route to target http server")
 			// Use retries to handle intermittent failures when patching the httproute
 			retry.Run(t, func(r *retry.R) {
