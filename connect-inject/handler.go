--- conflicted
+++ resolved
@@ -55,16 +55,12 @@
 
 	// annotationTags is a list of tags to register with the service
 	// this is specified as a comma separated list e.g. abc,123
-<<<<<<< HEAD
 	annotationTags = "consul.hashicorp.com/service-tags"
-=======
-	annotationTags = "consul.hashicorp.com/connect-service-tags"
 
 	// annotationMeta is a list of metadata key/value pairs to add to the service
 	// registration. This is specified in the format `<key>:<value>`
 	// e.g. consul.hashicorp.com/service-meta-foo:bar
 	annotationMeta = "consul.hashicorp.com/service-meta-"
->>>>>>> dc6cdfad
 )
 
 var (
