package connectinject

import (
	"encoding/json"
	"errors"
	"fmt"
	"io/ioutil"
	"net/http"
	"strconv"

	mapset "github.com/deckarep/golang-set"
	"github.com/hashicorp/consul/api"
	"github.com/hashicorp/go-hclog"
	"github.com/mattbaird/jsonpatch"
	"k8s.io/api/admission/v1beta1"
	corev1 "k8s.io/api/core/v1"
	"k8s.io/apimachinery/pkg/api/resource"
	metav1 "k8s.io/apimachinery/pkg/apis/meta/v1"
	"k8s.io/apimachinery/pkg/runtime"
	"k8s.io/apimachinery/pkg/runtime/serializer"
)

const (
	DefaultConsulImage = "consul:1.7.1"
	DefaultEnvoyImage  = "envoyproxy/envoy-alpine:v1.13.0"
)

const (
	// annotationStatus is the key of the annotation that is added to
	// a pod after an injection is done.
	annotationStatus = "consul.hashicorp.com/connect-inject-status"

	// annotationInject is the key of the annotation that controls whether
	// injection is explicitly enabled or disabled for a pod. This should
	// be set to a truthy or falsy value, as parseable by strconv.ParseBool
	annotationInject = "consul.hashicorp.com/connect-inject"

	// annotationService is the name of the service to proxy. This defaults
	// to the name of the first container.
	annotationService = "consul.hashicorp.com/connect-service"

	// annotationPort is the name or value of the port to proxy incoming
	// connections to.
	annotationPort = "consul.hashicorp.com/connect-service-port"

	// annotationProtocol contains the protocol that should be used for
	// the service that is being injected. Valid values are "http", "http2",
	// "grpc" and "tcp".
	annotationProtocol = "consul.hashicorp.com/connect-service-protocol"

	// annotationUpstreams is a list of upstreams to register with the
	// proxy in the format of `<service-name>:<local-port>,...`. The
	// service name should map to a Consul service namd and the local port
	// is the local port in the pod that the listener will bind to. It can
	// be a named port.
	annotationUpstreams = "consul.hashicorp.com/connect-service-upstreams"

	// annotationTags is a list of tags to register with the service
	// this is specified as a comma separated list e.g. abc,123
	annotationTags = "consul.hashicorp.com/service-tags"

	// annotationConnectTags is a list of tags to register with the service
	// this is specified as a comma separated list e.g. abc,123
	//
	// Deprecated: 'consul.hashicorp.com/service-tags' is the new annotation
	// and should be used instead. We made this change because the tagging is
	// not specific to connect as both the connect proxy *and* the Consul
	// service that gets registered is tagged.
	annotationConnectTags = "consul.hashicorp.com/connect-service-tags"

	// annotationMeta is a list of metadata key/value pairs to add to the service
	// registration. This is specified in the format `<key>:<value>`
	// e.g. consul.hashicorp.com/service-meta-foo:bar
	annotationMeta = "consul.hashicorp.com/service-meta-"

	// annotationSyncPeriod controls the -sync-period flag passed to the
	// consul-k8s lifecycle-sidecar command. This flag controls how often the
	// service is synced (i.e. re-registered) with the local agent.
	annotationSyncPeriod = "consul.hashicorp.com/connect-sync-period"

	// annotations for sidecar proxy resource limits
	annotationSidecarProxyCPULimit      = "consul.hashicorp.com/sidecar-proxy-cpu-limit"
	annotationSidecarProxyCPURequest    = "consul.hashicorp.com/sidecar-proxy-cpu-request"
	annotationSidecarProxyMemoryLimit   = "consul.hashicorp.com/sidecar-proxy-memory-limit"
	annotationSidecarProxyMemoryRequest = "consul.hashicorp.com/sidecar-proxy-memory-request"
)

var (
	codecs       = serializer.NewCodecFactory(runtime.NewScheme())
	deserializer = codecs.UniversalDeserializer()

	// kubeSystemNamespaces is a set of namespaces that are considered
	// "system" level namespaces and are always skipped (never injected).
	kubeSystemNamespaces = mapset.NewSetWith(metav1.NamespaceSystem, metav1.NamespacePublic)
)

// Handler is the HTTP handler for admission webhooks.
type Handler struct {
	ConsulClient *api.Client

	// ImageConsul is the container image for Consul to use.
	// ImageEnvoy is the container image for Envoy to use.
	//
	// Both of these MUST be set.
	ImageConsul string
	ImageEnvoy  string

	// ImageConsulK8S is the container image for consul-k8s to use.
	// This image is used for the lifecycle-sidecar container.
	ImageConsulK8S string

	// RequireAnnotation means that the annotation must be given to inject.
	// If this is false, injection is default.
	RequireAnnotation bool

	// AuthMethod is the name of the Kubernetes Auth Method to
	// use for identity with connectInjection if ACLs are enabled
	AuthMethod string

	// WriteServiceDefaults controls whether injection should write a
	// service-defaults config entry for each service.
	// Requires an additional `protocol` parameter.
	WriteServiceDefaults bool

	// DefaultProtocol is the default protocol to use for central config
	// registrations. It will be overridden by a specific annotation.
	DefaultProtocol string

	// The PEM-encoded CA certificate string
	// to use when communicating with Consul clients over HTTPS.
	// If not set, will use HTTP.
	ConsulCACert string

	// EnableNamespaces indicates that a user is running Consul Enterprise
	// with version 1.7+ which is namespace aware. It enables Consul namespaces,
	// with injection into either a single Consul namespace or mirrored from
	// k8s namespaces.
	EnableNamespaces bool

	// AllowK8sNamespacesSet is a set of k8s namespaces to explicitly allow for
	// injection. It supports the special character `*` which indicates that
	// all k8s namespaces are eligible unless explicitly denied. This filter
	// is applied before checking pod annotations.
	AllowK8sNamespacesSet mapset.Set

	// DenyK8sNamespacesSet is a set of k8s namespaces to explicitly deny
	// injection and thus service registration with Consul. An empty set
	// means that no namespaces are removed from consideration. This filter
	// takes precedence over AllowK8sNamespacesSet.
	DenyK8sNamespacesSet mapset.Set

	// ConsulDestinationNamespace is the name of the Consul namespace to register all
	// injected services into if Consul namespaces are enabled and mirroring
	// is disabled. This may be set, but will not be used if mirroring is enabled.
	ConsulDestinationNamespace string

	// EnableK8SNSMirroring causes Consul namespaces to be created to match the
	// k8s namespace of any service being registered into Consul. Services are
	// registered into the Consul namespace that mirrors their k8s namespace.
	EnableK8SNSMirroring bool

	// K8SNSMirroringPrefix is an optional prefix that can be added to the Consul
	// namespaces created while mirroring. For example, if it is set to "k8s-",
	// then the k8s `default` namespace will be mirrored in Consul's
	// `k8s-default` namespace.
	K8SNSMirroringPrefix string

	// CrossNamespaceACLPolicy is the name of the ACL policy to attach to
	// any created Consul namespaces to allow cross namespace service discovery.
	// Only necessary if ACLs are enabled.
	CrossNamespaceACLPolicy string

	// Default resource settings for sidecar proxies. Some of these
	// fields may be empty.
	DefaultProxyCPURequest    resource.Quantity
	DefaultProxyCPULimit      resource.Quantity
	DefaultProxyMemoryRequest resource.Quantity
	DefaultProxyMemoryLimit   resource.Quantity

	// Resource settings for init container. All of these fields
	// will be populated by the defaults provided in the initial flags.
	InitContainerResources corev1.ResourceRequirements

	// Resource settings for lifecycle sidecar. All of these fields
	// will be populated by the defaults provided in the initial flags.
	LifecycleSidecarResources corev1.ResourceRequirements

	// Log
	Log hclog.Logger
}

// Handle is the http.HandlerFunc implementation that actually handles the
// webhook request for admission control. This should be registered or
// served via an HTTP server.
func (h *Handler) Handle(w http.ResponseWriter, r *http.Request) {
	h.Log.Info("Request received", "Method", r.Method, "URL", r.URL)

	if ct := r.Header.Get("Content-Type"); ct != "application/json" {
		msg := fmt.Sprintf("Invalid content-type: %q", ct)
		http.Error(w, msg, http.StatusBadRequest)
		h.Log.Error("Error on request", "err", msg, "Code", http.StatusBadRequest)
		return
	}

	var body []byte
	if r.Body != nil {
		var err error
		if body, err = ioutil.ReadAll(r.Body); err != nil {
			msg := fmt.Sprintf("Error reading request body: %s", err)
			http.Error(w, msg, http.StatusBadRequest)
			h.Log.Error("Error on request", "err", msg, "Code", http.StatusBadRequest)
			return
		}
	}
	if len(body) == 0 {
		msg := "Empty request body"
		http.Error(w, msg, http.StatusBadRequest)
		h.Log.Error("Error on request", "err", msg, "Code", http.StatusBadRequest)
		return
	}

	var admReq v1beta1.AdmissionReview
	var admResp v1beta1.AdmissionReview
	if _, _, err := deserializer.Decode(body, nil, &admReq); err != nil {
		h.Log.Error("Could not decode admission request", "err", err)
		admResp.Response = admissionError(err)
	} else {
		admResp.Response = h.Mutate(admReq.Request)
	}

	resp, err := json.Marshal(&admResp)
	if err != nil {
		msg := fmt.Sprintf("Error marshalling admission response: %s", err)
		http.Error(w, msg, http.StatusInternalServerError)
		h.Log.Error("Error on request", "err", msg, "Code", http.StatusInternalServerError)
		return
	}

	if _, err := w.Write(resp); err != nil {
		h.Log.Error("Error writing response", "err", err)
	}
}

// Mutate takes an admission request and performs mutation if necessary,
// returning the final API response.
func (h *Handler) Mutate(req *v1beta1.AdmissionRequest) *v1beta1.AdmissionResponse {
	// Decode the pod from the request
	var pod corev1.Pod
	if err := json.Unmarshal(req.Object.Raw, &pod); err != nil {
		h.Log.Error("Could not unmarshal request to pod", "err", err)
		return &v1beta1.AdmissionResponse{
			Result: &metav1.Status{
				Message: fmt.Sprintf("Could not unmarshal request to pod: %s", err),
			},
		}
	}

	// Build the basic response
	resp := &v1beta1.AdmissionResponse{
		Allowed: true,
		UID:     req.UID,
	}

	// Accumulate any patches here
	var patches []jsonpatch.JsonPatchOperation

	// Setup the default annotation values that are used for the container.
	// This MUST be done before shouldInject is called since k.
	if err := h.defaultAnnotations(&pod, &patches); err != nil {
		h.Log.Error("Error creating default annotations", "err", err, "Request Name", req.Name)
		return &v1beta1.AdmissionResponse{
			Result: &metav1.Status{
				Message: fmt.Sprintf("Error creating default annotations: %s", err),
			},
		}
	}

	// Check if we should inject, for example we don't inject in the
	// system namespaces.
	if shouldInject, err := h.shouldInject(&pod, req.Namespace); err != nil {
		h.Log.Error("Error checking if should inject", "err", err, "Request Name", req.Name)
		return &v1beta1.AdmissionResponse{
			Result: &metav1.Status{
				Message: fmt.Sprintf("Error checking if should inject: %s", err),
			},
		}
	} else if !shouldInject {
		return resp
	}

	// Add our volume that will be shared by the init container and
	// the sidecar for passing data in the pod.
	patches = append(patches, addVolume(
		pod.Spec.Volumes,
		[]corev1.Volume{h.containerVolume()},
		"/spec/volumes")...)

	// Add the upstream services as environment variables for easy
	// service discovery.
	for i, container := range pod.Spec.InitContainers {
		patches = append(patches, addEnvVar(
			container.Env,
			h.containerEnvVars(&pod),
			fmt.Sprintf("/spec/initContainers/%d/env", i))...)
	}
	for i, container := range pod.Spec.Containers {
		patches = append(patches, addEnvVar(
			container.Env,
			h.containerEnvVars(&pod),
			fmt.Sprintf("/spec/containers/%d/env", i))...)
	}

	// Add the init container that registers the service and sets up
	// the Envoy configuration.
	container, err := h.containerInit(&pod, req.Namespace)
	if err != nil {
		h.Log.Error("Error configuring injection init container", "err", err, "Request Name", req.Name)
		return &v1beta1.AdmissionResponse{
			Result: &metav1.Status{
				Message: fmt.Sprintf("Error configuring injection init container: %s", err),
			},
		}
	}
	patches = append(patches, addContainer(
		pod.Spec.InitContainers,
		[]corev1.Container{container},
		"/spec/initContainers")...)

	// Add the Envoy and lifecycle sidecars.
	esContainer, err := h.envoySidecar(&pod, req.Namespace)
	if err != nil {
		h.Log.Error("Error configuring injection sidecar container", "err", err, "Request Name", req.Name)
		return &v1beta1.AdmissionResponse{
			Result: &metav1.Status{
				Message: fmt.Sprintf("Error configuring injection sidecar container: %s", err),
			},
		}
	}
	connectContainer := h.lifecycleSidecar(&pod)
	patches = append(patches, addContainer(
		pod.Spec.Containers,
		[]corev1.Container{esContainer, connectContainer},
		"/spec/containers")...)

	// Add annotations so that we know we're injected
	patches = append(patches, updateAnnotation(
		pod.Annotations,
		map[string]string{
			annotationStatus: "injected",
		})...)

	// TODO: Consul-ENT support
	if false {
		patches = append(patches, updateAnnotation(
			pod.Annotations,
			map[string]string{
				annotationConsulDestinationNamespace: "",
			})...)
	}

	// Add Pod label for health checks
	patches = append(patches, updateLabels(
		pod.Labels,
<<<<<<< HEAD
		map[string]string{labelInject: "true",
=======
		map[string]string{
			labelInject: "injected",
>>>>>>> e73cc88d
		})...)

	// Generate the patch
	var patch []byte
	if len(patches) > 0 {
		var err error
		patch, err = json.Marshal(patches)
		if err != nil {
			h.Log.Error("Could not marshal patches", "err", err, "Request Name", req.Name)
			return &v1beta1.AdmissionResponse{
				Result: &metav1.Status{
					Message: fmt.Sprintf("Could not marshal patches: %s", err),
				},
			}
		}

		resp.Patch = patch
		patchType := v1beta1.PatchTypeJSONPatch
		resp.PatchType = &patchType
	}

	// Check and potentially create Consul resources. This is done after
	// all patches are created to guarantee no errors were encountered in
	// that process before modifying the Consul cluster.
	if h.EnableNamespaces {
		// Check if the namespace exists. If not, create it.
		if err := h.checkAndCreateNamespace(h.consulNamespace(req.Namespace)); err != nil {
			h.Log.Error("Error checking or creating namespace", "err", err,
				"Namespace", h.consulNamespace(req.Namespace), "Request Name", req.Name)
			return &v1beta1.AdmissionResponse{
				Result: &metav1.Status{
					Message: fmt.Sprintf("Error checking or creating namespace: %s", err),
				},
			}
		}
	}

	return resp
}

func (h *Handler) shouldInject(pod *corev1.Pod, namespace string) (bool, error) {
	// Don't inject in the Kubernetes system namespaces
	if kubeSystemNamespaces.Contains(namespace) {
		return false, nil
	}

	// Namespace logic
	// If in deny list, don't inject
	if h.DenyK8sNamespacesSet.Contains(namespace) {
		return false, nil
	}

	// If not in allow list or allow list is not *, don't inject
	if !h.AllowK8sNamespacesSet.Contains("*") && !h.AllowK8sNamespacesSet.Contains(namespace) {
		return false, nil
	}

	// If we already injected then don't inject again
	if pod.Annotations[annotationStatus] != "" {
		return false, nil
	}

	// A service name is required. Whether a proxy accepting connections
	// or just establishing outbound, a service name is required to acquire
	// the correct certificate.
	if pod.Annotations[annotationService] == "" {
		return false, nil
	}

	// If the explicit true/false is on, then take that value. Note that
	// this has to be the last check since it sets a default value after
	// all other checks.
	if raw, ok := pod.Annotations[annotationInject]; ok {
		return strconv.ParseBool(raw)
	}

	return !h.RequireAnnotation, nil
}

func (h *Handler) defaultAnnotations(pod *corev1.Pod, patches *[]jsonpatch.JsonPatchOperation) error {
	if pod.ObjectMeta.Annotations == nil {
		pod.ObjectMeta.Annotations = make(map[string]string)
	}

	// Default service name is the name of the first container.
	if _, ok := pod.ObjectMeta.Annotations[annotationService]; !ok {
		if cs := pod.Spec.Containers; len(cs) > 0 {
			// Create the patch for this first, so that the Annotation
			// object will be created if necessary
			*patches = append(*patches, updateAnnotation(
				pod.Annotations,
				map[string]string{annotationService: cs[0].Name})...)

			// Set the annotation for checking in shouldInject
			pod.ObjectMeta.Annotations[annotationService] = cs[0].Name
		}
	}

	// Default service port is the first port exported in the container
	if _, ok := pod.ObjectMeta.Annotations[annotationPort]; !ok {
		if cs := pod.Spec.Containers; len(cs) > 0 {
			if ps := cs[0].Ports; len(ps) > 0 {
				if ps[0].Name != "" {
					// Create the patch for this first, so that the Annotation
					// object will be created if necessary
					*patches = append(*patches, updateAnnotation(
						pod.Annotations,
						map[string]string{annotationPort: ps[0].Name})...)

					pod.ObjectMeta.Annotations[annotationPort] = ps[0].Name
				} else {
					// Create the patch for this first, so that the Annotation
					// object will be created if necessary
					*patches = append(*patches, updateAnnotation(
						pod.Annotations,
						map[string]string{annotationPort: strconv.Itoa(int(ps[0].ContainerPort))})...)

					pod.ObjectMeta.Annotations[annotationPort] = strconv.Itoa(int(ps[0].ContainerPort))
				}
			}
		}
	}

	if h.WriteServiceDefaults {
		// Default protocol is specified by a flag if not explicitly annotated
		if _, ok := pod.ObjectMeta.Annotations[annotationProtocol]; !ok && h.DefaultProtocol != "" {
			if cs := pod.Spec.Containers; len(cs) > 0 {
				// Create the patch for this first, so that the Annotation
				// object will be created if necessary
				*patches = append(*patches, updateAnnotation(
					pod.Annotations,
					map[string]string{annotationProtocol: h.DefaultProtocol})...)

				// Set the annotation for protocol
				pod.ObjectMeta.Annotations[annotationProtocol] = h.DefaultProtocol
			}
		}
	}

	return nil
}

// consulNamespace returns the namespace that a service should be
// registered in based on the namespace options. It returns an
// empty string if namespaces aren't enabled.
func (h *Handler) consulNamespace(ns string) string {
	if !h.EnableNamespaces {
		return ""
	}

	// Mirroring takes precedence
	if h.EnableK8SNSMirroring {
		return fmt.Sprintf("%s%s", h.K8SNSMirroringPrefix, ns)
	} else {
		return h.ConsulDestinationNamespace
	}
}

func (h *Handler) checkAndCreateNamespace(ns string) error {
	// Check if the Consul namespace exists
	namespaceInfo, _, err := h.ConsulClient.Namespaces().Read(ns, nil)
	if err != nil {
		return err
	}

	// If not, create it
	if namespaceInfo == nil {
		var aclConfig api.NamespaceACLConfig
		if h.CrossNamespaceACLPolicy != "" {
			// Create the ACLs config for the cross-Consul-namespace
			// default policy that needs to be attached
			aclConfig = api.NamespaceACLConfig{
				PolicyDefaults: []api.ACLLink{
					{Name: h.CrossNamespaceACLPolicy},
				},
			}
		}

		consulNamespace := api.Namespace{
			Name:        ns,
			Description: "Auto-generated by a Connect Injector",
			ACLs:        &aclConfig,
			Meta:        map[string]string{"external-source": "kubernetes"},
		}

		_, _, err = h.ConsulClient.Namespaces().Create(&consulNamespace, nil)
		if err != nil {
			return err
		}
	}

	return nil
}

func portValue(pod *corev1.Pod, value string) (int32, error) {
	// First search for the named port
	for _, c := range pod.Spec.Containers {
		for _, p := range c.Ports {
			if p.Name == value {
				return p.ContainerPort, nil
			}
		}
	}

	// Named port not found, return the parsed value
	raw, err := strconv.ParseInt(value, 0, 32)
	return int32(raw), err
}

func admissionError(err error) *v1beta1.AdmissionResponse {
	return &v1beta1.AdmissionResponse{
		Result: &metav1.Status{
			Message: err.Error(),
		},
	}
}

func findServiceAccountVolumeMount(pod *corev1.Pod) (corev1.VolumeMount, error) {
	// Find the volume mount that is mounted at the known
	// service account token location
	var volumeMount corev1.VolumeMount
	for _, container := range pod.Spec.Containers {
		for _, vm := range container.VolumeMounts {
			if vm.MountPath == "/var/run/secrets/kubernetes.io/serviceaccount" {
				volumeMount = vm
				break
			}
		}
	}

	// Return an error if volumeMount is still empty
	if (corev1.VolumeMount{}) == volumeMount {
		return volumeMount, errors.New("Unable to find service account token volumeMount")
	}

	return volumeMount, nil
}<|MERGE_RESOLUTION|>--- conflicted
+++ resolved
@@ -361,12 +361,8 @@
 	// Add Pod label for health checks
 	patches = append(patches, updateLabels(
 		pod.Labels,
-<<<<<<< HEAD
-		map[string]string{labelInject: "true",
-=======
 		map[string]string{
 			labelInject: "injected",
->>>>>>> e73cc88d
 		})...)
 
 	// Generate the patch
