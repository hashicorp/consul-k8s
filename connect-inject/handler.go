--- conflicted
+++ resolved
@@ -109,15 +109,13 @@
 	ImageConsul string
 	ImageEnvoy  string
 
-<<<<<<< HEAD
 	// ImageConsulK8S is the container image for consul-k8s to use.
 	// This image is used for the lifecycle-sidecar container.
 	ImageConsulK8S string
-=======
+
 	// Optional: set when you need extra options to be set when running envoy
 	// See a list of args here: https://www.envoyproxy.io/docs/envoy/latest/operations/cli
 	ExtraEnvoyOpts string
->>>>>>> d2fac468
 
 	// RequireAnnotation means that the annotation must be given to inject.
 	// If this is false, injection is default.
