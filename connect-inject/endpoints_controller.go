--- conflicted
+++ resolved
@@ -140,14 +140,15 @@
 					r.Log.Error(err, "failed to get pod", "name", address.TargetRef.Name)
 					return ctrl.Result{}, err
 				}
+				podHostIP := pod.Status.HostIP
 
 				if hasBeenInjected(pod) {
 					// Build the endpointAddressMap up for deregistering service instances later.
 					endpointAddressMap[pod.Status.PodIP] = true
 					// Create client for Consul agent local to the pod.
-					client, err := r.remoteConsulClient(pod.Status.HostIP, r.consulNamespace(pod.Namespace))
+					client, err := r.remoteConsulClient(podHostIP, r.consulNamespace(pod.Namespace))
 					if err != nil {
-						r.Log.Error(err, "failed to create a new Consul client", "address", pod.Status.HostIP)
+						r.Log.Error(err, "failed to create a new Consul client", "address", podHostIP)
 						return ctrl.Result{}, err
 					}
 
@@ -155,20 +156,6 @@
 					if raw, ok := pod.Labels[keyManagedBy]; ok && raw == managedByValue {
 						managedByEndpointsController = true
 					}
-
-<<<<<<< HEAD
-					// Register the service instance with the local agent.
-					// Note: the order of how we register services is important,
-					// and the connect-proxy service should come after the "main" service
-					// because its alias health check depends on the main service existing.
-					r.Log.Info("registering service with Consul", "name", serviceRegistration.Name,
-						"serviceID", serviceRegistration.ID, "agentIP", pod.Status.HostIP)
-					err = client.Agent().ServiceRegister(serviceRegistration)
-					if err != nil {
-						r.Log.Error(err, "failed to register service", "name", serviceRegistration.Name)
-						return ctrl.Result{}, err
-					}
-=======
 					// For pods managed by this controller, create and register the service instance.
 					if managedByEndpointsController {
 						// Get information from the pod to create service instance registrations.
@@ -177,13 +164,13 @@
 							r.Log.Error(err, "failed to create service registrations for endpoints", "name", serviceEndpoints.Name, "ns", serviceEndpoints.Namespace)
 							return ctrl.Result{}, err
 						}
->>>>>>> 75b5d6aa
 
 						// Register the service instance with the local agent.
 						// Note: the order of how we register services is important,
 						// and the connect-proxy service should come after the "main" service
 						// because its alias health check depends on the main service existing.
-						r.Log.Info("registering service with Consul", "name", serviceRegistration.Name)
+						r.Log.Info("registering service with Consul", "name", serviceRegistration.Name,
+							"id", serviceRegistration.ID, "agentIP", podHostIP)
 						err = client.Agent().ServiceRegister(serviceRegistration)
 						if err != nil {
 							r.Log.Error(err, "failed to register service", "name", serviceRegistration.Name)
