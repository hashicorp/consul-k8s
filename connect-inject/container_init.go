--- conflicted
+++ resolved
@@ -11,15 +11,10 @@
 )
 
 type initContainerCommandData struct {
-<<<<<<< HEAD
 	ServiceName  string
 	ServicePort  int32
+  ProxyServiceName string
 	ServiceCheck string
-=======
-	ServiceName      string
-	ProxyServiceName string
-	ServicePort      int32
->>>>>>> a4987c19
 	// ServiceProtocol is the protocol for the service-defaults config
 	// that will be written if WriteServiceDefaults is true.
 	ServiceProtocol string
@@ -57,20 +52,13 @@
 	// write the config if a protocol is explicitly set.
 	writeServiceDefaults := h.WriteServiceDefaults && protocol != ""
 	data := initContainerCommandData{
-<<<<<<< HEAD
-		ServiceName:     pod.Annotations[annotationService],
-		ServiceCheck:    pod.Annotations[annotationCheck],
-		ServiceProtocol: protocol,
-		AuthMethod:      h.AuthMethod,
-		CentralConfig:   h.CentralConfig,
-=======
 		ServiceName:          pod.Annotations[annotationService],
 		ProxyServiceName:     fmt.Sprintf("%s-sidecar-proxy", pod.Annotations[annotationService]),
 		ServiceProtocol:      protocol,
 		AuthMethod:           h.AuthMethod,
 		WriteServiceDefaults: writeServiceDefaults,
 		ConsulCACert:         h.ConsulCACert,
->>>>>>> a4987c19
+    ServiceCheck:    pod.Annotations[annotationCheck],
 	}
 	if data.ServiceName == "" {
 		// Assertion, since we call defaultAnnotations above and do
