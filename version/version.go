// Copyright (c) HashiCorp, Inc.
// SPDX-License-Identifier: MPL-2.0

package version

import (
	"fmt"
	"strings"
)

var (
	// The git commit that was compiled. These will be filled in by the compiler.
	GitCommit   string
	GitDescribe string

	// The main version number that is being run at the moment.
	//
	// Version must conform to the format expected by
	// github.com/hashicorp/go-version for tests to work.
<<<<<<< HEAD
	Version = "1.7.4"
=======
	Version = "1.7.5"
>>>>>>> 4b1fadad

	// A pre-release marker for the version. If this is "" (empty string)
	// then it means that it is a final release. Otherwise, this is a pre-release
	// such as "dev" (in development), "beta", "rc1", etc.
	VersionPrerelease = "dev"
)

// GetHumanVersion composes the parts of the version in a way that's suitable
// for displaying to humans.
func GetHumanVersion() string {
	version := Version
	if GitDescribe != "" {
		version = GitDescribe
	}
	version = fmt.Sprintf("v%s", version)

	release := VersionPrerelease
	if GitDescribe == "" && release == "" {
		release = "dev"
	}

	if IsFIPS() {
		version += "+fips1402"
	}

	if release != "" {
		if !strings.Contains(version, "-"+release) {
			// if we tagged a prerelease version then the release is in the version already
			version += fmt.Sprintf("-%s", release)
		}
		if GitCommit != "" {
			version += fmt.Sprintf(" (%s)", GitCommit)
		}
	}

	// Strip off any single quotes added by the git information.
	return strings.Replace(version, "'", "", -1)
}<|MERGE_RESOLUTION|>--- conflicted
+++ resolved
@@ -17,11 +17,7 @@
 	//
 	// Version must conform to the format expected by
 	// github.com/hashicorp/go-version for tests to work.
-<<<<<<< HEAD
-	Version = "1.7.4"
-=======
 	Version = "1.7.5"
->>>>>>> 4b1fadad
 
 	// A pre-release marker for the version. If this is "" (empty string)
 	// then it means that it is a final release. Otherwise, this is a pre-release
