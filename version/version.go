// Copyright (c) HashiCorp, Inc.
// SPDX-License-Identifier: MPL-2.0

package version

import (
	"fmt"
	"strings"
)

var (
	// The git commit that was compiled. These will be filled in by the compiler.
	GitCommit   string
	GitDescribe string

	// The main version number that is being run at the moment.
	//
	// Version must conform to the format expected by
	// github.com/hashicorp/go-version for tests to work.
	Version = "1.7.0"

	// A pre-release marker for the version. If this is "" (empty string)
	// then it means that it is a final release. Otherwise, this is a pre-release
	// such as "dev" (in development), "beta", "rc1", etc.
<<<<<<< HEAD
	VersionPrerelease = "rc1"
=======
	VersionPrerelease = "rc2"
>>>>>>> 927c2967
)

// GetHumanVersion composes the parts of the version in a way that's suitable
// for displaying to humans.
func GetHumanVersion() string {
	version := Version
	if GitDescribe != "" {
		version = GitDescribe
	}
	version = fmt.Sprintf("v%s", version)

	release := VersionPrerelease
	if GitDescribe == "" && release == "" {
		release = "dev"
	}

	if IsFIPS() {
		version += "+fips1402"
	}

	if release != "" {
		if !strings.Contains(version, "-"+release) {
			// if we tagged a prerelease version then the release is in the version already
			version += fmt.Sprintf("-%s", release)
		}
		if GitCommit != "" {
			version += fmt.Sprintf(" (%s)", GitCommit)
		}
	}

	// Strip off any single quotes added by the git information.
	return strings.Replace(version, "'", "", -1)
}<|MERGE_RESOLUTION|>--- conflicted
+++ resolved
@@ -22,11 +22,7 @@
 	// A pre-release marker for the version. If this is "" (empty string)
 	// then it means that it is a final release. Otherwise, this is a pre-release
 	// such as "dev" (in development), "beta", "rc1", etc.
-<<<<<<< HEAD
-	VersionPrerelease = "rc1"
-=======
 	VersionPrerelease = "rc2"
->>>>>>> 927c2967
 )
 
 // GetHumanVersion composes the parts of the version in a way that's suitable
