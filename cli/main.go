// Copyright (c) HashiCorp, Inc.
// SPDX-License-Identifier: MPL-2.0

package main

import (
	"context"
	"os"
	"os/signal"
	"syscall"

	"github.com/hashicorp/consul-k8s/version"
	"github.com/hashicorp/go-hclog"
	"github.com/mitchellh/cli"
)

func main() {
	c := cli.NewCLI("consul-k8s", version.GetHumanVersion())
	c.Args = os.Args[1:]

	// Enable CLI autocomplete
	c.Autocomplete = true

	log := hclog.New(&hclog.LoggerOptions{
		Name:   "cli",
		Level:  hclog.Info,
		Output: os.Stdout,
	})

	ctx, cancel := context.WithCancel(context.Background())
	defer cancel()

<<<<<<< HEAD
	// Below channel is required to handle cleanup on interrupt
	// - By default, main assumes that no command requires cleanup, so it sends false to the channel
	// - If a command requires cleanup, it should read from this channel BEFORE context cancellation,
	// so channel will be empty and signal handler goroutine in main will wait unitll command sends true to the channel at line- 53
	// and send true to the channel only AFTER cleanup is completed,
	// so that the signal handler goroutine in main can proceed to exit.
=======
	// Below channel is required to handle cleanup on signal interrupt
	// - By default, main assumes that no command requires cleanup, so it sends false to the channel
	// - If a command requires cleanup,
	// 	1. It should read from this channel BEFORE context cancellation,
	// 		so channel will be empty and "signal handler goroutine" in main will wait unitl
	// 		command sends true to this channel.
	//  2. Command will/should sends true to the channel only AFTER cleanup is completed,
	// 		so that the signal handler goroutine in main can proceed to exit.
>>>>>>> 8366c49a
	cleanupReqAndCompleted := make(chan bool, 1)
	cleanupReqAndCompleted <- false // by default no cleanup required

	basecmd, commands := initializeCommands(ctx, log, cleanupReqAndCompleted)
	c.Commands = commands
	defer func() {
		_ = basecmd.Close()
	}()

	ch := make(chan os.Signal, 1)
	signal.Notify(ch, syscall.SIGINT, syscall.SIGTERM)
	// Signal handler goroutine
	go func() {
		<-ch
		// Any cleanups, such as cancelling contexts
		cancel()
<<<<<<< HEAD
		<-cleanupReqAndCompleted // by default this will be false, so this will proceed to exit, but if a command requires cleanup, it will wait here (empty channel)
=======
		<-cleanupReqAndCompleted // by default this will be false, so this will proceed to exit, but if a command requires cleanup, it will wait here(empty channel)
>>>>>>> 8366c49a
		_ = basecmd.Close()
		os.Exit(1)
	}()

	c.HelpFunc = cli.BasicHelpFunc("consul-k8s")

	exitStatus, err := c.Run()
	if err != nil {
		log.Info(err.Error())
	}
	os.Exit(exitStatus)
}<|MERGE_RESOLUTION|>--- conflicted
+++ resolved
@@ -30,14 +30,6 @@
 	ctx, cancel := context.WithCancel(context.Background())
 	defer cancel()
 
-<<<<<<< HEAD
-	// Below channel is required to handle cleanup on interrupt
-	// - By default, main assumes that no command requires cleanup, so it sends false to the channel
-	// - If a command requires cleanup, it should read from this channel BEFORE context cancellation,
-	// so channel will be empty and signal handler goroutine in main will wait unitll command sends true to the channel at line- 53
-	// and send true to the channel only AFTER cleanup is completed,
-	// so that the signal handler goroutine in main can proceed to exit.
-=======
 	// Below channel is required to handle cleanup on signal interrupt
 	// - By default, main assumes that no command requires cleanup, so it sends false to the channel
 	// - If a command requires cleanup,
@@ -46,7 +38,6 @@
 	// 		command sends true to this channel.
 	//  2. Command will/should sends true to the channel only AFTER cleanup is completed,
 	// 		so that the signal handler goroutine in main can proceed to exit.
->>>>>>> 8366c49a
 	cleanupReqAndCompleted := make(chan bool, 1)
 	cleanupReqAndCompleted <- false // by default no cleanup required
 
@@ -63,11 +54,7 @@
 		<-ch
 		// Any cleanups, such as cancelling contexts
 		cancel()
-<<<<<<< HEAD
-		<-cleanupReqAndCompleted // by default this will be false, so this will proceed to exit, but if a command requires cleanup, it will wait here (empty channel)
-=======
 		<-cleanupReqAndCompleted // by default this will be false, so this will proceed to exit, but if a command requires cleanup, it will wait here(empty channel)
->>>>>>> 8366c49a
 		_ = basecmd.Close()
 		os.Exit(1)
 	}()
