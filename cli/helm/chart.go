package helm

import (
	"embed"
	"path"
	"strings"

	"helm.sh/helm/v3/pkg/action"
	"helm.sh/helm/v3/pkg/chart"
	"helm.sh/helm/v3/pkg/chart/loader"
	helmCLI "helm.sh/helm/v3/pkg/cli"
)

const (
	chartFileName    = "Chart.yaml"
	valuesFileName   = "values.yaml"
	templatesDirName = "templates"
)

// LoadChart will attempt to load a Helm chart from the embedded file system.
func LoadChart(chart embed.FS, chartDirName string) (*chart.Chart, error) {
	chartFiles, err := readChartFiles(chart, chartDirName)
	if err != nil {
		return nil, err
	}

	return loader.LoadFiles(chartFiles)
}

// FetchChartValues will attempt to fetch the values from the currently
// installed Helm chart.
func FetchChartValues(namespace, name string, settings *helmCLI.EnvSettings, uiLogger action.DebugLog) (map[string]interface{}, error) {
	cfg := new(action.Configuration)
	cfg, err := InitActionConfig(cfg, namespace, settings, uiLogger)
	if err != nil {
		return nil, err
	}

	status := action.NewStatus(cfg)
	release, err := status.Run(name)
	if err != nil {
		return nil, err
	}

	return release.Config, nil
}

// readChartFiles reads the chart files from the embedded file system, and loads
// their contents into []*loader.BufferedFile. This is a format that the Helm Go
// SDK functions can read from to create a chart to install from. The names of
// these files are important, as there are case statements in the Helm Go SDK
// looking for files named "Chart.yaml" or "templates/<templatename>.yaml",
// which is why even though the embedded file system has them named
// "consul/Chart.yaml" we have to strip the "consul" prefix out, which is done
// by the call to the helper method readFile.
func readChartFiles(chart embed.FS, chartDirName string) ([]*loader.BufferedFile, error) {
	var chartFiles []*loader.BufferedFile

	// NOTE: Because we're using the embedded filesystem, we must use path.* functions,
	// *not* filepath.* functions. This is because the embedded filesystem always uses
	// linux-style separators, even if this code is running on Windows. If we use
	// filepath.* functions, then Go on Windows will try to use `\` delimiters to access
	// the embedded filesystem, which will then fail.

	// Load Chart.yaml and values.yaml first.
	for _, f := range []string{chartFileName, valuesFileName} {
		file, err := readFile(chart, path.Join(chartDirName, f), chartDirName)
		if err != nil {
			return nil, err
		}
		chartFiles = append(chartFiles, file)
	}

	// Now load everything under templates/.
	dirs, err := chart.ReadDir(path.Join(chartDirName, templatesDirName))
	if err != nil {
		return nil, err
	}

	for _, f := range dirs {
		if f.IsDir() {
			// We only need to include files in the templates directory.
			continue
		}

		file, err := readFile(chart, path.Join(chartDirName, templatesDirName, f.Name()), chartDirName)
		if err != nil {
			return nil, err
		}
		chartFiles = append(chartFiles, file)
	}

	return chartFiles, nil
}

// readFile reads the contents of the file from the embedded file system, and
// returns a *loader.BufferedFile.
func readFile(chart embed.FS, filename, pathPrefix string) (*loader.BufferedFile, error) {
	bytes, err := chart.ReadFile(filename)
	if err != nil {
		return nil, err
	}

<<<<<<< HEAD
	// Remove the path prefix.
	rel, err := filepath.Rel(pathPrefix, filename)
	if err != nil {
		return nil, err
	}

=======
	return release.Config, nil
}

func readFile(chart embed.FS, f string, pathPrefix string) (*loader.BufferedFile, error) {
	bytes, err := chart.ReadFile(f)
	if err != nil {
		return nil, err
	}
	rel := strings.TrimPrefix(f, pathPrefix+"/")
>>>>>>> 9ee1fb26
	return &loader.BufferedFile{
		Name: rel,
		Data: bytes,
	}, nil
}<|MERGE_RESOLUTION|>--- conflicted
+++ resolved
@@ -95,30 +95,12 @@
 
 // readFile reads the contents of the file from the embedded file system, and
 // returns a *loader.BufferedFile.
-func readFile(chart embed.FS, filename, pathPrefix string) (*loader.BufferedFile, error) {
-	bytes, err := chart.ReadFile(filename)
-	if err != nil {
-		return nil, err
-	}
-
-<<<<<<< HEAD
-	// Remove the path prefix.
-	rel, err := filepath.Rel(pathPrefix, filename)
-	if err != nil {
-		return nil, err
-	}
-
-=======
-	return release.Config, nil
-}
-
 func readFile(chart embed.FS, f string, pathPrefix string) (*loader.BufferedFile, error) {
 	bytes, err := chart.ReadFile(f)
 	if err != nil {
 		return nil, err
 	}
 	rel := strings.TrimPrefix(f, pathPrefix+"/")
->>>>>>> 9ee1fb26
 	return &loader.BufferedFile{
 		Name: rel,
 		Data: bytes,
