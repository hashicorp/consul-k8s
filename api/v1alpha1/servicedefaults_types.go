package v1alpha1

import (
	"fmt"
	"strings"

	capi "github.com/hashicorp/consul/api"
	corev1 "k8s.io/api/core/v1"
	apierrors "k8s.io/apimachinery/pkg/api/errors"
	metav1 "k8s.io/apimachinery/pkg/apis/meta/v1"
	"k8s.io/apimachinery/pkg/runtime/schema"
	"k8s.io/apimachinery/pkg/util/validation/field"
)

const (
	ServiceDefaultsKubeKind string = "servicedefaults"
)

// +kubebuilder:object:root=true
// +kubebuilder:subresource:status

// ServiceDefaults is the Schema for the servicedefaults API
// +kubebuilder:printcolumn:name="Synced",type="string",JSONPath=".status.conditions[?(@.type==\"Synced\")].status",description="The sync status of the resource with Consul"
type ServiceDefaults struct {
	metav1.TypeMeta   `json:",inline"`
	metav1.ObjectMeta `json:"metadata,omitempty"`
	Spec              ServiceDefaultsSpec `json:"spec,omitempty"`
	Status            `json:"status,omitempty"`
}

// ServiceDefaultsSpec defines the desired state of ServiceDefaults
type ServiceDefaultsSpec struct {
	// Protocol sets the protocol of the service. This is used by Connect proxies for
	// things like observability features and to unlock usage of the
	// service-splitter and service-router config entries for a service.
	Protocol string `json:"protocol,omitempty"`
	// MeshGateway controls the default mesh gateway configuration for this service.
	MeshGateway MeshGatewayConfig `json:"meshGateway,omitempty"`
	// Expose controls the default expose path configuration for Envoy.
	Expose ExposeConfig `json:"expose,omitempty"`
	// ExternalSNI is an optional setting that allows for the TLS SNI value
	// to be changed to a non-connect value when federating with an external system.
	ExternalSNI string `json:"externalSNI,omitempty"`
}

<<<<<<< HEAD
func (in *ServiceDefaults) Kind() string {
	return capi.ServiceDefaults
}

func (in *ServiceDefaults) GetObjectMeta() metav1.ObjectMeta {
	return in.ObjectMeta
}

func (in *ServiceDefaults) AddFinalizer(f string) {
	in.ObjectMeta.Finalizers = append(in.Finalizers(), f)
}

func (in *ServiceDefaults) RemoveFinalizer(f string) {
	var newFinalizers []string
	for _, oldF := range in.Finalizers() {
		if oldF != f {
			newFinalizers = append(newFinalizers, oldF)
		}
	}
	in.ObjectMeta.Finalizers = newFinalizers
}

func (in *ServiceDefaults) Finalizers() []string {
	return in.ObjectMeta.Finalizers
}

func (in *ServiceDefaults) Name() string {
	return in.ObjectMeta.Name
}

func (in *ServiceDefaults) SetSyncedCondition(status corev1.ConditionStatus, reason string, message string) {
	in.Status.Conditions = Conditions{
		{
			Type:               ConditionSynced,
			Status:             status,
			LastTransitionTime: metav1.Now(),
			Reason:             reason,
			Message:            message,
		},
	}
}

func (in *ServiceDefaults) GetSyncedCondition() (status corev1.ConditionStatus, reason string, message string) {
=======
func (in *ServiceDefaults) ConsulKind() string {
	return capi.ServiceDefaults
}

func (in *ServiceDefaults) KubeKind() string {
	return ServiceDefaultsKubeKind
}

func (in *ServiceDefaults) GetObjectMeta() metav1.ObjectMeta {
	return in.ObjectMeta
}

func (in *ServiceDefaults) AddFinalizer(f string) {
	in.ObjectMeta.Finalizers = append(in.Finalizers(), f)
}

func (in *ServiceDefaults) RemoveFinalizer(f string) {
	var newFinalizers []string
	for _, oldF := range in.Finalizers() {
		if oldF != f {
			newFinalizers = append(newFinalizers, oldF)
		}
	}
	in.ObjectMeta.Finalizers = newFinalizers
}

func (in *ServiceDefaults) Finalizers() []string {
	return in.ObjectMeta.Finalizers
}

func (in *ServiceDefaults) Name() string {
	return in.ObjectMeta.Name
}

func (in *ServiceDefaults) SetSyncedCondition(status corev1.ConditionStatus, reason string, message string) {
	in.Status.Conditions = Conditions{
		{
			Type:               ConditionSynced,
			Status:             status,
			LastTransitionTime: metav1.Now(),
			Reason:             reason,
			Message:            message,
		},
	}
}

func (in *ServiceDefaults) SyncedCondition() (status corev1.ConditionStatus, reason string, message string) {
>>>>>>> b333e0b4
	cond := in.Status.GetCondition(ConditionSynced)
	return cond.Status, cond.Reason, cond.Message
}

<<<<<<< HEAD
func (in *ServiceDefaults) GetSyncedConditionStatus() corev1.ConditionStatus {
=======
func (in *ServiceDefaults) SyncedConditionStatus() corev1.ConditionStatus {
>>>>>>> b333e0b4
	return in.Status.GetCondition(ConditionSynced).Status
}

// +kubebuilder:object:root=true

// ServiceDefaultsList contains a list of ServiceDefaults
type ServiceDefaultsList struct {
	metav1.TypeMeta `json:",inline"`
	metav1.ListMeta `json:"metadata,omitempty"`
	Items           []ServiceDefaults `json:"items"`
}

func init() {
	SchemeBuilder.Register(&ServiceDefaults{}, &ServiceDefaultsList{})
}

// ToConsul converts the entry into it's Consul equivalent struct.
func (in *ServiceDefaults) ToConsul() capi.ConfigEntry {
	return &capi.ServiceConfigEntry{
<<<<<<< HEAD
		Kind:        capi.ServiceDefaults,
=======
		Kind:        in.ConsulKind(),
>>>>>>> b333e0b4
		Name:        in.Name(),
		Protocol:    in.Spec.Protocol,
		MeshGateway: in.Spec.MeshGateway.toConsul(),
		Expose:      in.Spec.Expose.toConsul(),
		ExternalSNI: in.Spec.ExternalSNI,
	}
}

// Validate validates the fields provided in the spec of the ServiceDefaults and
// returns an error which lists all invalid fields in the resource spec.
func (in *ServiceDefaults) Validate() error {
	var allErrs field.ErrorList
	if err := in.Spec.MeshGateway.validate(); err != nil {
		allErrs = append(allErrs, err)
	}
	allErrs = append(allErrs, in.Spec.Expose.validate()...)

	if len(allErrs) > 0 {
		return apierrors.NewInvalid(
<<<<<<< HEAD
			schema.GroupKind{Group: ConsulHashicorpGroup, Kind: ServiceDefaultsKind},
=======
			schema.GroupKind{Group: ConsulHashicorpGroup, Kind: ServiceDefaultsKubeKind},
>>>>>>> b333e0b4
			in.Name(), allErrs)
	}

	return nil
}

// MatchesConsul returns true if entry has the same config as this struct.
func (in *ServiceDefaults) MatchesConsul(candidate capi.ConfigEntry) bool {
<<<<<<< HEAD
	svcDefCand, ok := candidate.(*capi.ServiceConfigEntry)
	if !ok {
		return false
	}
	return in.Name() == svcDefCand.Name &&
		in.Spec.Protocol == svcDefCand.Protocol &&
		in.Spec.MeshGateway.Mode == string(svcDefCand.MeshGateway.Mode) &&
		in.Spec.Expose.matches(svcDefCand.Expose) &&
		in.Spec.ExternalSNI == svcDefCand.ExternalSNI
=======
	serviceDefaultsCandidate, ok := candidate.(*capi.ServiceConfigEntry)
	if !ok {
		return false
	}
	return in.Name() == serviceDefaultsCandidate.Name &&
		in.Spec.Protocol == serviceDefaultsCandidate.Protocol &&
		in.Spec.MeshGateway.Mode == string(serviceDefaultsCandidate.MeshGateway.Mode) &&
		in.Spec.Expose.matches(serviceDefaultsCandidate.Expose) &&
		in.Spec.ExternalSNI == serviceDefaultsCandidate.ExternalSNI
>>>>>>> b333e0b4
}

// ExposeConfig describes HTTP paths to expose through Envoy outside of Connect.
// Users can expose individual paths and/or all HTTP/GRPC paths for checks.
type ExposeConfig struct {
	// Checks defines whether paths associated with Consul checks will be exposed.
	// This flag triggers exposing all HTTP and GRPC check paths registered for the service.
	Checks bool `json:"checks,omitempty"`

	// Paths is the list of paths exposed through the proxy.
	Paths []ExposePath `json:"paths,omitempty"`
}

type ExposePath struct {
	// ListenerPort defines the port of the proxy's listener for exposed paths.
	ListenerPort int `json:"listenerPort,omitempty"`

	// Path is the path to expose through the proxy, ie. "/metrics".
	Path string `json:"path,omitempty"`

	// LocalPathPort is the port that the service is listening on for the given path.
	LocalPathPort int `json:"localPathPort,omitempty"`

	// Protocol describes the upstream's service protocol.
	// Valid values are "http" and "http2", defaults to "http".
	Protocol string `json:"protocol,omitempty"`
}

// matches returns true if the expose config of the entry is the same as the struct
func (e ExposeConfig) matches(expose capi.ExposeConfig) bool {
	if e.Checks != expose.Checks {
		return false
	}

	if len(e.Paths) != len(expose.Paths) {
		return false
	}

	for _, path := range e.Paths {
		found := false
		for _, entryPath := range expose.Paths {
			if path.Protocol == entryPath.Protocol &&
				path.Path == entryPath.Path &&
				path.ListenerPort == entryPath.ListenerPort &&
				path.LocalPathPort == entryPath.LocalPathPort {
				found = true
				break
			}
		}

		if !found {
			return false
		}
	}
	return true
}

// toConsul returns the ExposeConfig for the entry
func (e ExposeConfig) toConsul() capi.ExposeConfig {
	var paths []capi.ExposePath
	for _, path := range e.Paths {
		paths = append(paths, capi.ExposePath{
			ListenerPort:  path.ListenerPort,
			Path:          path.Path,
			LocalPathPort: path.LocalPathPort,
			Protocol:      path.Protocol,
		})
	}
	return capi.ExposeConfig{
		Checks: e.Checks,
		Paths:  paths,
	}
}

func (e ExposeConfig) validate() []*field.Error {
	var errs field.ErrorList
	protocols := []string{"http", "http2"}
	for i, path := range e.Paths {
		if path.Path != "" && !strings.HasPrefix(path.Path, "/") {
			errs = append(errs, field.Invalid(field.NewPath("spec").Child("expose").Child(fmt.Sprintf("paths[%d]", i)).Child("path"), path.Path, `must begin with a '/'`))
		}
		if !sliceContains(protocols, path.Protocol) {
			errs = append(errs, field.Invalid(field.NewPath("spec").Child("expose").Child(fmt.Sprintf("paths[%d]", i)).Child("protocol"), path.Protocol, notInSliceMessage(protocols)))
		}
	}
	return errs
}<|MERGE_RESOLUTION|>--- conflicted
+++ resolved
@@ -43,9 +43,12 @@
 	ExternalSNI string `json:"externalSNI,omitempty"`
 }
 
-<<<<<<< HEAD
-func (in *ServiceDefaults) Kind() string {
+func (in *ServiceDefaults) ConsulKind() string {
 	return capi.ServiceDefaults
+}
+
+func (in *ServiceDefaults) KubeKind() string {
+	return ServiceDefaultsKubeKind
 }
 
 func (in *ServiceDefaults) GetObjectMeta() metav1.ObjectMeta {
@@ -86,65 +89,12 @@
 	}
 }
 
-func (in *ServiceDefaults) GetSyncedCondition() (status corev1.ConditionStatus, reason string, message string) {
-=======
-func (in *ServiceDefaults) ConsulKind() string {
-	return capi.ServiceDefaults
-}
-
-func (in *ServiceDefaults) KubeKind() string {
-	return ServiceDefaultsKubeKind
-}
-
-func (in *ServiceDefaults) GetObjectMeta() metav1.ObjectMeta {
-	return in.ObjectMeta
-}
-
-func (in *ServiceDefaults) AddFinalizer(f string) {
-	in.ObjectMeta.Finalizers = append(in.Finalizers(), f)
-}
-
-func (in *ServiceDefaults) RemoveFinalizer(f string) {
-	var newFinalizers []string
-	for _, oldF := range in.Finalizers() {
-		if oldF != f {
-			newFinalizers = append(newFinalizers, oldF)
-		}
-	}
-	in.ObjectMeta.Finalizers = newFinalizers
-}
-
-func (in *ServiceDefaults) Finalizers() []string {
-	return in.ObjectMeta.Finalizers
-}
-
-func (in *ServiceDefaults) Name() string {
-	return in.ObjectMeta.Name
-}
-
-func (in *ServiceDefaults) SetSyncedCondition(status corev1.ConditionStatus, reason string, message string) {
-	in.Status.Conditions = Conditions{
-		{
-			Type:               ConditionSynced,
-			Status:             status,
-			LastTransitionTime: metav1.Now(),
-			Reason:             reason,
-			Message:            message,
-		},
-	}
-}
-
 func (in *ServiceDefaults) SyncedCondition() (status corev1.ConditionStatus, reason string, message string) {
->>>>>>> b333e0b4
 	cond := in.Status.GetCondition(ConditionSynced)
 	return cond.Status, cond.Reason, cond.Message
 }
 
-<<<<<<< HEAD
-func (in *ServiceDefaults) GetSyncedConditionStatus() corev1.ConditionStatus {
-=======
 func (in *ServiceDefaults) SyncedConditionStatus() corev1.ConditionStatus {
->>>>>>> b333e0b4
 	return in.Status.GetCondition(ConditionSynced).Status
 }
 
@@ -164,11 +114,7 @@
 // ToConsul converts the entry into it's Consul equivalent struct.
 func (in *ServiceDefaults) ToConsul() capi.ConfigEntry {
 	return &capi.ServiceConfigEntry{
-<<<<<<< HEAD
-		Kind:        capi.ServiceDefaults,
-=======
 		Kind:        in.ConsulKind(),
->>>>>>> b333e0b4
 		Name:        in.Name(),
 		Protocol:    in.Spec.Protocol,
 		MeshGateway: in.Spec.MeshGateway.toConsul(),
@@ -188,11 +134,7 @@
 
 	if len(allErrs) > 0 {
 		return apierrors.NewInvalid(
-<<<<<<< HEAD
-			schema.GroupKind{Group: ConsulHashicorpGroup, Kind: ServiceDefaultsKind},
-=======
 			schema.GroupKind{Group: ConsulHashicorpGroup, Kind: ServiceDefaultsKubeKind},
->>>>>>> b333e0b4
 			in.Name(), allErrs)
 	}
 
@@ -201,17 +143,6 @@
 
 // MatchesConsul returns true if entry has the same config as this struct.
 func (in *ServiceDefaults) MatchesConsul(candidate capi.ConfigEntry) bool {
-<<<<<<< HEAD
-	svcDefCand, ok := candidate.(*capi.ServiceConfigEntry)
-	if !ok {
-		return false
-	}
-	return in.Name() == svcDefCand.Name &&
-		in.Spec.Protocol == svcDefCand.Protocol &&
-		in.Spec.MeshGateway.Mode == string(svcDefCand.MeshGateway.Mode) &&
-		in.Spec.Expose.matches(svcDefCand.Expose) &&
-		in.Spec.ExternalSNI == svcDefCand.ExternalSNI
-=======
 	serviceDefaultsCandidate, ok := candidate.(*capi.ServiceConfigEntry)
 	if !ok {
 		return false
@@ -221,7 +152,6 @@
 		in.Spec.MeshGateway.Mode == string(serviceDefaultsCandidate.MeshGateway.Mode) &&
 		in.Spec.Expose.matches(serviceDefaultsCandidate.Expose) &&
 		in.Spec.ExternalSNI == serviceDefaultsCandidate.ExternalSNI
->>>>>>> b333e0b4
 }
 
 // ExposeConfig describes HTTP paths to expose through Envoy outside of Connect.
