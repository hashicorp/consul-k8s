--- conflicted
+++ resolved
@@ -90,19 +90,11 @@
           volumeMounts:
           - name: consul-bin
             mountPath: /consul-bin
-<<<<<<< HEAD
+        {{- if (and .Values.global.tls.enabled .Values.global.tls.enableAutoEncrypt) }}
+        {{- include "consul.getAutoEncryptClientCA" . | nindent 8 }}
+        {{- end }}
         # service-init registers the mesh gateway service.
         - name: service-init
-=======
-        {{- if (and .Values.global.tls.enabled .Values.global.tls.enableAutoEncrypt) }}
-        {{- include "consul.getAutoEncryptClientCA" . | nindent 8 }}
-        {{- end }}
-        {{- if .Values.global.bootstrapACLs }}
-        # Wait for secret containing acl token to be ready.
-        # Doesn't do anything with it but when the main container starts we
-        # know that it's been created.
-        - name: mesh-gateway-acl-init
->>>>>>> 40c6142d
           image: {{ .Values.global.imageK8S }}
           env:
             - name: HOST_IP
