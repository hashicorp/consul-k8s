--- conflicted
+++ resolved
@@ -44,9 +44,6 @@
 
   triage {
     suppress {
-<<<<<<< HEAD
-      vulnerabilites = []
-=======
       vulnerabilities = [
         "GO-2022-0635",
         "GO-2022-0646"
@@ -65,7 +62,6 @@
         "GO-2022-0635",
         "GO-2022-0646"
       ]
->>>>>>> f82f89f1
     }
   }
 }