# This job runs a non-blocking informational security scan on the repository.
# For release-blocking security scans, see .release/security-scan.hcl.
name: Security Scan

on:
  push:
    branches:
      - main
      - release/**
  pull_request:
    branches:
      - main
      - release/**
<<<<<<< HEAD
    # paths-ignore only works for non-required checks.
    # Jobs that are required for merge must use reusable-conditional-skip.yml.
=======
>>>>>>> 8819d3ae
    paths-ignore:
      - 'assets/**'
      - '.changelog/**'

# cancel existing runs of the same workflow on the same ref
concurrency:
  group: ${{ github.workflow }}-${{ github.head_ref || github.ref }}
  cancel-in-progress: true

jobs:

  get-go-version:
    # Cascades down to test jobs
    uses: ./.github/workflows/reusable-get-go-version.yml

  scan:
    needs:
      - get-go-version
    runs-on: ubuntu-latest
    # The first check ensures this doesn't run on community-contributed PRs, who
    # won't have the permissions to run this job.
    if: ${{ (github.repository != 'hashicorp/consul-k8s' || (github.event.pull_request.head.repo.full_name == github.event.pull_request.base.repo.full_name))
      && (github.actor != 'dependabot[bot]') && (github.actor != 'hc-github-team-consul-core') }}

    steps:
      - uses: actions/checkout@0ad4b8fadaa221de15dcec353f45205ec38ea70b # v4.1.4

      - name: Set up Go
        uses: actions/setup-go@cdcb36043654635271a94b9a6d1392de5bb323a7 # v5.0.1
        with:
          go-version: ${{ needs.get-go-version.outputs.go-version }}

      - name: Clone Security Scanner repo
        uses: actions/checkout@0ad4b8fadaa221de15dcec353f45205ec38ea70b # v4.1.4
        with:
          repository: hashicorp/security-scanner
          token: ${{ secrets.PRODSEC_SCANNER_READ_ONLY }}
          path: security-scanner
          ref: main

      - name: Scan
        id: scan
        uses: ./security-scanner
        with:
          repository: "$PWD"
          # See scan.hcl at repository root for config.

      - name: SARIF Output
        shell: bash
        run: |
          cat results.sarif | jq

      - name: Upload SARIF file
        uses: github/codeql-action/upload-sarif@8fcfedf57053e09257688fce7a0beeb18b1b9ae3 # codeql-bundle-v2.17.2
        with:
          sarif_file: results.sarif<|MERGE_RESOLUTION|>--- conflicted
+++ resolved
@@ -11,11 +11,8 @@
     branches:
       - main
       - release/**
-<<<<<<< HEAD
     # paths-ignore only works for non-required checks.
     # Jobs that are required for merge must use reusable-conditional-skip.yml.
-=======
->>>>>>> 8819d3ae
     paths-ignore:
       - 'assets/**'
       - '.changelog/**'
