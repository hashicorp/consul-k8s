# Dispatch to the consul-k8s-workflows with a nightly cron
name: pr-cloud-acceptance
on:
  pull_request:
    types: [opened, synchronize]
    # Runs on PRs to main and all release branches
    branches:
      - main
      - "release/**"
# these should be the only settings that you will ever need to change
env:
  BRANCH: ${{ github.event.pull_request.head.ref }}
  CONTEXT: "pr"

jobs:
  cloud-acceptance:
    name: cloud-acceptance
    runs-on: ubuntu-24.04
    steps:
      - uses: benc-uk/workflow-dispatch@25b02cc069be46d637e8fe2f1e8484008e9e9609 # v1.2.3
        name: cloud
        with:
          workflow: cloud.yml
          repo: hashicorp/consul-k8s-workflows
          ref: main
          token: ${{ secrets.ELEVATED_GITHUB_TOKEN }}
<<<<<<< HEAD
          inputs: '{"context":"${{ env.CONTEXT }}", "repository":"${{ github.repository }}", "branch":"${{ env.BRANCH }}", "sha":"${{ github.sha }}", "token":"${{ secrets.ELEVATED_GITHUB_TOKEN }}" }'
=======
          inputs: '{ "context":"${{ env.CONTEXT }}-${{ github.event.pull_request.number }}", "repository":"${{ github.repository }}", "branch":"${{ env.BRANCH }}", "sha":"${{ github.sha }}", "token":"${{ secrets.ELEVATED_GITHUB_TOKEN }}" }'
>>>>>>> 0df8f17e
<|MERGE_RESOLUTION|>--- conflicted
+++ resolved
@@ -24,8 +24,4 @@
           repo: hashicorp/consul-k8s-workflows
           ref: main
           token: ${{ secrets.ELEVATED_GITHUB_TOKEN }}
-<<<<<<< HEAD
-          inputs: '{"context":"${{ env.CONTEXT }}", "repository":"${{ github.repository }}", "branch":"${{ env.BRANCH }}", "sha":"${{ github.sha }}", "token":"${{ secrets.ELEVATED_GITHUB_TOKEN }}" }'
-=======
-          inputs: '{ "context":"${{ env.CONTEXT }}-${{ github.event.pull_request.number }}", "repository":"${{ github.repository }}", "branch":"${{ env.BRANCH }}", "sha":"${{ github.sha }}", "token":"${{ secrets.ELEVATED_GITHUB_TOKEN }}" }'
->>>>>>> 0df8f17e
+          inputs: '{ "context":"${{ env.CONTEXT }}-${{ github.event.pull_request.number }}", "repository":"${{ github.repository }}", "branch":"${{ env.BRANCH }}", "sha":"${{ github.sha }}", "token":"${{ secrets.ELEVATED_GITHUB_TOKEN }}" }'