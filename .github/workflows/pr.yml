--- conflicted
+++ resolved
@@ -30,13 +30,8 @@
         repo: hashicorp/consul-k8s-workflows
         ref: main
         token: ${{ secrets.ELEVATED_GITHUB_TOKEN }}
-<<<<<<< HEAD
-        inputs: '{ "context":"${{ env.CONTEXT }}", "actor":"${{ github.actor }}", "repository":"${{ github.repository }}", "branch":"${{ env.BRANCH }}", "sha":"${{ env.SHA }}", "token":"${{ secrets.ELEVATED_GITHUB_TOKEN }}" }'
-      
-=======
         inputs: '{ "context":"${{ env.CONTEXT }}-${{ github.event.pull_request.number }}", "actor":"${{ github.actor }}", "repository":"${{ github.repository }}", "branch":"${{ env.BRANCH }}", "sha":"${{ env.SHA }}", "token":"${{ secrets.ELEVATED_GITHUB_TOKEN }}" }'
 
->>>>>>> 0df8f17e
   pass-required-checks-on-skip:
     needs: [ conditional-skip ]
     if: needs.conditional-skip.outputs.skip-ci == 'true'
