{{- $serverEnabled := (or (and (ne (.Values.server.enabled | toString) "-") .Values.server.enabled) (and (eq (.Values.server.enabled | toString) "-") .Values.global.enabled)) -}}
{{- if (and $serverEnabled .Values.externalServers.enabled) }}{{ fail "only one of server.enabled or externalServers.enabled can be set" }}{{ end -}}
{{- if (or $serverEnabled .Values.externalServers.enabled) }}
{{- if and .Values.global.acls.createReplicationToken (not .Values.global.acls.manageSystemACLs) }}{{ fail "if global.acls.createReplicationToken is true, global.acls.manageSystemACLs must be true" }}{{ end -}}
{{- if .Values.global.bootstrapACLs }}{{ fail "global.bootstrapACLs was removed, use global.acls.manageSystemACLs instead" }}{{ end -}}
{{- if .Values.global.acls.manageSystemACLs }}
{{- if or (and .Values.global.acls.bootstrapToken.secretName (not .Values.global.acls.bootstrapToken.secretKey))  (and .Values.global.acls.bootstrapToken.secretKey (not .Values.global.acls.bootstrapToken.secretName))}}{{ fail "both global.acls.bootstrapToken.secretKey and global.acls.bootstrapToken.secretName must be set if one of them is provided" }}{{ end -}}
{{- if or (and .Values.global.acls.replicationToken.secretName (not .Values.global.acls.replicationToken.secretKey))  (and .Values.global.acls.replicationToken.secretKey (not .Values.global.acls.replicationToken.secretName))}}{{ fail "both global.acls.replicationToken.secretKey and global.acls.replicationToken.secretName must be set if one of them is provided" }}{{ end -}}
{{- if (and .Values.global.secretsBackend.vault.enabled (and (not .Values.global.acls.bootstrapToken.secretName) (not .Values.global.acls.replicationToken.secretName ))) }}{{fail "global.acls.bootstrapToken or global.acls.replicationToken must be provided when global.secretsBackend.vault.enabled and global.acls.manageSystemACLs are true" }}{{ end -}}
{{- if (and .Values.global.secretsBackend.vault.enabled (not .Values.global.secretsBackend.vault.manageSystemACLsRole)) }}{{fail "global.secretsBackend.vault.manageSystemACLsRole is required when global.secretsBackend.vault.enabled and global.acls.manageSystemACLs are true" }}{{ end -}}
  {{- /* We don't render this job when server.updatePartition > 0 because that
    means a server rollout is in progress and this job won't complete unless
    the rollout is finished (which won't happen until the partition is 0).
    If we ran it in this case, then the job would not complete which would cause
    the server-acl-init-cleanup hook to run indefinitely which would cause the
    helm upgrade command to hang.
*/ -}}
{{- if eq (int .Values.server.updatePartition) 0 }}
apiVersion: batch/v1
kind: Job
metadata:
  name: {{ template "consul.fullname" . }}-server-acl-init
  namespace: {{ .Release.Namespace }}
  labels:
    app: {{ template "consul.name" . }}
    chart: {{ template "consul.chart" . }}
    heritage: {{ .Release.Service }}
    release: {{ .Release.Name }}
    component: server-acl-init
spec:
  template:
    metadata:
      name: {{ template "consul.fullname" . }}-server-acl-init
      labels:
        app: {{ template "consul.name" . }}
        chart: {{ template "consul.chart" . }}
        release: {{ .Release.Name }}
        component: server-acl-init
      annotations:
        "consul.hashicorp.com/connect-inject": "false"
        {{- if .Values.global.secretsBackend.vault.enabled }}
        "vault.hashicorp.com/agent-pre-populate-only": "true"
        "vault.hashicorp.com/agent-inject": "true"
        {{- if .Values.global.acls.bootstrapToken.secretName }}
        {{- with .Values.global.acls.bootstrapToken }}
        "vault.hashicorp.com/agent-inject-secret-bootstrap-token": "{{ .secretName }}"
        "vault.hashicorp.com/agent-inject-template-bootstrap-token": {{ template "consul.vaultSecretTemplate" . }}
        {{- end }}
        {{- end }}
        {{- if .Values.global.acls.partitionToken.secretName }}
        {{- with .Values.global.acls.partitionToken }}
        "vault.hashicorp.com/agent-inject-secret-partition-token": "{{ .secretName }}"
        "vault.hashicorp.com/agent-inject-template-partition-token": {{ template "consul.vaultSecretTemplate" . }}
        {{- end }}
        {{- end }}
        {{- if .Values.global.tls.enabled }}
        "vault.hashicorp.com/agent-inject-secret-serverca.crt": {{ .Values.global.tls.caCert.secretName }}
        "vault.hashicorp.com/agent-inject-template-serverca.crt": {{ template "consul.serverTLSCATemplate" . }}
        {{- end }}
        {{- if .Values.global.secretsBackend.vault.manageSystemACLsRole }}
        "vault.hashicorp.com/role": {{ .Values.global.secretsBackend.vault.manageSystemACLsRole }}
        {{- else if .Values.global.tls.enabled }}
        "vault.hashicorp.com/role": {{ .Values.global.secretsBackend.vault.consulCARole }}
        {{- end }}
        {{- if and .Values.global.secretsBackend.vault.ca.secretName .Values.global.secretsBackend.vault.ca.secretKey }}
        "vault.hashicorp.com/agent-extra-secret": "{{ .Values.global.secretsBackend.vault.ca.secretName }}"
        "vault.hashicorp.com/ca-cert": "/vault/custom/{{ .Values.global.secretsBackend.vault.ca.secretKey }}"
        {{- end }}
        {{- if .Values.global.acls.replicationToken.secretName }}
        "vault.hashicorp.com/agent-inject-secret-replication-token": "{{ .Values.global.acls.replicationToken.secretName }}"
        "vault.hashicorp.com/agent-inject-template-replication-token":  {{ template "consul.vaultReplicationTokenTemplate" . }}
        {{- end }}
        {{- if .Values.global.secretsBackend.vault.agentAnnotations }}
        {{ tpl .Values.global.secretsBackend.vault.agentAnnotations . | nindent 8 | trim }}
        {{- end }}
        {{- end }}
    spec:
      restartPolicy: Never
      serviceAccountName: {{ template "consul.fullname" . }}-server-acl-init
      {{- if (or .Values.global.tls.enabled .Values.global.acls.replicationToken.secretName .Values.global.acls.bootstrapToken.secretName) }}
      volumes:
        {{- if and .Values.global.tls.enabled (not .Values.global.secretsBackend.vault.enabled) }}
        - name: consul-ca-cert
          secret:
            {{- if .Values.global.tls.caCert.secretName }}
            secretName: {{ .Values.global.tls.caCert.secretName }}
            {{- else }}
            secretName: {{ template "consul.fullname" . }}-ca-cert
            {{- end }}
            items:
              - key: {{ default "tls.crt" .Values.global.tls.caCert.secretKey }}
                path: tls.crt
        {{- end }}
        {{- if (and .Values.global.acls.bootstrapToken.secretName (not .Values.global.secretsBackend.vault.enabled)) }}
        - name: bootstrap-token
          secret:
            secretName: {{ .Values.global.acls.bootstrapToken.secretName }}
            items:
              - key: {{ .Values.global.acls.bootstrapToken.secretKey }}
                path: bootstrap-token
        {{- else if and .Values.global.acls.replicationToken.secretName (not .Values.global.secretsBackend.vault.enabled) }}
        - name: acl-replication-token
          secret:
            secretName: {{ .Values.global.acls.replicationToken.secretName }}
            items:
              - key: {{ .Values.global.acls.replicationToken.secretKey }}
                path: acl-replication-token
        {{- end }}
      {{- end }}
      containers:
        - name: post-install-job
          image: {{ .Values.global.imageK8S }}
          env:
            - name: NAMESPACE
              valueFrom:
                fieldRef:
                  fieldPath: metadata.namespace
<<<<<<< HEAD
          {{- if .Values.externalServers.k8sAuthMethodHostSecretName }}
          envFrom:
            - secretRef:
                name: {{ .Values.externalServers.k8sAuthMethodHostSecretName }}
          {{- end }}
          {{- if (or .Values.global.tls.enabled .Values.global.acls.replicationToken.secretName (and .Values.global.acls.bootstrapToken.secretName .Values.global.acls.bootstrapToken.secretKey)) }}
=======
          {{- if (or .Values.global.tls.enabled .Values.global.acls.replicationToken.secretName .Values.global.acls.bootstrapToken.secretName) }}
>>>>>>> 38fe7ca8
          volumeMounts:
            {{- if and .Values.global.tls.enabled (not .Values.global.secretsBackend.vault.enabled) }}
            - name: consul-ca-cert
              mountPath: /consul/tls/ca
              readOnly: true
            {{- end }}
            {{- if (and .Values.global.acls.bootstrapToken.secretName (not .Values.global.secretsBackend.vault.enabled)) }}
            - name: bootstrap-token
              mountPath: /consul/acl/tokens
              readOnly: true
            {{- else if and .Values.global.acls.replicationToken.secretName (not .Values.global.secretsBackend.vault.enabled) }}
            - name: acl-replication-token
              mountPath: /consul/acl/tokens
              readOnly: true
            {{- end }}
           {{- end }}
          command:
            - "/bin/sh"
            - "-ec"
            - |
              CONSUL_FULLNAME="{{template "consul.fullname" . }}"

              consul-k8s-control-plane server-acl-init \
                -log-level={{ .Values.global.logLevel }} \
                -log-json={{ .Values.global.logJSON }} \
                -resource-prefix=${CONSUL_FULLNAME} \
                -k8s-namespace={{ .Release.Namespace }} \
                -set-server-tokens={{ $serverEnabled }} \
                -consul-api-timeout={{ .Values.global.consulAPITimeout }} \

                {{- if .Values.externalServers.enabled }}
                {{- if and .Values.externalServers.enabled (not .Values.externalServers.hosts) }}{{ fail "externalServers.hosts must be set if externalServers.enabled is true" }}{{ end -}}
                {{- range .Values.externalServers.hosts }}
                -server-address={{ quote . }} \
                {{- end }}
                -server-port={{ .Values.externalServers.httpsPort }} \
                {{- else }}
                {{- range $index := until (.Values.server.replicas | int) }}
                -server-address="${CONSUL_FULLNAME}-server-{{ $index }}.${CONSUL_FULLNAME}-server.${NAMESPACE}.svc" \
                {{- end }}
                {{- end }}

                {{- if .Values.global.tls.enabled }}
                -use-https \
                {{- if not (and .Values.externalServers.enabled .Values.externalServers.useSystemRoots) }}
                {{- if .Values.global.secretsBackend.vault.enabled }}
                -consul-ca-cert=/vault/secrets/serverca.crt \
                {{- else }}
                -consul-ca-cert=/consul/tls/ca/tls.crt \
                {{- end }}
                {{- end }}
                {{- if not .Values.externalServers.enabled }}
                -server-port=8501 \
                {{- end }}
                {{- if .Values.externalServers.tlsServerName }}
                -consul-tls-server-name={{ .Values.externalServers.tlsServerName }} \
                {{- end }}
                {{- end }}

                {{- if .Values.syncCatalog.enabled }}
                -sync-catalog=true \
                {{- if .Values.syncCatalog.consulNodeName }}
                -sync-consul-node-name={{ .Values.syncCatalog.consulNodeName }} \
                {{- end }}
                {{- end }}
                {{- if .Values.global.adminPartitions.enabled }}
                -enable-partitions=true \
                -partition={{ .Values.global.adminPartitions.name }} \
                {{- end }}
                {{- if (or (and (ne (.Values.dns.enabled | toString) "-") .Values.dns.enabled) (and (eq (.Values.dns.enabled | toString) "-") .Values.global.enabled)) }}
                -allow-dns=true \
                {{- end }}

                {{- if (or (and (ne (.Values.connectInject.enabled | toString) "-") .Values.connectInject.enabled) (and (eq (.Values.connectInject.enabled | toString) "-") .Values.global.enabled)) }}
                -connect-inject=true \
                {{- end }}
                {{- if and .Values.externalServers.enabled .Values.externalServers.k8sAuthMethodHost }}
<<<<<<< HEAD
                -inject-auth-method-host={{ .Values.externalServers.k8sAuthMethodHost }} \
                {{- else if (and .Values.externalServers.enabled (and .Values.externalServers.k8sAuthMethodHostSecretName .Values.externalServers.k8sAuthMethodHostSSecretKey)) }}
                -inject-auth-method-host=${{{ .Values.externalServers.k8sAuthMethodHostSecretKey }}} \
=======
                -auth-method-host={{ .Values.externalServers.k8sAuthMethodHost }} \
>>>>>>> 38fe7ca8
                {{- end }}

                {{- if .Values.global.federation.k8sAuthMethodHost }}
                -auth-method-host={{ .Values.global.federation.k8sAuthMethodHost }} \
                {{- end }}

                {{- if .Values.meshGateway.enabled }}
                -mesh-gateway=true \
                {{- end }}

                {{- if .Values.ingressGateways.enabled }}
                {{- if .Values.global.enableConsulNamespaces }}
                {{- $root := . }}
                {{- range .Values.ingressGateways.gateways }}
                {{- if (or $root.Values.ingressGateways.defaults.consulNamespace .consulNamespace) }}
                -ingress-gateway-name="{{ .name }}.{{ (default $root.Values.ingressGateways.defaults.consulNamespace .consulNamespace) }}" \
                {{- else }}
                -ingress-gateway-name="{{ .name }}" \
                {{- end }}
                {{- end }}
                {{- else }}
                {{- range .Values.ingressGateways.gateways }}
                -ingress-gateway-name="{{ .name }}" \
                {{- end }}
                {{- end }}
                {{- end }}

                {{- if .Values.terminatingGateways.enabled }}
                {{- if .Values.global.enableConsulNamespaces }}
                {{- $root := . }}
                {{- range .Values.terminatingGateways.gateways }}
                {{- if (or $root.Values.terminatingGateways.defaults.consulNamespace .consulNamespace) }}
                -terminating-gateway-name="{{ .name }}.{{ (default $root.Values.terminatingGateways.defaults.consulNamespace .consulNamespace) }}" \
                {{- else }}
                -terminating-gateway-name="{{ .name }}" \
                {{- end }}
                {{- end }}
                {{- else }}
                {{- range .Values.terminatingGateways.gateways }}
                -terminating-gateway-name="{{ .name }}" \
                {{- end }}
                {{- end }}
                {{- end }}

                {{- if .Values.connectInject.aclBindingRuleSelector }}
                -acl-binding-rule-selector={{ .Values.connectInject.aclBindingRuleSelector }} \
                {{- end }}

                {{- if (and .Values.global.enterpriseLicense.secretName .Values.global.enterpriseLicense.secretKey) }}
                -create-enterprise-license-token=true \
                {{- end }}

                {{- if .Values.client.snapshotAgent.enabled }}
                -snapshot-agent=true \
                {{- end }}

                {{- if not (or (and (ne (.Values.client.enabled | toString) "-") .Values.client.enabled) (and (eq (.Values.client.enabled | toString) "-") .Values.global.enabled)) }}
                -client=false \
                {{- end }}

                {{- if .Values.global.acls.createReplicationToken }}
                -create-acl-replication-token=true \
                {{- end }}

                {{- if .Values.global.federation.enabled }}
                -federation=true \
                {{- end }}

                {{- if .Values.global.acls.bootstrapToken.secretName }}
                {{- if .Values.global.secretsBackend.vault.enabled }}
                -bootstrap-token-file=/vault/secrets/bootstrap-token \
                {{- else }}
                -bootstrap-token-file=/consul/acl/tokens/bootstrap-token \
                {{- end }}
                {{- end }}
                {{- if .Values.global.acls.replicationToken.secretName }}
                {{- if .Values.global.secretsBackend.vault.enabled }}
                -acl-replication-token-file=/vault/secrets/replication-token \
                {{- else }}
                -acl-replication-token-file=/consul/acl/tokens/acl-replication-token \
                {{- end }}
                {{- end }}
                {{- if and .Values.global.secretsBackend.vault.enabled .Values.global.acls.partitionToken.secretName }}
                -partition-token-file=/vault/secrets/partition-token \
                {{- end }}

                {{- if .Values.controller.enabled }}
                -controller=true \
                {{- end }}

                {{- if .Values.apiGateway.enabled }}
                -api-gateway-controller=true \
                {{- end }}

                {{- if .Values.global.enableConsulNamespaces }}
                -enable-namespaces=true \

                {{- /* syncCatalog must be enabled to set sync flags */}}
                {{- if (or (and (ne (.Values.syncCatalog.enabled | toString) "-") .Values.syncCatalog.enabled) (and (eq (.Values.syncCatalog.enabled | toString) "-") .Values.global.enabled)) }}
                {{- if .Values.syncCatalog.consulNamespaces.consulDestinationNamespace }}
                -consul-sync-destination-namespace={{ .Values.syncCatalog.consulNamespaces.consulDestinationNamespace }} \
                {{- end }}
                {{- if .Values.syncCatalog.consulNamespaces.mirroringK8S }}
                -enable-sync-k8s-namespace-mirroring=true \
                {{- if .Values.syncCatalog.consulNamespaces.mirroringK8SPrefix }}
                -sync-k8s-namespace-mirroring-prefix={{ .Values.syncCatalog.consulNamespaces.mirroringK8SPrefix }} \
                {{- end }}
                {{- end }}
                {{- end }}

                {{- /* connectInject must be enabled to set inject flags */}}
                {{- if (or (and (ne (.Values.connectInject.enabled | toString) "-") .Values.connectInject.enabled) (and (eq (.Values.connectInject.enabled | toString) "-") .Values.global.enabled)) }}
                {{- if .Values.connectInject.consulNamespaces.consulDestinationNamespace }}
                -consul-inject-destination-namespace={{ .Values.connectInject.consulNamespaces.consulDestinationNamespace }} \
                {{- end }}
                {{- if .Values.connectInject.consulNamespaces.mirroringK8S }}
                -enable-inject-k8s-namespace-mirroring=true \
                {{- if .Values.connectInject.consulNamespaces.mirroringK8SPrefix }}
                -inject-k8s-namespace-mirroring-prefix={{ .Values.connectInject.consulNamespaces.mirroringK8SPrefix }} \
                {{- end }}
                {{- end }}
                {{- end }}

                {{- end }}
          resources:
            requests:
              memory: "50Mi"
              cpu: "50m"
            limits:
              memory: "50Mi"
              cpu: "50m"
{{- end }}
{{- end }}
{{- end }}<|MERGE_RESOLUTION|>--- conflicted
+++ resolved
@@ -115,16 +115,12 @@
               valueFrom:
                 fieldRef:
                   fieldPath: metadata.namespace
-<<<<<<< HEAD
           {{- if .Values.externalServers.k8sAuthMethodHostSecretName }}
           envFrom:
             - secretRef:
                 name: {{ .Values.externalServers.k8sAuthMethodHostSecretName }}
           {{- end }}
-          {{- if (or .Values.global.tls.enabled .Values.global.acls.replicationToken.secretName (and .Values.global.acls.bootstrapToken.secretName .Values.global.acls.bootstrapToken.secretKey)) }}
-=======
           {{- if (or .Values.global.tls.enabled .Values.global.acls.replicationToken.secretName .Values.global.acls.bootstrapToken.secretName) }}
->>>>>>> 38fe7ca8
           volumeMounts:
             {{- if and .Values.global.tls.enabled (not .Values.global.secretsBackend.vault.enabled) }}
             - name: consul-ca-cert
@@ -200,15 +196,13 @@
 
                 {{- if (or (and (ne (.Values.connectInject.enabled | toString) "-") .Values.connectInject.enabled) (and (eq (.Values.connectInject.enabled | toString) "-") .Values.global.enabled)) }}
                 -connect-inject=true \
-                {{- end }}
                 {{- if and .Values.externalServers.enabled .Values.externalServers.k8sAuthMethodHost }}
-<<<<<<< HEAD
                 -inject-auth-method-host={{ .Values.externalServers.k8sAuthMethodHost }} \
                 {{- else if (and .Values.externalServers.enabled (and .Values.externalServers.k8sAuthMethodHostSecretName .Values.externalServers.k8sAuthMethodHostSSecretKey)) }}
                 -inject-auth-method-host=${{{ .Values.externalServers.k8sAuthMethodHostSecretKey }}} \
-=======
+                {{- end }}
+                {{- if and .Values.externalServers.enabled .Values.externalServers.k8sAuthMethodHost }}
                 -auth-method-host={{ .Values.externalServers.k8sAuthMethodHost }} \
->>>>>>> 38fe7ca8
                 {{- end }}
 
                 {{- if .Values.global.federation.k8sAuthMethodHost }}
