--- conflicted
+++ resolved
@@ -176,15 +176,11 @@
           - name: CONSUL_LOGIN_META
             value: "component=terminating-gateway,pod=$(NAMESPACE)/$(POD_NAME)"
           {{- end }}
-<<<<<<< HEAD
+          - name: CONSUL_NODE_NAME
+            valueFrom:
+              fieldRef:
+                fieldPath: spec.nodeName
           command:
-=======
-          - name: CONSUL_NODE_NAME
-            valueFrom:
-              fieldRef:
-                fieldPath: spec.nodeName
-          command:  
->>>>>>> 34c5774c
             - "/bin/sh"
             - "-ec"
             - |
@@ -242,11 +238,14 @@
             valueFrom:
               fieldRef:
                 fieldPath: metadata.name
-<<<<<<< HEAD
           - name: DP_CREDENTIAL_LOGIN_META1
             value: pod=$(NAMESPACE)/$(POD_NAME)
           - name: DP_CREDENTIAL_LOGIN_META2
             value: component=terminating-gateway
+          - name: DP_SERVICE_NODE_NAME
+            valueFrom:
+              fieldRef:
+                fieldPath: spec.nodeName
           command:
           - consul-dataplane
           args:
@@ -261,7 +260,6 @@
           - -grpc-port=8502
           {{- end }}
           - -proxy-service-id-path=/consul/service/proxy-id
-          - -service-node-name=k8s-service-mesh
           {{- if $root.Values.global.enableConsulNamespaces }}
           - -service-namespace={{ (default $defaults.consulNamespace .consulNamespace) }}
           {{- end }}
@@ -296,65 +294,6 @@
           {{- if and $root.Values.externalServers.enabled $root.Values.externalServers.skipServerWatch }}
           - -server-watch-disabled=true
           {{- end }}
-=======
-          - name: DP_SERVICE_NODE_NAME
-            valueFrom:
-              fieldRef:
-                fieldPath: spec.nodeName
-          command:
-            - /bin/sh
-            - -ec
-            - |
-              consul-dataplane \
-                {{- if $root.Values.externalServers.enabled }}
-                -addresses={{ $root.Values.externalServers.hosts | first | quote }} \
-                {{- else }}
-                -addresses="{{ template "consul.fullname" $root }}-server.{{ $root.Release.Namespace }}.svc" \
-                {{- end }}
-                {{- if $root.Values.externalServers.enabled }}
-                -grpc-port={{ $root.Values.externalServers.grpcPort }} \
-                {{- else }}
-                -grpc-port=8502 \
-                {{- end }}
-                -proxy-service-id=$POD_NAME \
-                -service-node-name=$DP_SERVICE_NODE_NAME \
-                {{- if $root.Values.global.enableConsulNamespaces }}
-                -service-namespace={{ (default $defaults.consulNamespace .consulNamespace) }} \
-                {{- end }}
-                {{- if and $root.Values.global.tls.enabled }}
-                {{- if (not (and $root.Values.externalServers.enabled $root.Values.externalServers.useSystemRoots)) }}
-                -ca-certs=/consul/tls/ca/tls.crt \
-                {{- end }}
-                {{- if and $root.Values.externalServers.enabled $root.Values.externalServers.tlsServerName }}
-                -tls-server-name={{$root.Values.externalServers.tlsServerName }} \
-                {{- else if $root.Values.global.cloud.enabled }}
-                -tls-server-name=server.{{ $root.Values.global.datacenter}}.{{ $root.Values.global.domain}} \
-                {{- end }}
-                {{- else }}
-                -tls-disabled \
-                {{- end }}
-                {{- if $root.Values.global.acls.manageSystemACLs }}
-                -credential-type=login \
-                -login-bearer-token-path=/var/run/secrets/kubernetes.io/serviceaccount/token \
-                -login-meta=component=terminating-gateway \
-                -login-meta=pod=${NAMESPACE}/${POD_NAME} \
-                -login-auth-method={{ template "consul.fullname" $root }}-k8s-component-auth-method \
-                {{- if $root.Values.global.adminPartitions.enabled }}
-                -login-partition={{ $root.Values.global.adminPartitions.name }} \
-                {{- end }}
-                {{- end }}
-                {{- if $root.Values.global.adminPartitions.enabled }}
-                -service-partition={{ $root.Values.global.adminPartitions.name }} \
-                {{- end }}
-                -log-level={{ default $root.Values.global.logLevel }} \
-                -log-json={{ $root.Values.global.logJSON }} \
-                {{- if (and $root.Values.global.metrics.enabled $root.Values.global.metrics.enableGatewayMetrics) }}
-                -telemetry-prom-scrape-path="/metrics"
-                {{- end }}
-                {{- if and $root.Values.externalServers.enabled $root.Values.externalServers.skipServerWatch }}
-                -server-watch-disabled=true
-                {{- end }}
->>>>>>> 34c5774c
           livenessProbe:
             tcpSocket:
               port: 8443
