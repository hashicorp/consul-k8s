--- conflicted
+++ resolved
@@ -261,11 +261,7 @@
                 {{- if and $root.Values.externalServers.enabled $root.Values.externalServers.tlsServerName }}
                 -tls-server-name={{$root.Values.externalServers.tlsServerName }} \
                 {{- else if $root.Values.global.cloud.enabled }}
-<<<<<<< HEAD
-                -consul-tls-server-name=server.{{ $root.Values.global.datacenter}}.{{ $root.Values.global.domain}} \
-=======
                 -tls-server-name=server.{{ $root.Values.global.datacenter}}.{{ $root.Values.global.domain}} \
->>>>>>> 14528e18
                 {{- end }}
                 {{- else }}
                 -tls-disabled \
