{{- if .Values.connectInject.enabled }}
apiVersion: batch/v1
kind: Job
metadata:
  name: {{ template "consul.fullname" . }}-gateway-resources
  namespace: {{ .Release.Namespace }}
  labels:
    app: {{ template "consul.name" . }}
    chart: {{ template "consul.chart" . }}
    heritage: {{ .Release.Service }}
    release: {{ .Release.Name }}
    component: gateway-resources
    {{- if .Values.global.extraLabels }}
      {{- toYaml .Values.global.extraLabels | nindent 4 }}
    {{- end }}
  annotations:
    "helm.sh/hook": post-install,post-upgrade
    "helm.sh/hook-weight": "0"
    "helm.sh/hook-delete-policy": hook-succeeded
spec:
  template:
    metadata:
      name: {{ template "consul.fullname" . }}-gateway-resources
      labels:
        app: {{ template "consul.name" . }}
        chart: {{ template "consul.chart" . }}
        release: {{ .Release.Name }}
        component: gateway-resources
        {{- if .Values.global.extraLabels }}
          {{- toYaml .Values.global.extraLabels | nindent 8 }}
        {{- end }}
      annotations:
        "consul.hashicorp.com/connect-inject": "false"
    spec:
      restartPolicy: Never
      serviceAccountName: {{ template "consul.fullname" . }}-gateway-resources
      containers:
        - name: gateway-resources
          image: {{ .Values.global.imageK8S }}
          {{- include "consul.restrictedSecurityContext" . | nindent 10 }}
          command:
            - consul-k8s-control-plane
          args:
            - gateway-resources
            - -gateway-class-name=consul
            - -gateway-class-config-name=consul-api-gateway
            - -controller-name=consul.hashicorp.com/gateway-controller
            - -app={{template "consul.name" .}}
            - -chart={{template "consul.chart" .}}
            - -heritage={{ .Release.Service }}
            - -release-name={{ .Release.Name }}
            - -component=api-gateway
            {{- if .Values.apiGateway.enabled }} # Overide values from the old stanza. To be removed in 1.17 (t-eckert 2023-05-19)
            {{- if .Values.apiGateway.managedGatewayClass.deployment }}
            {{- if .Values.apiGateway.managedGatewayClass.deployment.defaultInstances }}
            - -deployment-default-instances={{ .Values.apiGateway.managedGatewayClass.deployment.defaultInstances }}
            {{- end}}
            {{- if .Values.apiGateway.managedGatewayClass.deployment.maxInstances }}
            - -deployment-max-instances={{ .Values.apiGateway.managedGatewayClass.deployment.maxInstances }}
            {{- end}}
            {{- if .Values.apiGateway.managedGatewayClass.deployment.minInstances }}
            - -deployment-min-instances={{ .Values.apiGateway.managedGatewayClass.deployment.minInstances }}
            {{- end}}
            {{- end}}
            {{- if .Values.apiGateway.managedGatewayClass.nodeSelector }}
            - -node-selector={{ .Values.apiGateway.managedGatewayClass.nodeSelector }}
            {{- end }}
            {{- if .Values.apiGateway.managedGatewayClass.tolerations }}
            - -tolerations={{ .Values.apiGateway.managedGatewayClass.tolerations }}
            {{- end }}
            {{- if .Values.apiGateway.managedGatewayClass.copyAnnotations.service }}
            - -service-annotations={{ .Values.apiGateway.managedGatewayClass.copyAnnotations.service.annotations }}
            {{- end }}
            - -service-type={{ .Values.apiGateway.managedGatewayClass.serviceType }}
            {{- else }} # the new stanza
            {{- if .Values.connectInject.apiGateway.managedGatewayClass.deployment }}
            {{- if .Values.connectInject.apiGateway.managedGatewayClass.deployment.defaultInstances }}
            - -deployment-default-instances={{ .Values.connectInject.apiGateway.managedGatewayClass.deployment.defaultInstances }}
            {{- end}}
            {{- if .Values.connectInject.apiGateway.managedGatewayClass.deployment.maxInstances }}
            - -deployment-max-instances={{ .Values.connectInject.apiGateway.managedGatewayClass.deployment.maxInstances }}
            {{- end}}
            {{- if .Values.connectInject.apiGateway.managedGatewayClass.deployment.minInstances }}
            - -deployment-min-instances={{ .Values.connectInject.apiGateway.managedGatewayClass.deployment.minInstances }}
            {{- end}}
            {{- end}}
            {{- if .Values.connectInject.apiGateway.managedGatewayClass.nodeSelector }}
            - -node-selector
            - {{- toYaml .Values.connectInject.apiGateway.managedGatewayClass.nodeSelector | nindent 14 -}}
            {{- end }}
            {{- if .Values.connectInject.apiGateway.managedGatewayClass.tolerations }}
            - -tolerations={{ .Values.connectInject.apiGateway.managedGatewayClass.tolerations }}
            {{- end }}
            {{- if .Values.connectInject.apiGateway.managedGatewayClass.copyAnnotations.service }}
            - -service-annotations
            - {{- toYaml .Values.connectInject.apiGateway.managedGatewayClass.copyAnnotations.service.annotations | nindent 14 -}}
            {{- end }}
            - -service-type={{ .Values.connectInject.apiGateway.managedGatewayClass.serviceType }}
            {{- if .Values.global.openshift.enabled  }}
            - -openshift-scc-name={{ .Values.connectInject.apiGateway.managedGatewayClass.openshiftSCCName }}
            {{- end }}
            - -map-privileged-container-ports={{ .Values.connectInject.apiGateway.managedGatewayClass.mapPrivilegedContainerPorts }}
            {{- end}}
          resources:
            requests:
              memory: "50Mi"
              cpu: "50m"
            limits:
              memory: "50Mi"
              cpu: "50m"
          volumeMounts:
            - name: config
              mountPath: /consul/config
              readOnly: true
      {{- if .Values.global.acls.tolerations }}
      tolerations:
        {{ tpl .Values.global.acls.tolerations . | indent 8 | trim }}
      {{- end }}
<<<<<<< HEAD
=======
      {{- if .Values.global.acls.nodeSelector }}
      nodeSelector:
        {{ tpl .Values.global.acls.nodeSelector . | indent 8 | trim }}
      {{- end }}
>>>>>>> e707deac
      volumes:
        - name: config
          configMap:
            name: {{ template "consul.fullname" . }}-gateway-resources-config
{{- end }}<|MERGE_RESOLUTION|>--- conflicted
+++ resolved
@@ -116,13 +116,6 @@
       tolerations:
         {{ tpl .Values.global.acls.tolerations . | indent 8 | trim }}
       {{- end }}
-<<<<<<< HEAD
-=======
-      {{- if .Values.global.acls.nodeSelector }}
-      nodeSelector:
-        {{ tpl .Values.global.acls.nodeSelector . | indent 8 | trim }}
-      {{- end }}
->>>>>>> e707deac
       volumes:
         - name: config
           configMap:
