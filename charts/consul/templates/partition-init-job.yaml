--- conflicted
+++ resolved
@@ -105,11 +105,7 @@
                 -log-level={{ .Values.global.logLevel }} \
                 -log-json={{ .Values.global.logJSON }} \
                 {{- if .Values.global.cloud.enabled }}
-<<<<<<< HEAD
-                -consul-tls-server-name=server.{{ .Values.global.datacenter}}.{{ .Values.global.domain}} \
-=======
                 -tls-server-name=server.{{ .Values.global.datacenter}}.{{ .Values.global.domain}} \
->>>>>>> 14528e18
                 {{- end }}
           resources:
             requests:
