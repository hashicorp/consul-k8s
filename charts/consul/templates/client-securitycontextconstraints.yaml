{{- if (and .Values.global.openshift.enabled (or (and (ne (.Values.client.enabled | toString) "-") .Values.client.enabled) (and (eq (.Values.client.enabled | toString) "-") .Values.global.enabled))) }}
{{- if .Values.global.rbac.create }}
apiVersion: security.openshift.io/v1
kind: SecurityContextConstraints
metadata:
  name: {{ template "consul.fullname" . }}-client
  namespace: {{ .Release.Namespace }}
  labels:
    app: {{ template "consul.name" . }}
    chart: {{ template "consul.chart" . }}
    heritage: {{ .Release.Service }}
    release: {{ .Release.Name }}
    component: client
  annotations:
    kubernetes.io/description: {{ template "consul.fullname" . }}-client are the security context constraints required
      to run the consul client.
# Iff. allowHostDirVolumePlugin is true, hostPath must be included in volumes (see below).
{{- if .Values.client.dataDirectoryHostPath }}
allowHostDirVolumePlugin: true
{{- else }}
allowHostDirVolumePlugin: false
{{- end}}
allowHostIPC: false
allowHostNetwork: {{ .Values.client.hostNetwork }}
allowHostPID: false
allowHostPorts: true
allowPrivilegeEscalation: true
allowPrivilegedContainer: false
allowedCapabilities: null
defaultAddCapabilities: null
fsGroup:
  type: MustRunAs
groups: []
priority: null
readOnlyRootFilesystem: false
requiredDropCapabilities:
- KILL
- MKNOD
- SETUID
- SETGID
runAsUser:
  type: MustRunAsRange
seLinuxContext:
  type: MustRunAs
supplementalGroups:
  type: MustRunAs
users: []
volumes:
# This list must be in alphabetical order to match the post-reconcile order enforced by OpenShift admission hooks.
# Furthermore, hostPath must be included explicitly if allowHostDirVolumePlugin is true, as it will otherwise be
# added by OpenShift. It must be excluded if allowHostDirVolumePlugin is false per OpenShift requirements.
# This avoids false positives in change detection by third-party diff tools (e.g. ArgoCD) that respect list order.
- configMap
- downwardAPI
- emptyDir
{{- if .Values.client.dataDirectoryHostPath }}
- hostPath
{{- end }}
<<<<<<< HEAD
{{- end}}
{{- end }}
=======
- persistentVolumeClaim
- projected
- secret
{{- end}}
>>>>>>> a02fd537
<|MERGE_RESOLUTION|>--- conflicted
+++ resolved
@@ -56,12 +56,8 @@
 {{- if .Values.client.dataDirectoryHostPath }}
 - hostPath
 {{- end }}
-<<<<<<< HEAD
-{{- end}}
-{{- end }}
-=======
 - persistentVolumeClaim
 - projected
 - secret
 {{- end}}
->>>>>>> a02fd537
+{{- end }}