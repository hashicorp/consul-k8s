--- conflicted
+++ resolved
@@ -243,13 +243,9 @@
             {{- if (and .Values.global.metrics.enabled .Values.global.metrics.enableGatewayMetrics) }}
             -telemetry-prom-scrape-path="/metrics",
             {{- end }}
-<<<<<<< HEAD
-        ]
-=======
             {{- if and .Values.externalServers.enabled .Values.externalServers.skipServerWatch }}
-            -server-watch-disabled=true
-            {{- end }}
->>>>>>> d4046971
+            -server-watch-disabled=true,
+            {{- end }}
         livenessProbe:
           tcpSocket:
             port: {{ .Values.meshGateway.containerPort }}
