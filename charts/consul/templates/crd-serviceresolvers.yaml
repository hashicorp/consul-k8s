{{- if .Values.connectInject.enabled }}
# Copyright (c) HashiCorp, Inc.
# SPDX-License-Identifier: MPL-2.0

---
apiVersion: apiextensions.k8s.io/v1
kind: CustomResourceDefinition
metadata:
  annotations:
<<<<<<< HEAD
=======
    controller-gen.kubebuilder.io/version: v0.12.0
  name: serviceresolvers.consul.hashicorp.com
spec:
>>>>>>> 3cecd2e5
  labels:
    app: {{ template "consul.name" . }}
    chart: {{ template "consul.chart" . }}
    heritage: {{ .Release.Service }}
    release: {{ .Release.Name }}
    component: crd
<<<<<<< HEAD
    controller-gen.kubebuilder.io/version: v0.10.0
  creationTimestamp: null
  name: serviceresolvers.consul.hashicorp.com
spec:
=======
>>>>>>> 3cecd2e5
  group: consul.hashicorp.com
  names:
    kind: ServiceResolver
    listKind: ServiceResolverList
    plural: serviceresolvers
    shortNames:
    - service-resolver
    singular: serviceresolver
  scope: Namespaced
  versions:
  - additionalPrinterColumns:
    - description: The sync status of the resource with Consul
      jsonPath: .status.conditions[?(@.type=="Synced")].status
      name: Synced
      type: string
    - description: The last successful synced time of the resource with Consul
      jsonPath: .status.lastSyncedTime
      name: Last Synced
      type: date
    - description: The age of the resource
      jsonPath: .metadata.creationTimestamp
      name: Age
      type: date
    name: v1alpha1
    schema:
      openAPIV3Schema:
        description: ServiceResolver is the Schema for the serviceresolvers API
        properties:
          apiVersion:
            description: 'APIVersion defines the versioned schema of this representation
              of an object. Servers should convert recognized schemas to the latest
              internal value, and may reject unrecognized values. More info: https://git.k8s.io/community/contributors/devel/sig-architecture/api-conventions.md#resources'
            type: string
          kind:
            description: 'Kind is a string value representing the REST resource this
              object represents. Servers may infer this from the endpoint the client
              submits requests to. Cannot be updated. In CamelCase. More info: https://git.k8s.io/community/contributors/devel/sig-architecture/api-conventions.md#types-kinds'
            type: string
          metadata:
            type: object
          spec:
            description: ServiceResolverSpec defines the desired state of ServiceResolver.
            properties:
              connectTimeout:
                description: ConnectTimeout is the timeout for establishing new network
                  connections to this service.
                type: string
              defaultSubset:
                description: DefaultSubset is the subset to use when no explicit subset
                  is requested. If empty the unnamed subset is used.
                type: string
              failover:
                additionalProperties:
                  properties:
                    datacenters:
                      description: Datacenters is a fixed list of datacenters to try
                        during failover.
                      items:
                        type: string
                      type: array
                    namespace:
                      description: Namespace is the namespace to resolve the requested
                        service from to form the failover group of instances. If empty
                        the current namespace is used.
                      type: string
                    policy:
                      description: Policy specifies the exact mechanism used for failover.
                      properties:
                        mode:
                          description: Mode specifies the type of failover that will
                            be performed. Valid values are "sequential", "" (equivalent
                            to "sequential") and "order-by-locality".
                          type: string
                        regions:
                          description: Regions is the ordered list of the regions
                            of the failover targets. Valid values can be "us-west-1",
                            "us-west-2", and so on.
                          items:
                            type: string
                          type: array
                      type: object
                    samenessGroup:
                      description: SamenessGroup is the name of the sameness group
                        to try during failover.
                      type: string
                    service:
                      description: Service is the service to resolve instead of the
                        default as the failover group of instances during failover.
                      type: string
                    serviceSubset:
                      description: ServiceSubset is the named subset of the requested
                        service to resolve as the failover group of instances. If
                        empty the default subset for the requested service is used.
                      type: string
                    targets:
                      description: Targets specifies a fixed list of failover targets
                        to try during failover.
                      items:
                        properties:
                          datacenter:
                            description: Datacenter specifies the datacenter to try
                              during failover.
                            type: string
                          namespace:
                            description: Namespace specifies the namespace to try
                              during failover.
                            type: string
                          partition:
                            description: Partition specifies the partition to try
                              during failover.
                            type: string
                          peer:
                            description: Peer specifies the name of the cluster peer
                              to try during failover.
                            type: string
                          service:
                            description: Service specifies the name of the service
                              to try during failover.
                            type: string
                          serviceSubset:
                            description: ServiceSubset specifies the service subset
                              to try during failover.
                            type: string
                        type: object
                      type: array
                  type: object
                description: Failover controls when and how to reroute traffic to
                  an alternate pool of service instances. The map is keyed by the
                  service subset it applies to and the special string "*" is a wildcard
                  that applies to any subset not otherwise specified here.
                type: object
              loadBalancer:
                description: LoadBalancer determines the load balancing policy and
                  configuration for services issuing requests to this upstream service.
                properties:
                  hashPolicies:
                    description: HashPolicies is a list of hash policies to use for
                      hashing load balancing algorithms. Hash policies are evaluated
                      individually and combined such that identical lists result in
                      the same hash. If no hash policies are present, or none are
                      successfully evaluated, then a random backend host will be selected.
                    items:
                      properties:
                        cookieConfig:
                          description: CookieConfig contains configuration for the
                            "cookie" hash policy type.
                          properties:
                            path:
                              description: Path is the path to set for the cookie.
                              type: string
                            session:
                              description: Session determines whether to generate
                                a session cookie with no expiration.
                              type: boolean
                            ttl:
                              description: TTL is the ttl for generated cookies. Cannot
                                be specified for session cookies.
                              type: string
                          type: object
                        field:
                          description: Field is the attribute type to hash on. Must
                            be one of "header", "cookie", or "query_parameter". Cannot
                            be specified along with sourceIP.
                          type: string
                        fieldValue:
                          description: FieldValue is the value to hash. ie. header
                            name, cookie name, URL query parameter name Cannot be
                            specified along with sourceIP.
                          type: string
                        sourceIP:
                          description: SourceIP determines whether the hash should
                            be of the source IP rather than of a field and field value.
                            Cannot be specified along with field or fieldValue.
                          type: boolean
                        terminal:
                          description: Terminal will short circuit the computation
                            of the hash when multiple hash policies are present. If
                            a hash is computed when a Terminal policy is evaluated,
                            then that hash will be used and subsequent hash policies
                            will be ignored.
                          type: boolean
                      type: object
                    type: array
                  leastRequestConfig:
                    description: LeastRequestConfig contains configuration for the
                      "leastRequest" policy type.
                    properties:
                      choiceCount:
                        description: ChoiceCount determines the number of random healthy
                          hosts from which to select the one with the least requests.
                        format: int32
                        type: integer
                    type: object
                  policy:
                    description: Policy is the load balancing policy used to select
                      a host.
                    type: string
                  ringHashConfig:
                    description: RingHashConfig contains configuration for the "ringHash"
                      policy type.
                    properties:
                      maximumRingSize:
                        description: MaximumRingSize determines the maximum number
                          of entries in the hash ring.
                        format: int64
                        type: integer
                      minimumRingSize:
                        description: MinimumRingSize determines the minimum number
                          of entries in the hash ring.
                        format: int64
                        type: integer
                    type: object
                type: object
              redirect:
                description: Redirect when configured, all attempts to resolve the
                  service this resolver defines will be substituted for the supplied
                  redirect EXCEPT when the redirect has already been applied. When
                  substituting the supplied redirect, all other fields besides Kind,
                  Name, and Redirect will be ignored.
                properties:
                  datacenter:
                    description: Datacenter is the datacenter to resolve the service
                      from instead of the current one.
                    type: string
                  namespace:
                    description: Namespace is the Consul namespace to resolve the
                      service from instead of the current namespace. If empty the
                      current namespace is assumed.
                    type: string
                  partition:
                    description: Partition is the Consul partition to resolve the
                      service from instead of the current partition. If empty the
                      current partition is assumed.
                    type: string
                  peer:
                    description: Peer is the name of the cluster peer to resolve the
                      service from instead of the current one.
                    type: string
                  samenessGroup:
                    description: SamenessGroup is the name of the sameness group to
                      resolve the service from instead of the current one.
                    type: string
                  service:
                    description: Service is a service to resolve instead of the current
                      service.
                    type: string
                  serviceSubset:
                    description: ServiceSubset is a named subset of the given service
                      to resolve instead of one defined as that service's DefaultSubset
                      If empty the default subset is used.
                    type: string
                type: object
              subsets:
                additionalProperties:
                  properties:
                    filter:
                      description: Filter is the filter expression to be used for
                        selecting instances of the requested service. If empty all
                        healthy instances are returned. This expression can filter
                        on the same selectors as the Health API endpoint.
                      type: string
                    onlyPassing:
                      description: OnlyPassing specifies the behavior of the resolver's
                        health check interpretation. If this is set to false, instances
                        with checks in the passing as well as the warning states will
                        be considered healthy. If this is set to true, only instances
                        with checks in the passing state will be considered healthy.
                      type: boolean
                  type: object
                description: Subsets is map of subset name to subset definition for
                  all usable named subsets of this service. The map key is the name
                  of the subset and all names must be valid DNS subdomain elements.
                  This may be empty, in which case only the unnamed default subset
                  will be usable.
                type: object
            type: object
          status:
            properties:
              conditions:
                description: Conditions indicate the latest available observations
                  of a resource's current state.
                items:
                  description: 'Conditions define a readiness condition for a Consul
                    resource. See: https://github.com/kubernetes/community/blob/master/contributors/devel/sig-architecture/api-conventions.md#typical-status-properties'
                  properties:
                    lastTransitionTime:
                      description: LastTransitionTime is the last time the condition
                        transitioned from one status to another.
                      format: date-time
                      type: string
                    message:
                      description: A human readable message indicating details about
                        the transition.
                      type: string
                    reason:
                      description: The reason for the condition's last transition.
                      type: string
                    status:
                      description: Status of the condition, one of True, False, Unknown.
                      type: string
                    type:
                      description: Type of condition.
                      type: string
                  required:
                  - status
                  - type
                  type: object
                type: array
              lastSyncedTime:
                description: LastSyncedTime is the last time the resource successfully
                  synced with Consul.
                format: date-time
                type: string
            type: object
        type: object
    served: true
    storage: true
    subresources:
      status: {}
{{- end }}<|MERGE_RESOLUTION|>--- conflicted
+++ resolved
@@ -1,31 +1,19 @@
 {{- if .Values.connectInject.enabled }}
-# Copyright (c) HashiCorp, Inc.
-# SPDX-License-Identifier: MPL-2.0
-
 ---
 apiVersion: apiextensions.k8s.io/v1
 kind: CustomResourceDefinition
 metadata:
   annotations:
-<<<<<<< HEAD
-=======
-    controller-gen.kubebuilder.io/version: v0.12.0
+    controller-gen.kubebuilder.io/version: v0.10.0
+  creationTimestamp: null
   name: serviceresolvers.consul.hashicorp.com
-spec:
->>>>>>> 3cecd2e5
   labels:
     app: {{ template "consul.name" . }}
     chart: {{ template "consul.chart" . }}
     heritage: {{ .Release.Service }}
     release: {{ .Release.Name }}
     component: crd
-<<<<<<< HEAD
-    controller-gen.kubebuilder.io/version: v0.10.0
-  creationTimestamp: null
-  name: serviceresolvers.consul.hashicorp.com
 spec:
-=======
->>>>>>> 3cecd2e5
   group: consul.hashicorp.com
   names:
     kind: ServiceResolver
