--- conflicted
+++ resolved
@@ -3,13 +3,8 @@
 
 apiVersion: v2
 name: consul
-<<<<<<< HEAD
-version: 1.7.0-rc1
-appVersion: 1.21.0-rc1
-=======
 version: 1.7.0-rc2
 appVersion: 1.21.0-rc2
->>>>>>> 927c2967
 kubeVersion: ">=1.22.0-0"
 description: Official HashiCorp Consul Chart
 home: https://www.consul.io
@@ -21,19 +16,11 @@
   artifacthub.io/prerelease: true
   artifacthub.io/images: |
     - name: consul
-<<<<<<< HEAD
-      image: hashicorp/consul:1.21.0-rc1
-    - name: consul-k8s-control-plane
-      image: hashicorp/consul-k8s-control-plane:1.7.0-rc1
-    - name: consul-dataplane
-      image: hashicorp/consul-dataplane:1.7.0-rc1
-=======
       image: docker.mirror.hashicorp.services/hashicorppreview/consul:1.21.0-rc2
     - name: consul-k8s-control-plane
       image: docker.mirror.hashicorp.services/hashicorppreview/consul-k8s-control-plane:1.7.0-rc2
     - name: consul-dataplane
       image: docker.mirror.hashicorp.services/hashicorppreview/consul-dataplane:1.7.0-rc2
->>>>>>> 927c2967
     - name: envoy
       image: envoyproxy/envoy:v1.25.11
   artifacthub.io/license: MPL-2.0
