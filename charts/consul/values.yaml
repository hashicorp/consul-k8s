--- conflicted
+++ resolved
@@ -66,11 +66,7 @@
   # image: "hashicorp/consul-enterprise:1.10.0-ent"
   # ```
   # @default: hashicorp/consul:<latest version>
-<<<<<<< HEAD
-  image: hashicorp/consul:1.21.0-rc1
-=======
   image: docker.mirror.hashicorp.services/hashicorppreview/consul:1.21.0-rc2
->>>>>>> 927c2967
 
   # Array of objects containing image pull secret names that will be applied to each service account.
   # This can be used to reference image pull secrets if using a custom consul or consul-k8s-control-plane Docker image.
@@ -90,11 +86,7 @@
   # image that is used for functionality such as catalog sync.
   # This can be overridden per component.
   # @default: hashicorp/consul-k8s-control-plane:<latest version>
-<<<<<<< HEAD
-  imageK8S: hashicorp/consul-k8s-control-plane:1.7.0-rc1
-=======
   imageK8S: docker.mirror.hashicorp.services/hashicorppreview/consul-k8s-control-plane:1.7.0-rc2
->>>>>>> 927c2967
 
   # The image pull policy used globally for images controlled by Consul (consul, consul-dataplane, consul-k8s, consul-telemetry-collector).
   # One of "IfNotPresent", "Always", "Never", and "". Refer to https://kubernetes.io/docs/concepts/containers/images/#image-pull-policy
@@ -801,11 +793,7 @@
   # The name (and tag) of the consul-dataplane Docker image used for the
   # connect-injected sidecar proxies and mesh, terminating, and ingress gateways.
   # @default: hashicorp/consul-dataplane:<latest supported version>
-<<<<<<< HEAD
-  imageConsulDataplane: hashicorp/consul-dataplane:1.7.0-rc1
-=======
   imageConsulDataplane: docker.mirror.hashicorp.services/hashicorppreview/consul-dataplane:1.7.0-rc2
->>>>>>> 927c2967
 
   # Configuration for running this Helm chart on the Red Hat OpenShift platform.
   # This Helm chart currently supports OpenShift v4.x+.
