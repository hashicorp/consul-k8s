# Copyright (c) HashiCorp, Inc.
# SPDX-License-Identifier: MPL-2.0

# Available parameters and their default values for the Consul chart.

# Holds values that affect multiple components of the chart.
global:
  # The main enabled/disabled setting. If true, servers,
  # clients, Consul DNS and the Consul UI will be enabled. Each component can override
  # this default via its component-specific "enabled" config. If false, no components
  # will be installed by default and per-component opt-in is required, such as by
  # setting `server.enabled` to true.
  enabled: true

  # The default log level to apply to all components which do not otherwise override this setting.
  # It is recommended to generally not set this below "info" unless actively debugging due to logging verbosity.
  # One of "debug", "info", "warn", or "error".
  # @type: string
  logLevel: "info"

  # Enable all component logs to be output in JSON format.
  # @type: boolean
  logJSON: false

  # Set the prefix used for all resources in the Helm chart. If not set,
  # the prefix will be `<helm release name>-consul`.
  # @type: string
  name: null

  # The domain Consul will answer DNS queries for
  # (Refer to [`-domain`](https://developer.hashicorp.com/consul/docs/agent/config/cli-flags#_domain)) and the domain services synced from
  # Consul into Kubernetes will have, e.g. `service-name.service.consul`.
  domain: consul

  # Configures the Cluster Peering feature. Requires Consul v1.14+ and Consul-K8s v1.0.0+.
  peering:
    # If true, the Helm chart enables Cluster Peering for the cluster. This option enables peering controllers and
    # allows use of the PeeringAcceptor and PeeringDialer CRDs for establishing service mesh peerings.
    enabled: false

  # [Enterprise Only] Enabling `adminPartitions` allows creation of Admin Partitions in Kubernetes clusters.
  # It additionally indicates that you are running Consul Enterprise v1.11+ with a valid Consul Enterprise
  # license. Admin partitions enables deploying services across partitions, while sharing
  # a set of Consul servers.
  adminPartitions:
    # If true, the Helm chart will enable Admin Partitions for the cluster. The clients in the server cluster
    # must be installed in the default partition. Creation of Admin Partitions is only supported during installation.
    # Admin Partitions cannot be installed via a Helm upgrade operation. Only Helm installs are supported.
    enabled: false

    # The name of the Admin Partition. The partition name cannot be modified once the partition has been installed.
    # Changing the partition name would require an un-install and a re-install with the updated name.
    # Must be "default" in the server cluster ie the Kubernetes cluster that the Consul server pods are deployed onto.
    name: "default"

  # The name (and tag) of the Consul Docker image for clients and servers.
  # This can be overridden per component. This should be pinned to a specific
  # version tag, otherwise you may inadvertently upgrade your Consul version.
  #
  # Examples:
  #
  # ```yaml
  # # Consul 1.10.0
  # image: "consul:1.10.0"
  # # Consul Enterprise 1.10.0
  # image: "hashicorp/consul-enterprise:1.10.0-ent"
  # ```
  # @default: hashicorp/consul:<latest version>
  image: docker.mirror.hashicorp.services/hashicorppreview/consul:1.23.0-dev

  # Array of objects containing image pull secret names that will be applied to each service account.
  # This can be used to reference image pull secrets if using a custom consul or consul-k8s-control-plane Docker image.
  # Refer to https://kubernetes.io/docs/concepts/containers/images/#using-a-private-registry.
  #
  # Example:
  #
  # ```yaml
  # imagePullSecrets:
  #   - name: pull-secret-name
  #   - name: pull-secret-name-2
  # ```
  # @type: array<map>
  imagePullSecrets: []

  # The name (and tag) of the consul-k8s-control-plane Docker
  # image that is used for functionality such as catalog sync.
  # This can be overridden per component.
  # @default: hashicorp/consul-k8s-control-plane:<latest version>
  imageK8S: docker.mirror.hashicorp.services/hashicorppreview/consul-k8s-control-plane:1.10.0-dev

  # The image pull policy used globally for images controlled by Consul (consul, consul-dataplane, consul-k8s, consul-telemetry-collector).
  # One of "IfNotPresent", "Always", "Never", and "". Refer to https://kubernetes.io/docs/concepts/containers/images/#image-pull-policy
  # @default: ""
  imagePullPolicy: ""

  # The name of the datacenter that the agents should
  # register as. This can't be changed once the Consul cluster is up and running
  # since Consul doesn't support an automatic way to change this value currently:
  # https://github.com/hashicorp/consul/issues/1858.
  datacenter: dc1

  # Controls whether pod security policies are created for the Consul components
  # created by this chart. Refer to https://kubernetes.io/docs/concepts/policy/pod-security-policy/.
  enablePodSecurityPolicies: false

  # secretsBackend is used to configure Vault as the secrets backend for the Consul on Kubernetes installation.
  # The Vault cluster needs to have the Kubernetes Auth Method, KV2 and PKI secrets engines enabled
  # and have necessary secrets, policies and roles created prior to installing Consul.
  # Refer to [Vault as the Secrets Backend](https://developer.hashicorp.com/consul/docs/k8s/deployment-configurations/vault)
  # documentation for full instructions.
  #
  # The Vault cluster _must_ not have the Consul cluster installed by this Helm chart as its storage backend
  # as that would cause a circular dependency.
  # Vault can have Consul as its storage backend as long as that Consul cluster is not running on this Kubernetes cluster
  # and is being managed separately from this Helm installation.
  #
  # Note: When using Vault KV2 secrets engines the "data" field is implicitly required for Vault API calls,
  # secretName should be in the form of  "vault-kv2-mount-path/data/secret-name".
  # secretKey should be in the form of "key".
  secretsBackend:
    vault:
      # Vault namespace (optional). This sets the Vault namespace for the `vault.hashicorp.com/namespace`
      # agent annotation and [Vault Connect CA namespace](https://developer.hashicorp.com/consul/docs/connect/ca/vault#namespace).
      # To override one of these values individually, see `agentAnnotations` and `connectCA.additionalConfig`.
      vaultNamespace: ""

      # Enabling the Vault secrets backend will replace Kubernetes secrets with referenced Vault secrets.
      enabled: false

      # The Vault role for the Consul server.
      # The role must be connected to the Consul server's service account.
      # The role must also have a policy with read capabilities for the following secrets:
      # - gossip encryption key defined by the `global.gossipEncryption.secretName` value
      # - certificate issue path defined by the `server.serverCert.secretName` value
      # - CA certificate defined by the `global.tls.caCert.secretName` value
      # - replication token defined by the `global.acls.replicationToken.secretName` value if `global.federation.enabled` is `true`
      # To discover the service account name of the Consul server, run
      # ```shell-session
      # $ helm template --show-only templates/server-serviceaccount.yaml <release-name> hashicorp/consul
      # ```
      # and check the name of `metadata.name`.
      consulServerRole: ""

      # The Vault role for the Consul client.
      # The role must be connected to the Consul client's service account.
      # The role must also have a policy with read capabilities for the gossip encryption
      # key defined by the `global.gossipEncryption.secretName` value.
      # To discover the service account name of the Consul client, run
      # ```shell-session
      # $ helm template --show-only templates/client-serviceaccount.yaml <release-name> hashicorp/consul
      # ```
      # and check the name of `metadata.name`.
      consulClientRole: ""

      # A Vault role for the Consul `server-acl-init` job, which manages setting ACLs so that clients and components can obtain ACL tokens.
      # The role must be connected to the `server-acl-init` job's service account.
      # The role must also have a policy with read and write capabilities for the bootstrap, replication or partition tokens
      # To discover the service account name of the `server-acl-init` job, run
      # ```shell-session
      # $ helm template --show-only templates/server-acl-init-serviceaccount.yaml \
      #   --set global.acls.manageSystemACLs=true <release-name> hashicorp/consul
      # ```
      # and check the name of `metadata.name`.
      manageSystemACLsRole: ""

      # [Enterprise Only] A Vault role that allows the Consul `partition-init` job to read a Vault secret for the partition ACL token.
      #  The `partition-init` job bootstraps Admin Partitions on Consul servers.
      # .
      # This role must be bound the `partition-init` job's service account.
      # To discover the service account name of the `partition-init` job, run with Helm values for the client cluster:
      # ```shell-session
      # $ helm template --show-only templates/partition-init-serviceaccount.yaml -f client-cluster-values.yaml <release-name> hashicorp/consul
      # ```
      # and check the name of `metadata.name`.
      adminPartitionsRole: ""

      # The Vault role to read Consul connect-injector webhook's CA
      # and issue a certificate and private key.
      # A Vault policy must be created which grants issue capabilities to
      # `global.secretsBackend.vault.connectInject.tlsCert.secretName`.
      connectInjectRole: ""

      # The Vault role for all Consul components to read the Consul's server's CA Certificate (unauthenticated).
      # The role should be connected to the service accounts of all Consul components, or alternatively `*` since it
      # will be used only against the `pki/cert/ca` endpoint which is unauthenticated. A policy must be created which grants
      # read capabilities to `global.tls.caCert.secretName`, which is usually `pki/cert/ca`.
      consulCARole: ""

      # This value defines additional annotations for
      # Vault agent on any pods where it'll be running.
      # This should be formatted as a multi-line string.
      #
      # ```yaml
      # annotations: |
      #   "sample/annotation1": "foo"
      #   "sample/annotation2": "bar"
      # ```
      #
      # @type: string
      agentAnnotations: null

      # Configuration for Vault server CA certificate. This certificate will be mounted
      # to any pod where Vault agent needs to run.
      ca:
        # The name of the Kubernetes or Vault secret that holds the Vault CA certificate.
        # A Kubernetes secret must be in the same namespace that Consul is installed into.
        secretName: ""
        # The key within the Kubernetes or Vault secret that holds the Vault CA certificate.
        secretKey: ""

      # Configuration for the Vault Connect CA provider.
      # The provider will be configured to use the Vault Kubernetes auth method
      # and therefore requires the role provided by `global.secretsBackend.vault.consulServerRole`
      # to have permissions to the root and intermediate PKI paths.
      # Please refer to [Vault ACL policies](https://developer.hashicorp.com/consul/docs/connect/ca/vault#vault-acl-policies)
      # documentation for information on how to configure the Vault policies.
      connectCA:
        # The address of the Vault server.
        address: ""

        # The mount path of the Kubernetes auth method in Vault.
        authMethodPath: "kubernetes"

        # The path to a PKI secrets engine for the root certificate.
        # For more details, please refer to [Vault Connect CA configuration](https://developer.hashicorp.com/consul/docs/connect/ca/vault#rootpkipath).
        rootPKIPath: ""

        # The path to a PKI secrets engine for the generated intermediate certificate.
        # For more details, please refer to [Vault Connect CA configuration](https://developer.hashicorp.com/consul/docs/connect/ca/vault#intermediatepkipath).
        intermediatePKIPath: ""

        # Additional Connect CA configuration in JSON format.
        # Please refer to [Vault Connect CA configuration](https://developer.hashicorp.com/consul/docs/connect/ca/vault#configuration)
        # for all configuration options available for that provider.
        #
        # Example:
        #
        # ```yaml
        # additionalConfig: |
        #   {
        #     "connect": [{
        #       "ca_config": [{
        #            "leaf_cert_ttl": "36h"
        #         }]
        #     }]
        #   }
        # ```
        additionalConfig: |
          {}

      connectInject:
        # Configuration to the Vault Secret that Kubernetes uses on
        # Kubernetes pod creation, deletion, and update, to get CA certificates
        # used issued from vault to send webhooks to the ConnectInject.
        caCert:
          # The Vault secret path that contains the CA certificate for
          # Connect Inject webhooks.
          # @type: string
          secretName: null

        # Configuration to the Vault Secret that Kubernetes uses on
        # Kubernetes pod creation, deletion, and update, to get TLS certificates
        # used issued from vault to send webhooks to the ConnectInject.
        tlsCert:
          # The Vault secret path that issues TLS certificates for connect
          # inject webhooks.
          # @type: string
          secretName: null

  # Configures Consul's gossip encryption key.
  # (Refer to [`-encrypt`](https://developer.hashicorp.com/consul/docs/agent/config/cli-flags#_encrypt)).
  # By default, gossip encryption is not enabled. The gossip encryption key may be set automatically or manually.
  # The recommended method is to automatically generate the key.
  # To automatically generate and set a gossip encryption key, set autoGenerate to true.
  # Values for secretName and secretKey should not be set if autoGenerate is true.
  # To manually generate a gossip encryption key, set secretName and secretKey and use Consul to generate
  # a key, saving this as a Kubernetes secret or Vault secret path and key.
  # If `global.secretsBackend.vault.enabled=true`, be sure to add the "data" component of the secretName path as required by
  # the Vault KV-2 secrets engine [refer to example].
  #
  # ```shell-session
  # $ kubectl create secret generic consul-gossip-encryption-key --from-literal=key=$(consul keygen)
  # ```
  #
  # Vault CLI Example:
  # ```shell-session
  # $ vault kv put consul/secrets/gossip key=$(consul keygen)
  # ```
  # `gossipEncryption.secretName="consul/data/secrets/gossip"`
  # `gossipEncryption.secretKey="key"`

  gossipEncryption:
    # Automatically generate a gossip encryption key and save it to a Kubernetes or Vault secret.
    autoGenerate: false
    # The name of the Kubernetes secret or Vault secret path that holds the gossip
    # encryption key. A Kubernetes secret must be in the same namespace that Consul is installed into.
    secretName: ""
    # The key within the Kubernetes secret or Vault secret key that holds the gossip
    # encryption key.
    secretKey: ""
    # Override global log verbosity level for gossip-encryption-autogenerate-job pods. One of "trace", "debug", "info", "warn", or "error".
    # @type: string
    logLevel: ""

  # A list of addresses of upstream DNS servers that are used to recursively resolve DNS queries.
  # These values are given as `-recursor` flags to Consul servers and clients.
  # Refer to [`-recursor`](https://developer.hashicorp.com/consul/docs/agent/config/cli-flags#_recursor) for more details.
  # If this is an empty array (the default), then Consul DNS will only resolve queries for the Consul top level domain (by default `.consul`).
  # @type: array<string>
  recursors: []

  # Enables [TLS](https://developer.hashicorp.com/consul/tutorials/security/tls-encryption-secure)
  # across the cluster to verify authenticity of the Consul servers and clients.
  # Requires Consul v1.4.1+.
  tls:
    # If true, the Helm chart will enable TLS for Consul
    # servers and clients and all consul-k8s-control-plane components, as well as generate certificate
    # authority (optional) and server and client certificates.
    # This setting is required for [Cluster Peering](https://developer.hashicorp.com/consul/docs/connect/cluster-peering/k8s).
    enabled: false

    # Override global log verbosity level. One of "trace", "debug", "info", "warn", or "error".
    # @type: string
    logLevel: ""

    # If true, turns on the auto-encrypt feature on clients and servers.
    # It also switches consul-k8s-control-plane components to retrieve the CA from the servers
    # via the API. Requires Consul 1.7.1+.
    enableAutoEncrypt: false

    # A list of additional DNS names to set as Subject Alternative Names (SANs)
    # in the server certificate. This is useful when you need to access the
    # Consul server(s) externally, for example, if you're using the UI.
    # @type: array<string>
    serverAdditionalDNSSANs: []

    # A list of additional IP addresses to set as Subject Alternative Names (SANs)
    # in the server certificate. This is useful when you need to access the
    # Consul server(s) externally, for example, if you're using the UI.
    # @type: array<string>
    serverAdditionalIPSANs:
      - ::1

    # If true, `verify_outgoing`, `verify_server_hostname`,
    # and `verify_incoming` for internal RPC communication will be set to `true` for Consul servers and clients.
    # Set this to false to incrementally roll out TLS on an existing Consul cluster.
    # Please refer to [TLS on existing clusters](https://developer.hashicorp.com/consul/docs/k8s/operations/tls-on-existing-cluster)
    # for more details.
    verify: true

    # If true, the Helm chart will configure Consul to disable the HTTP port on
    # both clients and servers and to only accept HTTPS connections.
    httpsOnly: true

    # A secret containing the certificate of the CA to use for TLS communication within the Consul cluster.
    # If you have generated the CA yourself with the consul CLI, you could use the following command to create the secret
    # in Kubernetes:
    #
    # ```shell-session
    # $ kubectl create secret generic consul-ca-cert \
    #     --from-file='tls.crt=./consul-agent-ca.pem'
    # ```
    # If you are using Vault as a secrets backend with TLS, `caCert.secretName` must be provided and should reference
    # the CA path for your PKI secrets engine. This should be of the form `pki/cert/ca` where `pki` is the mount point of your PKI secrets engine.
    # A read policy must be created and associated with the CA cert path for `global.tls.caCert.secretName`.
    # This will be consumed by the `global.secretsBackend.vault.consulCARole` role by all Consul components.
    # When using Vault the secretKey is not used.
    caCert:
      # The name of the Kubernetes or Vault secret that holds the CA certificate.
      # @type: string
      secretName: null
      # The key within the Kubernetes or Vault secret that holds the CA certificate.
      # @type: string
      secretKey: null

    # A Kubernetes or Vault secret containing the private key of the CA to use for
    # TLS communication within the Consul cluster. If you have generated the CA yourself
    # with the consul CLI, you could use the following command to create the secret
    # in Kubernetes:
    #
    # ```shell-session
    # $ kubectl create secret generic consul-ca-key \
    #     --from-file='tls.key=./consul-agent-ca-key.pem'
    # ```
    #
    # Note that we need the CA key so that we can generate server and client certificates.
    # It is particularly important for the client certificates since they need to have host IPs
    # as Subject Alternative Names. If you are setting server certs yourself via `server.serverCert`
    # and you are not enabling clients (or clients are enabled with autoEncrypt) then you do not
    # need to provide the CA key.
    caKey:
      # The name of the Kubernetes or Vault secret that holds the CA key.
      # @type: string
      secretName: null
      # The key within the Kubernetes or Vault secret that holds the CA key.
      # @type: string
      secretKey: null

    # This value defines additional annotations for
    # tls init jobs. This should be formatted as a multi-line string.
    #
    # ```yaml
    # annotations: |
    #   "sample/annotation1": "foo"
    #   "sample/annotation2": "bar"
    # ```
    #
    # @type: string
    annotations: null

  # [Enterprise Only] `enableConsulNamespaces` indicates that you are running
  # Consul Enterprise v1.7+ with a valid Consul Enterprise license and would
  # like to make use of configuration beyond registering everything into
  # the `default` Consul namespace. Additional configuration
  # options are found in the `consulNamespaces` section of both the catalog sync
  # and connect injector.
  enableConsulNamespaces: false

  # Configure ACLs.
  acls:
    # If true, the Helm chart will automatically manage ACL tokens and policies
    # for all Consul and consul-k8s-control-plane components.
    # This requires Consul >= 1.4.
    manageSystemACLs: false

    # Override global log verbosity level. One of "trace", "debug", "info", "warn", or "error".
    # @type: string
    logLevel: ""

    # A Kubernetes or Vault secret containing the bootstrap token to use for creating policies and
    # tokens for all Consul and consul-k8s-control-plane components. If `secretName` and `secretKey`
    # are unset, a default secret name and secret key are used. If the secret is populated, then
    # we will skip ACL bootstrapping of the servers and will only initialize ACLs for the Consul
    # clients and consul-k8s-control-plane system components.
    # If the secret is empty, then we will bootstrap ACLs on the Consul servers, and write the
    # bootstrap token to this secret. If ACLs are already bootstrapped on the servers, then the
    # secret must contain the bootstrap token.
    bootstrapToken:
      # The name of the Kubernetes or Vault secret that holds the bootstrap token.
      # If unset, this defaults to `{{ global.name }}-bootstrap-acl-token`.
      secretName: null
      # The key within the Kubernetes or Vault secret that holds the bootstrap token.
      # If unset, this defaults to `token`.
      secretKey: null

    # If true, an ACL token will be created that can be used in secondary
    # datacenters for replication. This should only be set to true in the
    # primary datacenter since the replication token must be created from that
    # datacenter.
    # In secondary datacenters, the secret needs to be imported from the primary
    # datacenter and referenced via `global.acls.replicationToken`.
    createReplicationToken: false

    # replicationToken references a secret containing the replication ACL token.
    # This token will be used by secondary datacenters to perform ACL replication
    # and create ACL tokens and policies.
    # This value is ignored if `bootstrapToken` is also set.
    replicationToken:
      # The name of the Kubernetes or Vault secret that holds the replication token.
      # @type: string
      secretName: null
      # The key within the Kubernetes or Vault secret that holds the replication token.
      # @type: string
      secretKey: null

    # The resource requests (CPU, memory, etc.) for the server-acl-init and server-acl-init-cleanup pods.
    # This should be a YAML map corresponding to a Kubernetes
    # [`ResourceRequirements``](https://kubernetes.io/docs/reference/generated/kubernetes-api/v1.27/#resourcerequirements-v1-core)
    # object.
    #
    # Example:
    #
    # ```yaml
    # resources:
    #   requests:
    #     memory: '200Mi'
    #     cpu: '100m'
    #   limits:
    #     memory: '200Mi'
    #     cpu: '100m'
    # ```
    #
    # @recurse: false
    # @type: map
    resources:
      requests:
        memory: "50Mi"
        cpu: "50m"
      limits:
        memory: "50Mi"
        cpu: "50m"

    # partitionToken references a Vault secret containing the ACL token to be used in non-default partitions.
    # This value should only be provided in the default partition and only when setting
    # the `global.secretsBackend.vault.enabled` value to true.
    # Consul will use the value of the secret stored in Vault to create an ACL token in Consul with the value of the
    # secret as the secretID for the token.
    # In non-default, partitions set this secret as the `bootstrapToken`.
    partitionToken:
      # The name of the Vault secret that holds the partition token.
      # @type: string
      secretName: null
      # The key within the Vault secret that holds the parition token.
      # @type: string
      secretKey: null

    # tolerations configures the taints and tolerations for the server-acl-init
    # and server-acl-init-cleanup jobs. This should be a multi-line string matching the
    # [Tolerations](https://kubernetes.io/docs/concepts/configuration/taint-and-toleration/) array in a Pod spec.
    tolerations: ""

    # This value defines [`nodeSelector`](https://kubernetes.io/docs/concepts/configuration/assign-pod-node/#nodeselector)
    # labels for the server-acl-init and server-acl-init-cleanup jobs pod assignment, formatted as a multi-line string.
    #
    # Example:
    #
    # ```yaml
    # nodeSelector: |
    #   beta.kubernetes.io/arch: amd64
    # ```
    #
    # @type: string
    nodeSelector: null

    # This value defines additional annotations for
    # acl init jobs. This should be formatted as a multi-line string.
    #
    # ```yaml
    # annotations: |
    #   "sample/annotation1": "foo"
    #   "sample/annotation2": "bar"
    # ```
    #
    # @type: string
    annotations: null

  # If argocd.enabled is set to true, following annotations are added to
  # job - server-acl-init-job
  # annotations -
  #   argocd.argoproj.io/hook: Sync
  #   argocd.argoproj.io/hook-delete-policy: HookSucceeded
  argocd:
    enabled: false

  # [Enterprise Only] This value refers to a Kubernetes or Vault secret that you have created
  # that contains your enterprise license. It is required if you are using an
  # enterprise binary. Defining it here applies it to your cluster once a leader
  # has been elected. If you are not using an enterprise image or if you plan to
  # introduce the license key via another route, then set these fields to null.
  # Note: the job to apply license runs on both Helm installs and upgrades.
  enterpriseLicense:
    # The name of the Kubernetes or Vault secret that holds the enterprise license.
    # A Kubernetes secret must be in the same namespace that Consul is installed into.
    # @type: string
    secretName: null
    # The key within the Kubernetes or Vault secret that holds the enterprise license.
    # @type: string
    secretKey: null
    # Manages license autoload. Required in Consul 1.10.0+, 1.9.7+ and 1.8.12+.
    enableLicenseAutoload: true

  # Configure federation.
  federation:
    # If enabled, this datacenter will be federation-capable. Only federation
    # via mesh gateways is supported.
    # Mesh gateways and servers will be configured to allow federation.
    # Requires `global.tls.enabled`, `connectInject.enabled`, and one of
    # `meshGateway.enabled` or `externalServers.enabled` to be true.
    # Requires Consul 1.8+.
    enabled: false

    # If true, the chart will create a Kubernetes secret that can be imported
    # into secondary datacenters so they can federate with this datacenter. The
    # secret contains all the information secondary datacenters need to contact
    # and authenticate with this datacenter. This should only be set to true
    # in your primary datacenter. The secret name is
    # `<global.name>-federation` (if setting `global.name`), otherwise
    # `<helm-release-name>-consul-federation`.
    createFederationSecret: false

    # The name of the primary datacenter.
    # @type: string
    primaryDatacenter: null

    # A list of addresses of the primary mesh gateways in the form `<ip>:<port>`
    # (e.g. `["1.1.1.1:443", "2.3.4.5:443"]`).
    # @type: array<string>
    primaryGateways: []

    # If you are setting `global.federation.enabled` to true and are in a secondary datacenter,
    # set `k8sAuthMethodHost` to the address of the Kubernetes API server of the secondary datacenter.
    # This address must be reachable from the Consul servers in the primary datacenter.
    # This auth method will be used to provision ACL tokens for Consul components and is different
    # from the one used by the Consul Service Mesh.
    # Please refer to the [Kubernetes Auth Method documentation](https://developer.hashicorp.com/consul/docs/security/acl/auth-methods/kubernetes).
    #
    # If `externalServers.enabled` is set to true, `global.federation.k8sAuthMethodHost` and
    # `externalServers.k8sAuthMethodHost` should be set to the same value.
    #
    # You can retrieve this value from your `kubeconfig` by running:
    #
    # ```shell-session
    # $ kubectl config view \
    #   -o jsonpath="{.clusters[?(@.name=='<your cluster name>')].cluster.server}"
    # ```
    #
    # @type: string
    k8sAuthMethodHost: null

    # Override global log verbosity level for the create-federation-secret-job pods. One of "trace", "debug", "info", "warn", or "error".
    # @type: string
    logLevel: ""

  # Configures metrics for Consul service mesh
  metrics:
    # Configures the Helm chart’s components
    # to expose Prometheus metrics for the Consul service mesh. By default
    # this includes gateway metrics and sidecar metrics.
    # @type: boolean
    enabled: false

    # Configures consul agent metrics. Only applicable if
    # `global.metrics.enabled` is true.
    # @type: boolean
    enableAgentMetrics: false

    # Set to true to stop prepending the machine's hostname to gauge-type metrics. Default is false.
    # Only applicable if `global.metrics.enabled` and `global.metrics.enableAgentMetrics` is true.
    # @type: boolean
    disableAgentHostName: false

    # Configures consul agent underlying host metrics. Default is false.
    # Only applicable if `global.metrics.enabled` and `global.metrics.enableAgentMetrics` is true.
    # @type: boolean
    enableHostMetrics: false

    # Configures the retention time for metrics in Consul clients and
    # servers. This must be greater than 0 for Consul clients and servers
    # to expose any metrics at all.
    # Only applicable if `global.metrics.enabled` is true.
    # @type: string
    agentMetricsRetentionTime: 1m

    # If true, mesh, terminating, and ingress gateways will expose their
    # Envoy metrics on port `20200` at the `/metrics` path and all gateway pods
    # will have Prometheus scrape annotations. Only applicable if `global.metrics.enabled` is true.
    # @type: boolean
    enableGatewayMetrics: true

    # Configures the Helm chart’s components to forward envoy metrics for the Consul service mesh to the
    # consul-telemetry-collector. This includes gateway metrics and sidecar metrics.
    # @type: boolean
    enableTelemetryCollector: false

    # Configures the list of filter rules to apply for allowing or blocking
    # metrics by prefix in the following format:
    #
    # A leading "+" will enable any metrics with the given prefix, and a leading "-" will block them.
    # If there is overlap between two rules, the more specific rule will take precedence.
    # Blocking will take priority if the same prefix is listed multiple times.
    prefixFilter:
      # @type: array<string>
      allowList: []
      # @type: array<string>
      blockList: []

    # Configures consul integration configurations for datadog on kubernetes.
    # Only applicable if `global.metrics.enabled` and `global.metrics.enableAgentMetrics` is true.
    datadog:
      # Enables datadog [Consul Autodiscovery Integration](https://docs.datadoghq.com/integrations/consul/?tab=containerized#metric-collection)
      # by configuring the required `ad.datadoghq.com/consul.checks` annotation. The following _Consul_ agent metrics/health statuses
      # are monitored by Datadog unless monitoring via OpenMetrics (Prometheus) or DogStatsD:
      #   - Serf events and member flaps
      #   - The Raft protocol
      #   - DNS performance
      #   - API Endpoints scraped:
      #     - `/v1/agent/metrics?format=prometheus`
      #     - `/v1/agent/self`
      #     - `/v1/status/leader`
      #     - `/v1/status/peers`
      #     - `/v1/catalog/services`
      #     - `/v1/health/service`
      #     - `/v1/health/state/any`
      #     - `/v1/coordinate/datacenters`
      #     - `/v1/coordinate/nodes`
      #
      # Setting either `global.metrics.datadog.otlp.enabled=true` or `global.metrics.datadog.dogstatsd.enabled=true` disables the above checks
      # in lieu of metrics data collection via DogStatsD or by a customer OpenMetrics (Prometheus) collection endpoint.
      #
      # ~> **Note:** If you have a [dogstatsd_mapper_profile](https://docs.datadoghq.com/integrations/consul/?tab=host#dogstatsd) configured for Consul
      # residing on either your Datadog NodeAgent or ClusterAgent the default Consul agent metrics/health status checks will fail. If you do not desire
      # to utilize DogStatsD metrics emission from Consul, remove this configuration file, and restart your Datadog agent to permit the checks to run.
      #
      # @default: false
      # @type: boolean
      enabled: false

      # Configures Kubernetes Prometheus/OpenMetrics auto-discovery annotations for use with Datadog.
      # This configuration is less common and more for advanced usage with custom metrics monitoring
      # configurations. Refer to the [Datadog documentation](https://docs.datadoghq.com/containers/kubernetes/prometheus/?tab=kubernetesadv2) for more details.
      openMetricsPrometheus:
        # @default: false
        # @type: boolean
        enabled: false

      otlp:
        # Enables forwarding of Consul's Telemetry Collector OTLP metrics for
        # ingestion by Datadog Agent.
        # @default: false
        # @type: boolean
        enabled: false
        # Protocol used for DataDog Endpoint OTLP ingestion.
        #
        # Valid protocol options are one of either:
        #
        #   - "http": will forward to DataDog HTTP OTLP Node Agent Endpoint default - "0.0.0.0:4318"
        #   - "grpc": will forward to DataDog gRPC OTLP Node Agent Endpoint default - "0.0.0.0:4317"
        #
        # @default: "http"
        # @type: string
        protocol: "http"

      # Configuration settings for DogStatsD metrics aggregation service
      # that is bundled with the Datadog Agent.
      # DogStatsD implements the StatsD protocol and adds a few Datadog-specific extensions:
      # - Histogram metric type
      # - Service checks
      # - Events
      # - Tagging
      dogstatsd:
        enabled: false
        # Sets the socket transport type for dogstatsd:
        #  - "UDS" (Unix Domain Socket): prefixes `unix://` to URL and appends path to socket (i.e., "unix:///var/run/datadog/dsd.socket")
        #    If set, this will create the required [hostPath](https://kubernetes.io/docs/concepts/storage/volumes/#hostpath) mount for
        #    managing [DogStatsD with Unix Domain Socket on Kubernetes](https://docs.datadoghq.com/developers/dogstatsd/unix_socket/?tab=kubernetes).
        #    The volume is mounted using the `DirectoryOrCreate` type, thereby setting `0755` permissions with the same kubelet group ownership.
        #
        #  Applies the following `volumes` and `volumeMounts` to the consul-server stateful set consul containers:
        #
        # ```yaml
        # volumes:
        #   - name: dsdsocket
        #     hostPath:
        #       path: /var/run/datadog
        #       type: DirectoryOrCreate
        # volumeMounts:
        #   - name: dsdsocket
        #     mountPath: /var/run/datadog
        #     readOnly: true
        # ```
        #  - "UDP" (User Datagram Protocol): assigns address to use `hostname/IP:Port` formatted URL for UDP transport to hostIP based
        #     dogstatsd sink (i.e., 127.0.0.1:8125). HostIP of Datadog agent must be reachable and known to Consul server emitting metrics.
        #
        # @default: "UDS"
        # @type: string
        socketTransportType: "UDS"
        # Sets URL path for dogstatsd:
        #
        # Can be either a path to unix domain socket or an IP Address or Hostname that's reachable from the
        # consul-server service, server containers. When using "UDS" the path will be appended. When using "UDP"
        # the path will be prepended to the specified `dogstatsdPort`.
        #
        # @default: "/var/run/datadog/dsd.socket"
        # @type: string
        dogstatsdAddr: "/var/run/datadog/dsd.socket"
        # Configures IP based dogstatsd designated port that will be appended to "UDP" based transport socket IP/Hostname URL.
        #
        # If using a kubernetes service based address (i.e., datadog.default.svc.cluster.local), set this to 0 to
        # mitigate appending a port value to the dogstatsd address field. Resultant address would be "datadog.default.svc.cluster.local" with
        # default port setting, while appending a non-zero port would result in "172.10.23.6:8125" with a dogstatsdAddr value
        # of "172.10.23.6".
        #
        # @default: 0
        # @type: integer
        dogstatsdPort: 0
        # Configures datadog [autodiscovery](https://docs.datadoghq.com/containers/kubernetes/log/?tab=operator#autodiscovery)
        # style [log integration](https://docs.datadoghq.com/integrations/consul/?tab=containerized#log-collection)
        # configuration for Consul.
        #
        # The default settings should handle most Consul Kubernetes deployment schemes. The resultant annotation
        # will reside on the consul-server statefulset as autodiscovery annotations.
        # (i.e., ad.datadoghq.com/consul.logs: ["source:consul","consul_service:consul-server", ""])
        #
        # @default: ["source:consul","consul_service:consul-server"]
        # @type: array<string>
        dogstatsdTags: ["source:consul","consul_service:consul-server"]
      # Namespace
      #
      # @default: "default"
      # @type: string
      namespace: "default"


  # The name (and tag) of the consul-dataplane Docker image used for the
  # connect-injected sidecar proxies and mesh, terminating, and ingress gateways.
  # @default: hashicorp/consul-dataplane:<latest supported version>
<<<<<<< HEAD
  imageConsulDataplane: raopajayc/consul-dataplane:ajay-r15
=======
  imageConsulDataplane: docker.mirror.hashicorp.services/hashicorppreview/consul-dataplane:1.10.0-dev
>>>>>>> 84a47b8b

  # Configuration for running this Helm chart on the Red Hat OpenShift platform.
  # This Helm chart currently supports OpenShift v4.x+.
  openshift:
    # If true, the Helm chart will create necessary configuration for running
    # its components on OpenShift.
    enabled: false

  # The time in seconds that the consul API client will wait for a response from
  # the API before cancelling the request.
  consulAPITimeout: 5s

  # Enables installing an HCP Consul Central self-managed cluster.
  # Requires Consul v1.14+.
  cloud:
    # If true, the Helm chart will link a [self-managed cluster to HCP](https://developer.hashicorp.com/hcp/docs/consul/self-managed).
    # This can either be used to [configure a new cluster](https://developer.hashicorp.com/hcp/docs/consul/self-managed/new)
    # or [link an existing one](https://developer.hashicorp.com/hcp/docs/consul/self-managed/existing).
    #
    # Note: this setting should not be enabled for [HCP Consul Dedicated clusters](/hcp/docs/consul/dedicated).
    # It is strictly for linking self-managed clusters.
    enabled: false

    # The resource id of the HCP Consul Central cluster to link to. Eg:
    # organization/27109cd4-a309-4bf3-9986-e1d071914b18/project/fcef6c24-259d-4510-bb8d-1d812e120e34/hashicorp.consul.global-network-manager.cluster/consul-cluster
    # This is required when global.cloud.enabled is true.
    resourceId:
      # The name of the Kubernetes secret that holds the resource id.
      # @type: string
      secretName: null
      # The key within the Kubernetes secret that holds the resource id.
      # @type: string
      secretKey: null

    # The client id portion of a [service principal](https://developer.hashicorp.com/hcp/docs/hcp/admin/iam/service-principals#service-principals) with authorization to link the cluster
    # in global.cloud.resourceId to HCP Consul Central.
    # This is required when global.cloud.enabled is true.
    clientId:
      # The name of the Kubernetes secret that holds the client id.
      # @type: string
      secretName: null
      # The key within the Kubernetes secret that holds the client id.
      # @type: string
      secretKey: null

    # The client secret portion of a [service principal](https://developer.hashicorp.com/hcp/docs/hcp/admin/iam/service-principals#service-principals) with authorization to link the cluster
    # in global.cloud.resourceId to HCP Consul Central.
    # This is required when global.cloud.enabled is true.
    clientSecret:
      # The name of the Kubernetes secret that holds the client secret.
      # @type: string
      secretName: null
      # The key within the Kubernetes secret that holds the client secret.
      # @type: string
      secretKey: null

    # The hostname of HCP's API. This setting is used for internal testing and validation.
    apiHost:
      # The name of the Kubernetes secret that holds the api hostname.
      # @type: string
      secretName: null
      # The key within the Kubernetes secret that holds the api hostname.
      # @type: string
      secretKey: null

    # The URL of HCP's auth API. This setting is used for internal testing and validation.
    authUrl:
      # The name of the Kubernetes secret that holds the authorization url.
      # @type: string
      secretName: null
      # The key within the Kubernetes secret that holds the authorization url.
      # @type: string
      secretKey: null

    # The address of HCP's scada service. This setting is used for internal testing and validation.
    scadaAddress:
      # The name of the Kubernetes secret that holds the scada address.
      # @type: string
      secretName: null
      # The key within the Kubernetes secret that holds the scada address.
      # @type: string
      secretKey: null

  # Extra labels to attach to all pods, deployments, daemonsets, statefulsets, and jobs. This should be a YAML map.
  #
  # Example:
  #
  # ```yaml
  # extraLabels:
  #   labelKey: label-value
  #   anotherLabelKey: another-label-value
  # ```
  #
  # @type: map
  extraLabels: {}

  # Optional PEM-encoded CA certificates that will be added to trusted system CAs.
  #
  # Example:
  #
  # ```yaml
  # trustedCAs: [
  #   |
  #   -----BEGIN CERTIFICATE-----
  #   MIIC7jCCApSgAwIBAgIRAIq2zQEVexqxvtxP6J0bXAwwCgYIKoZIzj0EAwIwgbkx
  #   ...
  # ]
  # ```
  # @type: array<string>
  trustedCAs: []

  # Consul feature flags that will be enabled across components.
  # Supported feature flags:
  #
  # - `v1dns`:
  #   When this flag is set, Consul agents use the legacy DNS implementation.
  #   This setting exists in the case a DNS bug is found after the refactoring introduced in v1.19.0.
  #
  # Example:
  #
  # ```yaml
  # experiments: [ "v1dns" ]
  # ```
  # @type: array<string>
  experiments: []

  dualStack:
    defaultEnabled: false

# Server, when enabled, configures a server cluster to run. This should
# be disabled if you plan on connecting to a Consul cluster external to
# the Kube cluster.
server:
  # If true, the chart will install all the resources necessary for a
  # Consul server cluster. If you're running Consul externally and want agents
  # within Kubernetes to join that cluster, this should probably be false.
  # @default: global.enabled
  # @type: boolean
  enabled: "-"

  # Override global log verbosity level. One of "trace", "debug", "info", "warn", or "error".
  # @type: string
  logLevel: ""

  # The name of the Docker image (including any tag) for the containers running
  # Consul server agents.
  # @type: string
  image: null

  # The number of server agents to run. This determines the fault tolerance of
  # the cluster. Please refer to the [deployment table](https://developer.hashicorp.com/consul/docs/architecture/consensus#deployment-table)
  # for more information.
  replicas: 1

  # The number of servers that are expected to be running.
  # It defaults to server.replicas.
  # In most cases the default should be used, however if there are more
  # servers in this datacenter than server.replicas it might make sense
  # to override the default. This would be the case if two kube clusters
  # were joined into the same datacenter and each cluster ran a certain number
  # of servers.
  # @type: int
  bootstrapExpect: null

  # A secret containing a certificate & key for the server agents to use
  # for TLS communication within the Consul cluster. Cert needs to be provided with
  # additional DNS name SANs so that it will work within the Kubernetes cluster:
  #
  # Kubernetes Secrets backend:
  # ```bash
  # consul tls cert create -server -days=730 -domain=consul -ca=consul-agent-ca.pem \
  #     -key=consul-agent-ca-key.pem -dc={{datacenter}} \
  #     -additional-dnsname="{{fullname}}-server" \
  #     -additional-dnsname="*.{{fullname}}-server" \
  #     -additional-dnsname="*.{{fullname}}-server.{{namespace}}" \
  #     -additional-dnsname="*.{{fullname}}-server.{{namespace}}.svc" \
  #     -additional-dnsname="*.server.{{datacenter}}.{{domain}}" \
  #     -additional-dnsname="server.{{datacenter}}.{{domain}}"
  # ```
  #
  # If you have generated the server-cert yourself with the consul CLI, you could use the following command
  # to create the secret in Kubernetes:
  #
  # ```bash
  # kubectl create secret generic consul-server-cert \
  #     --from-file='tls.crt=./dc1-server-consul-0.pem'
  #     --from-file='tls.key=./dc1-server-consul-0-key.pem'
  # ```
  #
  # Vault Secrets backend:
  # If you are using Vault as a secrets backend, a Vault Policy must be created which allows `["create", "update"]`
  # capabilities on the PKI issuing endpoint, which is usually of the form `pki/issue/consul-server`.
  # Complete [this tutorial](https://developer.hashicorp.com/consul/tutorials/vault-secure/vault-pki-consul-secure-tls)
  # to learn how to generate a compatible certificate.
  # Note: when using TLS, both the `server.serverCert` and `global.tls.caCert` which points to the CA endpoint of this PKI engine
  # must be provided.
  serverCert:
    # The name of the Vault secret that holds the PEM encoded server certificate.
    # @type: string
    secretName: null

  # Exposes the servers' gossip and RPC ports as hostPorts. To enable a client
  # agent outside of the k8s cluster to join the datacenter, you would need to
  # enable `server.exposeGossipAndRPCPorts`, `client.exposeGossipPorts`, and
  # set `server.ports.serflan.port` to a port not being used on the host. Since
  # `client.exposeGossipPorts` uses the hostPort 8301,
  # `server.ports.serflan.port` must be set to something other than 8301.
  exposeGossipAndRPCPorts: false

  # Configures ports for the consul servers.
  ports:
    # Configures the LAN gossip port for the consul servers. If you choose to
    # enable `server.exposeGossipAndRPCPorts` and `client.exposeGossipPorts`,
    # that will configure the LAN gossip ports on the servers and clients to be
    # hostPorts, so if you are running clients and servers on the same node the
    # ports will conflict if they are both 8301. When you enable
    # `server.exposeGossipAndRPCPorts` and `client.exposeGossipPorts`, you must
    # change this from the default to an unused port on the host, e.g. 9301. By
    # default the LAN gossip port is 8301 and configured as a containerPort on
    # the consul server Pods.
    serflan:
      port: 8301

  # This defines the disk size for configuring the
  # servers' StatefulSet storage. For dynamically provisioned storage classes, this is the
  # desired size. For manually defined persistent volumes, this should be set to
  # the disk size of the attached volume.
  storage: 10Gi

  # The StorageClass to use for the servers' StatefulSet storage. It must be
  # able to be dynamically provisioned if you want the storage
  # to be automatically created. For example, to use
  # local(https://kubernetes.io/docs/concepts/storage/storage-classes/#local)
  # storage classes, the PersistentVolumeClaims would need to be manually created.
  # A `null` value will use the Kubernetes cluster's default StorageClass. If a default
  # StorageClass does not exist, you will need to create one.
  # Refer to the [Read/Write Tuning](https://developer.hashicorp.com/consul/docs/install/performance#read-write-tuning)
  # section of the Server Performance Requirements documentation for considerations
  # around choosing a performant storage class.
  #
  # ~> **Note:** The [Reference Architecture](https://developer.hashicorp.com/consul/tutorials/production-deploy/reference-architecture#hardware-sizing-for-consul-servers)
  # contains best practices and recommendations for selecting suitable
  # hardware sizes for your Consul servers.
  # @type: string
  storageClass: null

  # The [Persistent Volume Claim (PVC) retention policy](https://kubernetes.io/docs/concepts/workloads/controllers/statefulset/#persistentvolumeclaim-retention)
  # controls if and how PVCs are deleted during the lifecycle of a StatefulSet.
  # WhenDeleted specifies what happens to PVCs created from StatefulSet VolumeClaimTemplates when the StatefulSet is deleted,
  # and WhenScaled specifies what happens to PVCs created from StatefulSet VolumeClaimTemplates when the StatefulSet is scaled down.
  #
  # Example:
  #
  # ```yaml
  # persistentVolumeClaimRetentionPolicy:
  #   whenDeleted: Retain
  #   whenScaled: Retain
  # ```
  # @type: map
  persistentVolumeClaimRetentionPolicy: null

  # This will enable/disable [service mesh](https://developer.hashicorp.com/consul/docs/connect). Setting this to true
  # _will not_ automatically secure pod communication, this
  # setting will only enable usage of the feature. Consul will automatically initialize
  # a new CA and set of certificates. Additional service mesh settings can be configured
  # by setting the `server.extraConfig` value or by applying [configuration entries](https://developer.hashicorp.com/consul/docs/connect/config-entries).
  connect: true

  # When set to true, enables Consul to report additional debugging information, including runtime profiling (pprof) data.
  # This setting is only required for clusters without ACL enabled. Sets `enable_debug` in server agent config to `true`.
  # If you change this setting, you must restart the agent for the change to take effect. Default is false.
  # @type: boolean
  enableAgentDebug: false

  serviceAccount:
    # This value defines additional annotations for the server service account. This should be formatted as a multi-line
    # string.
    #
    # ```yaml
    # annotations: |
    #   "sample/annotation1": "foo"
    #   "sample/annotation2": "bar"
    # ```
    #
    # @type: string
    annotations: null

  # The resource requests (CPU, memory, etc.)
  # for each of the server agents. This should be a YAML map corresponding to a Kubernetes
  # [`ResourceRequirements``](https://kubernetes.io/docs/reference/generated/kubernetes-api/v1.24/#resourcerequirements-v1-core)
  # object. NOTE: The use of a YAML string is deprecated.
  #
  # Example:
  #
  # ```yaml
  # resources:
  #   requests:
  #     memory: '200Mi'
  #     cpu: '100m'
  #   limits:
  #     memory: '200Mi'
  #     cpu: '100m'
  # ```
  #
  # @recurse: false
  # @type: map
  resources:
    requests:
      memory: "200Mi"
      cpu: "100m"
    limits:
      memory: "200Mi"
      cpu: "100m"

  # The security context for the server pods. This should be a YAML map corresponding to a
  # Kubernetes [SecurityContext](https://kubernetes.io/docs/tasks/configure-pod-container/security-context/) object.
  # By default, servers will run as non-root, with user ID `100` and group ID `1000`,
  # which correspond to the consul user and group created by the Consul docker image.
  # Note: if running on OpenShift, this setting is ignored because the user and group are set automatically
  # by the OpenShift platform.
  # @type: map
  # @recurse: false
  securityContext:
    runAsNonRoot: true
    runAsGroup: 1000
    runAsUser: 100
    fsGroup: 1000

  # The container securityContext for each container in the server pods.  In
  # addition to the Pod's SecurityContext this can
  # set the capabilities of processes running in the container and ensure the
  # root file systems in the container is read-only.
  # @type: map
  # @recurse: true
  containerSecurityContext:
    # The consul server agent container
    # @type: map
    # @recurse: false
    server: null
    # The acl-init job
    # @type: map
    # @recurse: false
    aclInit: null
    # The tls-init job
    # @type: map
    # @recurse: false
    tlsInit: null

  # This value is used to carefully
  # control a rolling update of Consul server agents. This value specifies the
  # [partition](https://kubernetes.io/docs/concepts/workloads/controllers/statefulset/#partitions)
  # for performing a rolling update. Please read the linked Kubernetes
  # and [Upgrade Consul](https://developer.hashicorp.com/consul/docs/k8s/upgrade#upgrading-consul-servers)
  # documentation for more information.
  updatePartition: 0

  # This configures the [`PodDisruptionBudget`](https://kubernetes.io/docs/tasks/run-application/configure-pdb/)
  # for the server cluster.
  disruptionBudget:
    # Enables registering a PodDisruptionBudget for the server
    # cluster. If enabled, it only registers the budget so long as
    # the server cluster is enabled. To disable, set to `false`.
    enabled: true

    # The maximum number of unavailable pods. In most cases you should not change this as it is automatically set to
    # the correct number when left as null. This setting has been kept to preserve backwards compatibility.
    #
    # By default, this is set to 1 internally in the chart. When server pods are stopped gracefully, they leave the Raft
    # consensus pool. When running an odd number of servers, one server leaving the pool does not change the quorum
    # size, and so fault tolerance is not affected. However, if more than one server were to leave the pool, the quorum
    # size would change. That's why this is set to 1 internally and should not be changed in most cases.
    #
    # If you need to set this to `0`, you will need to add a
    # --set 'server.disruptionBudget.maxUnavailable=0'` flag to the helm chart installation
    # command because of a limitation in the Helm templating language.
    # @type: integer
    maxUnavailable: null

  # A raw string of extra [JSON configuration](https://developer.hashicorp.com/consul/docs/agent/config/config-files) for Consul
  # servers. This will be saved as-is into a ConfigMap that is read by the Consul
  # server agents. This can be used to add additional configuration that
  # isn't directly exposed by the chart.
  #
  # Example:
  #
  # ```yaml
  # extraConfig: |
  #   {
  #     "log_level": "DEBUG"
  #   }
  # ```
  #
  # This can also be set using Helm's `--set` flag using the following syntax:
  #
  # ```shell-session
  # --set 'server.extraConfig="{"log_level": "DEBUG"}"'
  # ```
  extraConfig: |
    {}

  # A list of extra volumes to mount for server agents. This
  # is useful for bringing in extra data that can be referenced by other configurations
  # at a well known path, such as TLS certificates or Gossip encryption keys. The
  # value of this should be a list of objects.
  #
  # Example:
  #
  # ```yaml
  # extraVolumes:
  #   - type: secret
  #     name: consul-certs
  #     load: false
  # ```
  #
  # Each object supports the following keys:
  #
  # - `type` - Type of the volume, must be one of "configMap" or "secret". Case sensitive.
  #
  # - `name` - Name of the configMap or secret to be mounted. This also controls
  #   the path that it is mounted to. The volume will be mounted to `/consul/userconfig/<name>`.
  #
  # - `load` - If true, then the agent will be
  #   configured to automatically load HCL/JSON configuration files from this volume
  #   with `-config-dir`. This defaults to false.
  #
  # @type: array<map>
  extraVolumes: []

  # A list of sidecar containers.
  # Example:
  #
  # ```yaml
  # extraContainers:
  # - name: extra-container
  #   image: example-image:latest
  #   command:
  #    - ...
  # ```
  # @type: array<map>
  extraContainers: []

  # This value defines the [affinity](https://kubernetes.io/docs/concepts/configuration/assign-pod-node/#affinity-and-anti-affinity)
  # for server pods. It defaults to allowing only a single server pod on each node, which
  # minimizes risk of the cluster becoming unusable if a node is lost. If you need
  # to run more pods per node (for example, testing on Minikube), set this value
  # to `null`.
  #
  # Example:
  #
  # ```yaml
  # affinity: |
  #   podAntiAffinity:
  #     requiredDuringSchedulingIgnoredDuringExecution:
  #       - labelSelector:
  #           matchLabels:
  #             app: {{ template "consul.name" . }}
  #             release: "{{ .Release.Name }}"
  #             component: server
  #       topologyKey: kubernetes.io/hostname
  # ```
  affinity: |
    podAntiAffinity:
      requiredDuringSchedulingIgnoredDuringExecution:
        - labelSelector:
            matchLabels:
              app: {{ template "consul.name" . }}
              release: "{{ .Release.Name }}"
              component: server
          topologyKey: kubernetes.io/hostname

  # Toleration settings for server pods. This
  # should be a multi-line string matching the
  # [Tolerations](https://kubernetes.io/docs/concepts/configuration/taint-and-toleration/)
  # array in a Pod spec.
  tolerations: ""

  # Pod topology spread constraints for server pods.
  # This should be a multi-line YAML string matching the
  # [`topologySpreadConstraints`](https://kubernetes.io/docs/concepts/workloads/pods/pod-topology-spread-constraints/)
  # array in a Pod Spec.
  #
  # This requires K8S >= 1.18 (beta) or 1.19 (stable).
  #
  # Example:
  #
  # ```yaml
  # topologySpreadConstraints: |
  #   - maxSkew: 1
  #     topologyKey: topology.kubernetes.io/zone
  #     whenUnsatisfiable: DoNotSchedule
  #     labelSelector:
  #       matchLabels:
  #         app: {{ template "consul.name" . }}
  #         release: "{{ .Release.Name }}"
  #         component: server
  # ```
  topologySpreadConstraints: ""

  # This value defines [`nodeSelector`](https://kubernetes.io/docs/concepts/configuration/assign-pod-node/#nodeselector)
  # labels for server pod assignment, formatted as a multi-line string.
  #
  # Example:
  #
  # ```yaml
  # nodeSelector: |
  #   beta.kubernetes.io/arch: amd64
  # ```
  #
  # @type: string
  nodeSelector: null

  # This value references an existing
  # Kubernetes [`priorityClassName`](https://kubernetes.io/docs/concepts/configuration/pod-priority-preemption/#pod-priority)
  # that can be assigned to server pods.
  priorityClassName: ""

  # Extra labels to attach to the server pods. This should be a YAML map.
  #
  # Example:
  #
  # ```yaml
  # extraLabels:
  #   labelKey: label-value
  #   anotherLabelKey: another-label-value
  # ```
  #
  # @type: map
  extraLabels: null

  # This value defines additional annotations for
  # server pods. This should be formatted as a multi-line string.
  #
  # ```yaml
  # annotations: |
  #   "sample/annotation1": "foo"
  #   "sample/annotation2": "bar"
  # ```
  #
  # @type: string
  annotations: null

  # Configures a service to expose ports on the Consul servers over a Kubernetes Service.
  exposeService:
    # When enabled, deploys a Kubernetes Service to reach the Consul servers.
    # @type: boolean
    enabled: "-"
    # Type of service, supports LoadBalancer or NodePort.
    # @type: string
    type: LoadBalancer
    # If service is of type NodePort, configures the nodePorts.
    nodePort:
      # Configures the nodePort to expose the Consul server http port.
      # @type: integer
      http: null
      # Configures the nodePort to expose the Consul server https port.
      # @type: integer
      https: null
      # Configures the nodePort to expose the Consul server serf port.
      # @type: integer
      serf: null
      # Configures the nodePort to expose the Consul server rpc port.
      # @type: integer
      rpc: null
      # Configures the nodePort to expose the Consul server grpc port.
      # @type: integer
      grpc: null
    # This value defines additional annotations for
    # server pods. This should be formatted as a multi-line string.
    #
    # ```yaml
    # annotations: |
    #   "sample/annotation1": "foo"
    #   "sample/annotation2": "bar"
    # ```
    #
    # @type: string
    annotations: null

  # Server service properties.
  service:
    # Annotations to apply to the server service.
    #
    # ```yaml
    # annotations: |
    #   "annotation-key": "annotation-value"
    # ```
    #
    # @type: string
    annotations: null

  # A list of extra environment variables to set within the stateful set.
  # These could be used to include proxy settings required for cloud auto-join
  # feature, in case kubernetes cluster is behind egress http proxies. Additionally,
  # it could be used to configure custom consul parameters.
  # @type: map
  extraEnvironmentVars: {}

  # [Enterprise Only] Values for setting up and running
  # [snapshot agents](https://developer.hashicorp.com/consul/commands/snapshot/agent)
  # within the Consul clusters. They run as a sidecar with Consul servers.
  snapshotAgent:
    # If true, the chart will install resources necessary to run the snapshot agent.
    enabled: false

    # Interval at which to perform snapshots.
    # Refer to [`interval`](https://developer.hashicorp.com/consul/commands/snapshot/agent#interval)
    # @type: string
    interval: 1h

    # A Kubernetes or Vault secret that should be manually created to contain the entire
    # config to be used on the snapshot agent.
    # This is the preferred method of configuration since there are usually storage
    # credentials present. Please refer to the [Snapshot agent config](https://developer.hashicorp.com/consul/commands/snapshot/agent#config-file-options)
    # for details.
    configSecret:
      # The name of the Kubernetes secret or Vault secret path that holds the snapshot agent config.
      # @type: string
      secretName: null
      # The key within the Kubernetes secret or Vault secret key that holds the snapshot agent config.
      # @type: string
      secretKey: null

    # The resource settings for snapshot agent pods.
    # @recurse: false
    # @type: map
    resources:
      requests:
        memory: "50Mi"
        cpu: "50m"
      limits:
        memory: "50Mi"
        cpu: "50m"

    # Optional PEM-encoded CA certificate that will be added to the trusted system CAs.
    # Useful if using an S3-compatible storage exposing a self-signed certificate.
    #
    # Example:
    #
    # ```yaml
    # caCert: |
    #   -----BEGIN CERTIFICATE-----
    #   MIIC7jCCApSgAwIBAgIRAIq2zQEVexqxvtxP6J0bXAwwCgYIKoZIzj0EAwIwgbkx
    #   ...
    # ```
    # @type: string
    caCert: null

    # A list of extra environment variables to set on the snapshot agent specifically.
    # Use this parameter to configure credentials that the rest of the
    # stateful set would not need access to, like `GOOGLE_APPLICATION_CREDENTIALS`.
    # @type: map
    extraEnvironmentVars: { }

    # A list of extra volumes to mount onto the snapshot agent. Use this block
    # to include extra data that only the snapshot agent needs access
    # to, such as storage credentials. This value should be a list of objects.
    #
    # Example:
    #
    # ```yaml
    # extraVolumes:
    #   - type: secret
    #     name: storage-credentials
    # ```
    #
    # Each object supports the following keys:
    #
    # - `type` - Type of the volume. Must be one of `configMap` or `secret`. Case sensitive.
    #
    # - `name` - Name of the configMap or secret to mount. This specification also controls
    #   the path it mounts to. The volume will be mounted to `/consul/userconfig/<name>`.
    #
    # The snapshot agent will not attempt to load any volumes passed in this stanza
    # @type: array<map>
    extraVolumes: [ ]

  # [Enterprise Only] Added in Consul 1.8, the audit object allow users to enable auditing
  # and configure a sink and filters for their audit logs. Please refer to
  # [audit logs](https://developer.hashicorp.com/consul/docs/enterprise/audit-logging) documentation
  # for further information.
  auditLogs:
    # Controls whether Consul logs out each time a user performs an operation.
    # global.acls.manageSystemACLs must be enabled to use this feature.
    enabled: false

    # A single entry of the sink object provides configuration for the destination to which Consul
    # will log auditing events.
    #
    # Example:
    #
    # ```yaml
    # sinks:
    #   - name: My Sink
    #     type: file
    #     format: json
    #     path: /tmp/audit.json
    #     delivery_guarantee: best-effort
    #     rotate_duration: 24h
    #     rotate_max_files: 15
    #     rotate_bytes: 25165824
    #
    # ```
    #
    # The sink object supports the following keys:
    #
    # - `name` - Name of the sink.
    #
    # - `type` - Type specifies what kind of sink this is. Currently only file sinks are available
    #
    # - `format` - Format specifies what format the events will be emitted with. Currently only `json`
    #   events are emitted.
    #
    # - `path` - The directory and filename to write audit events to.
    #
    # - `delivery_guarantee` - Specifies the rules governing how audit events are written. Consul
    #   only supports `best-effort` event delivery.
    #
    # - `mode` - The permissions to set on the audit log files.
    #
    # - `rotate_duration` - Specifies the interval by which the system rotates to a new log file.
    #    At least one of `rotate_duration` or `rotate_bytes` must be configured to enable audit logging.
    #
    # - `rotate_bytes` -  Specifies how large an individual log file can grow before Consul rotates to a new file.
    #    At least one of rotate_bytes or rotate_duration must be configured to enable audit logging.
    #
    # - `rotate_max_files` - Defines the limit that Consul should follow before it deletes old log files.
    #
    # @type: array<map>
    sinks: []

  # Settings for potentially limiting timeouts, rate limiting on clients as well
  # as servers, and other settings to limit exposure too many requests, requests
  # waiting for too long, and other runtime considerations.
  limits:
    # This object specifies configurations that limit the rate of RPC and gRPC
    # requests on the Consul server. Limiting the rate of gRPC and RPC requests
    # also limits HTTP requests to the Consul server.
    # https://developer.hashicorp.com/consul/docs/agent/config/config-files#request_limits
    requestLimits:
      # Setting for disabling or enabling rate limiting.  If not disabled, it
      # enforces the action that will occur when RequestLimitsReadRate
      # or RequestLimitsWriteRate is exceeded.  The default value of "disabled" will
      # prevent any rate limiting from occuring.  A value of "enforce" will block
      # the request from processings by returning an error.  A value of
      # "permissive" will not block the request and will allow the request to
      # continue processing.
      # @type: string
      mode: "disabled"

      # Setting that controls how frequently RPC, gRPC, and HTTP
      # queries are allowed to happen. In any large enough time interval, rate
      # limiter limits the rate to RequestLimitsReadRate tokens per second.
      #
      # See https://en.wikipedia.org/wiki/Token_bucket for more about token
      # buckets.
      # @type: integer
      readRate: -1

      # Setting that controls how frequently RPC, gRPC, and HTTP
      # writes are allowed to happen. In any large enough time interval, rate
      # limiter limits the rate to RequestLimitsWriteRate tokens per second.
      #
      # See https://en.wikipedia.org/wiki/Token_bucket for more about token
      # buckets.
      # @type: integer
      writeRate: -1

# Configuration for Consul servers when the servers are running outside of Kubernetes.
# When running external servers, configuring these values is recommended
# if setting `global.tls.enableAutoEncrypt` to true
# or `global.acls.manageSystemACLs` to true.
externalServers:
  # If true, the Helm chart will be configured to talk to the external servers.
  # If setting this to true, you must also set `server.enabled` to false.
  enabled: false

  # An array of external Consul server hosts that are used to make
  # HTTPS connections from the components in this Helm chart.
  # Valid values include an IP, a DNS name, or an [exec=](https://github.com/hashicorp/go-netaddrs) string.
  # The port must be provided separately below.
  # Note: This slice can only contain a single element.
  # Note: If enabling clients, `client.join` must also be set to the hosts that should be
  # used to join the cluster. In most cases, the `client.join` values
  # should be the same, however, they may be different if you
  # wish to use separate hosts for the HTTPS connections. `tlsServerName` is required if TLS is enabled and 'hosts' is not a DNS name.
  # @type: array<string>
  hosts: []

  # The HTTPS port of the Consul servers.
  httpsPort: 8501

  # The GRPC port of the Consul servers.
  grpcPort: 8502

  # The server name to use as the SNI host header when connecting with HTTPS. This name also appears as the hostname in the server certificate's subject field.
  # @type: string
  tlsServerName: null

  # If true, consul-k8s-control-plane components will ignore the CA set in
  # `global.tls.caCert` when making HTTPS calls to Consul servers and
  # will instead use the consul-k8s-control-plane image's system CAs for TLS verification.
  # If false, consul-k8s-control-plane components will use `global.tls.caCert` when
  # making HTTPS calls to Consul servers.
  # **NOTE:** This does not affect Consul's internal RPC communication which will
  # always use `global.tls.caCert`.
  useSystemRoots: false

  # If you are setting `global.acls.manageSystemACLs` and
  # `connectInject.enabled` to true, set `k8sAuthMethodHost` to the address of the Kubernetes API server.
  # This address must be reachable from the Consul servers.
  # Please refer to the [Kubernetes Auth Method documentation](https://developer.hashicorp.com/consul/docs/security/acl/auth-methods/kubernetes).
  #
  # If `global.federation.enabled` is set to true, `global.federation.k8sAuthMethodHost` and
  # `externalServers.k8sAuthMethodHost` should be set to the same value.
  #
  # You could retrieve this value from your `kubeconfig` by running:
  #
  # ```shell-session
  # $ kubectl config view \
  #   -o jsonpath="{.clusters[?(@.name=='<your cluster name>')].cluster.server}"
  # ```
  #
  # @type: string
  k8sAuthMethodHost: null

  # If true, setting this prevents the consul-dataplane and consul-k8s components from watching the Consul servers for changes. This is
  # useful for situations where Consul servers are behind a load balancer.
  skipServerWatch: false

# Values that configure running a Consul client on Kubernetes nodes.
client:
  # If true, the chart will install all
  # the resources necessary for a Consul client on every Kubernetes node. This _does not_ require
  # `server.enabled`, since the agents can be configured to join an external cluster.
  # @type: boolean
  enabled: false

  # Override global log verbosity level. One of "trace", "debug", "info", "warn", or "error".
  # @type: string
  logLevel: ""

  # The name of the Docker image (including any tag) for the containers
  # running Consul client agents.
  # @type: string
  image: null

  # A list of valid [`-retry-join` values](https://developer.hashicorp.com/consul/docs/agent/config/cli-flags#_retry_join).
  # If this is `null` (default), then the clients will attempt to automatically
  # join the server cluster running within Kubernetes.
  # This means that with `server.enabled` set to true, clients will automatically
  # join that cluster. If `server.enabled` is not true, then a value must be
  # specified so the clients can join a valid cluster.
  # @type: array<string>
  join: null

  # An absolute path to a directory on the host machine to use as the Consul
  # client data directory. If set to the empty string or null, the Consul agent
  # will store its data in the Pod's local filesystem (which will
  # be lost if the Pod is deleted). Security Warning: If setting this, Pod Security
  # Policies _must_ be enabled on your cluster and in this Helm chart (via the
  # `global.enablePodSecurityPolicies` setting) to prevent other pods from
  # mounting the same host path and gaining access to all of Consul's data.
  # Consul's data is not encrypted at rest.
  # @type: string
  dataDirectoryHostPath: null

  # If true, agents will enable their GRPC listener on
  # port 8502 and expose it to the host. This will use slightly more resources, but is
  # required for Connect.
  grpc: true

  # nodeMeta specifies an arbitrary metadata key/value pair to associate with the node
  # (refer to [`-node-meta`](https://developer.hashicorp.com/consul/docs/agent/config/cli-flags#_node_meta))
  nodeMeta:
    pod-name: ${HOSTNAME}
    host-ip: ${HOST_IP}

  # If true, the Helm chart will expose the clients' gossip ports as hostPorts.
  # This is only necessary if pod IPs in the k8s cluster are not directly routable
  # and the Consul servers are outside of the k8s cluster.
  # This also changes the clients' advertised IP to the `hostIP` rather than `podIP`.
  exposeGossipPorts: false

  serviceAccount:
    # This value defines additional annotations for the client service account. This should be formatted as a multi-line
    # string.
    #
    # ```yaml
    # annotations: |
    #   "sample/annotation1": "foo"
    #   "sample/annotation2": "bar"
    # ```
    #
    # @type: string
    annotations: null

  # The resource settings for Client agents.
  # NOTE: The use of a YAML string is deprecated. Instead, set directly as a
  # YAML map.
  # @recurse: false
  # @type: map
  resources:
    requests:
      memory: "100Mi"
      cpu: "100m"
    limits:
      memory: "100Mi"
      cpu: "100m"

  # The security context for the client pods. This should be a YAML map corresponding to a
  # Kubernetes [SecurityContext](https://kubernetes.io/docs/tasks/configure-pod-container/security-context/) object.
  # By default, servers will run as non-root, with user ID `100` and group ID `1000`,
  # which correspond to the consul user and group created by the Consul docker image.
  # Note: if running on OpenShift, this setting is ignored because the user and group are set automatically
  # by the OpenShift platform.
  # @type: map
  # @recurse: false
  securityContext:
    runAsNonRoot: true
    runAsGroup: 1000
    runAsUser: 100
    fsGroup: 1000

  # The container securityContext for each container in the client pods.  In
  # addition to the Pod's SecurityContext this can
  # set the capabilities of processes running in the container and ensure the
  # root file systems in the container is read-only.
  # @type: map
  # @recurse: true
  containerSecurityContext:
    # The consul client agent container
    # @type: map
    # @recurse: false
    client: null
    # The acl-init initContainer
    # @type: map
    # @recurse: false
    aclInit: null
    # The tls-init initContainer
    # @type: map
    # @recurse: false
    tlsInit: null

  # A raw string of extra [JSON configuration](https://developer.hashicorp.com/consul/docs/agent/config/config-files) for Consul
  # clients. This will be saved as-is into a ConfigMap that is read by the Consul
  # client agents. This can be used to add additional configuration that
  # isn't directly exposed by the chart.
  #
  # Example:
  #
  # ```yaml
  # extraConfig: |
  #   {
  #     "log_level": "DEBUG"
  #   }
  # ```
  #
  # This can also be set using Helm's `--set` flag using the following syntax:
  #
  # ```shell-session
  # --set 'client.extraConfig="{"log_level": "DEBUG"}"'
  # ```
  extraConfig: |
    {}

  # A list of extra volumes to mount for client agents. This
  # is useful for bringing in extra data that can be referenced by other configurations
  # at a well known path, such as TLS certificates or Gossip encryption keys. The
  # value of this should be a list of objects.
  #
  # Example:
  #
  # ```yaml
  # extraVolumes:
  #   - type: secret
  #     name: consul-certs
  #     load: false
  # ```
  #
  # Each object supports the following keys:
  #
  # - `type` - Type of the volume, must be one of "configMap" or "secret". Case sensitive.
  #
  # - `name` - Name of the configMap or secret to be mounted. This also controls
  #   the path that it is mounted to. The volume will be mounted to `/consul/userconfig/<name>`.
  #
  # - `load` - If true, then the agent will be
  #   configured to automatically load HCL/JSON configuration files from this volume
  #   with `-config-dir`. This defaults to false.
  #
  # @type: array<map>
  extraVolumes: []

  # A list of sidecar containers.
  # Example:
  #
  # ```yaml
  # extraContainers:
  # - name: extra-container
  #   image: example-image:latest
  #   command:
  #    - ...
  # ```
  # @type: array<map>
  extraContainers: []

  # Toleration Settings for Client pods
  # This should be a multi-line string matching the Toleration array
  # in a PodSpec.
  # The example below will allow Client pods to run on every node
  # regardless of taints
  #
  # ```yaml
  # tolerations: |
  #   - operator: Exists
  # ```
  tolerations: ""

  # nodeSelector labels for client pod assignment, formatted as a multi-line string.
  # ref: https://kubernetes.io/docs/concepts/configuration/assign-pod-node/#nodeselector
  #
  # Example:
  #
  # ```yaml
  # nodeSelector: |
  #   beta.kubernetes.io/arch: amd64
  # ```
  # @type: string
  nodeSelector: null

  # Affinity Settings for Client pods, formatted as a multi-line YAML string.
  # ref: https://kubernetes.io/docs/concepts/configuration/assign-pod-node/#affinity-and-anti-affinity
  #
  # Example:
  #
  # ```yaml
  # affinity: |
  #   nodeAffinity:
  #     requiredDuringSchedulingIgnoredDuringExecution:
  #       nodeSelectorTerms:
  #       - matchExpressions:
  #         - key: node-role.kubernetes.io/master
  #           operator: DoesNotExist
  # ```
  # @type: string
  affinity: null

  # This value references an existing
  # Kubernetes [`priorityClassName`](https://kubernetes.io/docs/concepts/configuration/pod-priority-preemption/#pod-priority)
  # that can be assigned to client pods.
  priorityClassName: ""

  # This value defines additional annotations for
  # client pods. This should be formatted as a multi-line string.
  #
  # ```yaml
  # annotations: |
  #   "sample/annotation1": "foo"
  #   "sample/annotation2": "bar"
  # ```
  #
  # @type: string
  annotations: null

  # Extra labels to attach to the client pods. This should be a regular YAML map.
  #
  # Example:
  #
  # ```yaml
  # extraLabels:
  #   labelKey: label-value
  #   anotherLabelKey: another-label-value
  # ```
  #
  # @type: map
  extraLabels: null

  # A list of extra environment variables to set within the stateful set.
  # These could be used to include proxy settings required for cloud auto-join
  # feature, in case kubernetes cluster is behind egress http proxies. Additionally,
  # it could be used to configure custom consul parameters.
  # @type: map
  extraEnvironmentVars: {}

  # This value defines the [Pod DNS policy](https://kubernetes.io/docs/concepts/services-networking/dns-pod-service/#pod-s-dns-policy)
  # for client pods to use.
  # @type: string
  dnsPolicy: null

  # hostNetwork defines whether or not we use host networking instead of hostPort in the event
  # that a CNI plugin doesn't support `hostPort`. This has security implications and is not recommended
  # as doing so gives the consul client unnecessary access to all network traffic on the host.
  # In most cases, pod network and host network are on different networks so this should be
  # combined with `dnsPolicy: ClusterFirstWithHostNet`
  hostNetwork: false

  # updateStrategy for the DaemonSet.
  # Refer to the Kubernetes [Daemonset upgrade strategy](https://kubernetes.io/docs/tasks/manage-daemon/update-daemon-set/#daemonset-update-strategy)
  # documentation.
  # This should be a multi-line string mapping directly to the updateStrategy
  #
  # Example:
  #
  # ```yaml
  # updateStrategy: |
  #   rollingUpdate:
  #     maxUnavailable: 5
  #   type: RollingUpdate
  # ```
  #
  # @type: string
  updateStrategy: null

  # Override the default livenessProbe and readinessProbe for the DaemonSet consul-client container.
  # Refer to the Kubernetes documentation on how to [Configure Liveness, Readiness and Startup Probes](https://kubernetes.io/docs/tasks/configure-pod-container/configure-liveness-readiness-startup-probes/)
  #
  # This should be a multi-line string
  #
  # Example:
  #
  # ```yaml
  # readinessProbe:
  #     exec:
  #       command:
  #       - /bin/sh
  #       - -ec
  #       - "curl http://127.0.0.1:8500/v1/status/leader 2>/dev/null | grep -E '\".+\"' \n"
  # ```
  #
  # @type: string
  livenessProbe: {}
  readinessProbe: {}

# Configuration for DNS configuration within the Kubernetes cluster.
# This creates a service that routes to all agents (client or server)
# for serving DNS requests. This DOES NOT automatically configure kube-dns
# today, so you must still manually configure a `stubDomain` with kube-dns
# for this to have any effect:
# https://kubernetes.io/docs/tasks/administer-cluster/dns-custom-nameservers/#configure-stub-domain-and-upstream-dns-servers
dns:
  # @type: boolean
  enabled: "-"

  # If true, services using Consul service mesh will use Consul DNS
  # for default DNS resolution. The DNS lookups fall back to the nameserver IPs
  # listed in /etc/resolv.conf if not found in Consul.
  # @type: boolean
  enableRedirection: "-"

  # Used to control the type of service created. For
  # example, setting this to "LoadBalancer" will create an external load
  # balancer (for supported K8S installations)
  type: ClusterIP

  # Set a predefined cluster IP for the DNS service.
  # Useful if you need to reference the DNS service's IP
  # address in CoreDNS config.
  # @type: string
  clusterIP: null

  # Extra annotations to attach to the dns service
  # This should be a multi-line string of
  # annotations to apply to the dns Service
  # @type: string
  annotations: null

  # Additional ServiceSpec values
  # This should be a multi-line string mapping directly to a Kubernetes
  # ServiceSpec object.
  # @type: string
  additionalSpec: null

  # Configures dns-proxy deployment.
  proxy:
    # True if you want to enable dns-proxy
    enabled: false

    # The number of deployment replicas.
    replicas: 1

    port: 53

    # Refers to an existing Kubernetes secret that contains an ACL token
    # for your Consul cluster. This token provides permissions for the DNS
    # proxy. This field is required when `global.acls.manageSystemACLs` 
    # is set to `false` to enable manual ACL management in a Consul cluster.
    # node_prefix "" {
    #   policy = "read"
    # }
    # service_prefix "" {
    #   policy = "read"
    # }
    aclToken:
      # The name of the Kubernetes secret that holds the ACL token.
      # @type: string
      secretName: null
      # The key within the Kubernetes secret that holds the ACL token.
      # @type: string
      secretKey: null

# Values that configure the Consul UI.
ui:
  # If true, the UI will be enabled. This will
  # only _enable_ the UI, it doesn't automatically register any service for external
  # access. The UI will only be enabled on server agents. If `server.enabled` is
  # false, then this setting has no effect. To expose the UI in some way, you must
  # configure `ui.service`.
  # @default: global.enabled
  # @type: boolean
  enabled: "-"

  # Configure the service for the Consul UI.
  service:
    # This will enable/disable registering a
    # Kubernetes Service for the Consul UI. This value only takes effect if `ui.enabled` is
    # true and taking effect.
    enabled: true

    # The service type to register.
    # @type: string
    type: null

    # Set the port value of the UI service.
    port:
      # HTTP port.
      http: 80

      # HTTPS port.
      https: 443

    # Optionally set the nodePort value of the ui service if using a NodePort service.
    # If not set and using a NodePort service, Kubernetes will automatically assign
    # a port.
    nodePort:
      # HTTP node port
      # @type: integer
      http: null

      # HTTPS node port
      # @type: integer
      https: null

    # Annotations to apply to the UI service.
    #
    # Example:
    #
    # ```yaml
    # annotations: |
    #   'annotation-key': annotation-value
    # ```
    # @type: string
    annotations: null

    # Additional ServiceSpec values
    # This should be a multi-line string mapping directly to a Kubernetes
    # ServiceSpec object.
    # @type: string
    additionalSpec: null

  # Configure Ingress for the Consul UI.
  # If `global.tls.enabled` is set to `true`, the Ingress will expose
  # the port 443 on the UI service. Please ensure the Ingress Controller
  # supports SSL pass-through and it is enabled to ensure traffic forwarded
  # to port 443 has not been TLS terminated.
  ingress:
    # This will create an Ingress resource for the Consul UI.
    # @type: boolean
    enabled: false

    # Optionally set the ingressClassName.
    ingressClassName: ""

    # pathType override - refer to: https://kubernetes.io/docs/concepts/services-networking/ingress/#path-types
    pathType: Prefix

    # hosts is a list of host name to create Ingress rules.
    #
    # ```yaml
    # hosts:
    #   - host: foo.bar
    #     paths:
    #       - /example
    #       - /test
    # ```
    #
    # @type: array<map>
    hosts: []

    # tls is a list of hosts and secret name in an Ingress
    # which tells the Ingress controller to secure the channel.
    #
    # ```yaml
    # tls:
    #   - hosts:
    #     - chart-example.local
    #     secretName: testsecret-tls
    # ```
    # @type: array<map>
    tls: []

    # Annotations to apply to the UI ingress.
    #
    # Example:
    #
    # ```yaml
    # annotations: |
    #   'annotation-key': annotation-value
    # ```
    # @type: string
    annotations: null

  # Configurations for displaying metrics in the UI.
  metrics:
    # Enable displaying metrics in the UI. The default value of "-"
    # will inherit from `global.metrics.enabled` value.
    # @type: boolean
    # @default: global.metrics.enabled
    enabled: "-"
    # Provider for metrics. Refer to
    # [`metrics_provider`](https://developer.hashicorp.com/consul/docs/agent/config/config-files#ui_config_metrics_provider)
    # This value is only used if `ui.enabled` is set to true.
    # @type: string
    provider: "prometheus"

    # baseURL is the URL of the prometheus server, usually the service URL.
    # This value is only used if `ui.enabled` is set to true.
    # @type: string
    baseURL: http://prometheus-server

  # Corresponds to [`dashboard_url_templates`](https://developer.hashicorp.com/consul/docs/agent/config/config-files#ui_config_dashboard_url_templates)
  # configuration.
  dashboardURLTemplates:
    # Sets [`dashboardURLTemplates.service`](https://developer.hashicorp.com/consul/docs/agent/config/config-files#ui_config_dashboard_url_templates_service).
    service: ""

# Configure the catalog sync process to sync K8S with Consul
# services. This can run bidirectional (default) or unidirectionally (Consul
# to K8S or K8S to Consul only).
#
# This process assumes that a Consul agent is available on the host IP.
# This is done automatically if clients are enabled. If clients are not
# enabled then set the node selection so that it chooses a node with a
# Consul agent.
syncCatalog:
  # True if you want to enable the catalog sync. Set to "-" to inherit from
  # global.enabled.
  enabled: false

  # True if you want to deregister all services in this cluster from consul that have been registered by the catalog sync when the `enabled` flag is set to false.
  # @type: boolean
  cleanupNodeOnRemoval: false

  # The name of the Docker image (including any tag) for consul-k8s-control-plane
  # to run the sync program.
  # @type: string
  image: null

  # If true, all valid services in K8S are
  # synced by default. If false, the service must be [annotated](https://developer.hashicorp.com/consul/docs/k8s/service-sync#enable-and-disable-sync)
  # properly to sync.
  # In either case an annotation can override the default.
  default: true

  # Optional priorityClassName.
  priorityClassName: ""

  # If true, will sync Kubernetes services to Consul. This can be disabled to
  # have a one-way sync.
  toConsul: true

  # If true, will sync Consul services to Kubernetes. This can be disabled to
  # have a one-way sync.
  toK8S: true

  # Service prefix to prepend to services before registering
  # with Kubernetes. For example "consul-" will register all services
  # prepended with "consul-". (Consul -> Kubernetes sync)
  # @type: string
  k8sPrefix: null

  # List of k8s namespaces to sync the k8s services from.
  # If a k8s namespace is not included in this list or is listed in `k8sDenyNamespaces`,
  # services in that k8s namespace will not be synced even if they are explicitly
  # annotated. Use `["*"]` to automatically allow all k8s namespaces.
  #
  # For example, `["namespace1", "namespace2"]` will only allow services in the k8s
  # namespaces `namespace1` and `namespace2` to be synced and registered
  # with Consul. All other k8s namespaces will be ignored.
  #
  # To deny all namespaces, set this to `[]`.
  #
  # Note: `k8sDenyNamespaces` takes precedence over values defined here.
  # @type: array<string>
  k8sAllowNamespaces: ["*"]

  # List of k8s namespaces that should not have their
  # services synced. This list takes precedence over `k8sAllowNamespaces`.
  # `*` is not supported because then nothing would be allowed to sync.
  #
  # For example, if `k8sAllowNamespaces` is `["*"]` and `k8sDenyNamespaces` is
  # `["namespace1", "namespace2"]`, then all k8s namespaces besides `namespace1`
  # and `namespace2` will be synced.
  # @type: array<string>
  k8sDenyNamespaces: ["kube-system", "kube-public"]

  # [DEPRECATED] Use k8sAllowNamespaces and k8sDenyNamespaces instead. For
  # backwards compatibility, if both this and the allow/deny lists are set,
  # the allow/deny lists will be ignored.
  # k8sSourceNamespace is the Kubernetes namespace to watch for service
  # changes and sync to Consul. If this is not set then it will default
  # to all namespaces.
  # @type: string
  k8sSourceNamespace: null

  # [Enterprise Only] These settings manage the catalog sync's interaction with
  # Consul namespaces (requires consul-ent v1.7+).
  # Also, `global.enableConsulNamespaces` must be true.
  consulNamespaces:
    # Name of the Consul namespace to register all
    # k8s services into. If the Consul namespace does not already exist,
    # it will be created. This will be ignored if `mirroringK8S` is true.
    consulDestinationNamespace: "default"

    # If true, k8s services will be registered into a Consul namespace
    # of the same name as their k8s namespace, optionally prefixed if
    # `mirroringK8SPrefix` is set below. If the Consul namespace does not
    # already exist, it will be created. Turning this on overrides the
    # `consulDestinationNamespace` setting.
    # `addK8SNamespaceSuffix` may no longer be needed if enabling this option.
    # If mirroring is enabled, avoid creating any Consul resources in the following
    # Kubernetes namespaces, as Consul currently reserves these namespaces for
    # system use: "system", "universal", "operator", "root".
    mirroringK8S: true

    # If `mirroringK8S` is set to true, `mirroringK8SPrefix` allows each Consul namespace
    # to be given a prefix. For example, if `mirroringK8SPrefix` is set to "k8s-", a
    # service in the k8s `staging` namespace will be registered into the
    # `k8s-staging` Consul namespace.
    mirroringK8SPrefix: ""

  # Appends Kubernetes namespace suffix to
  # each service name synced to Consul, separated by a dash.
  # For example, for a service 'foo' in the default namespace,
  # the sync process will create a Consul service named 'foo-default'.
  # Set this flag to true to avoid registering services with the same name
  # but in different namespaces as instances for the same Consul service.
  # Namespace suffix is not added if 'annotationServiceName' is provided.
  addK8SNamespaceSuffix: true

  # Service prefix which prepends itself
  # to Kubernetes services registered within Consul
  # For example, "k8s-" will register all services prepended with "k8s-".
  # (Kubernetes -> Consul sync)
  # consulPrefix is ignored when 'annotationServiceName' is provided.
  # NOTE: Updating this property to a non-null value for an existing installation will result in deregistering
  # of existing services in Consul and registering them with a new name.
  # @type: string
  consulPrefix: null

  # Optional tag that is applied to all of the Kubernetes services
  # that are synced into Consul. If nothing is set, defaults to "k8s".
  # (Kubernetes -> Consul sync)
  # @type: string
  k8sTag: null

  # Defines the Consul synthetic node that all services
  # will be registered to.
  # NOTE: Changing the node name and upgrading the Helm chart will leave
  # all of the previously sync'd services registered with Consul and
  # register them again under the new Consul node name. The out-of-date
  # registrations will need to be explicitly removed.
  consulNodeName: "k8s-sync"

  # Syncs services of the ClusterIP type, which may
  # or may not be broadly accessible depending on your Kubernetes cluster.
  # Set this to false to skip syncing ClusterIP services.
  syncClusterIPServices: true

  # If true, LoadBalancer service endpoints instead of ingress addresses will be synced to Consul. 
  # If false, LoadBalancer endpoints are not synced to Consul.
  syncLoadBalancerEndpoints: false

  # Metrics settings for syncCatalog
  metrics:
    # This value enables or disables metrics collection for registered services, overriding the global metrics collection settings.
    # @type: boolean
    enabled: false
    # This value sets the port to use for scraping syncCatalog metrics via prometheus, defaults to 20300 if not set. Must be in the port
    # range of 1024-65535.
    # @type: int
    port: null
    # This value sets the path to use for scraping syncCatalog metrics via prometheus, defaults to /metrics if not set.
    # @type: string
    path: null

  ingress:
    # Syncs the hostname from a Kubernetes Ingress resource to service registrations
    # when a rule matched a service. Currently only supports host based routing and
    # not path based routing. The only supported path on an ingress rule is "/".
    # Set this to false to skip syncing Ingress services.
    #
    # Currently, port 80 is synced if there is not TLS entry for the hostname. Syncs the port
    # 443 if there is a TLS entry that matches the hostname.
    enabled: false
    # Requires syncIngress to be `true`. syncs the LoadBalancer IP from a Kubernetes Ingress
    # resource instead of the hostname to service registrations when a rule matched a service.
    loadBalancerIPs: false

  # Configures the type of syncing that happens for NodePort
  # services. The valid options are: ExternalOnly, InternalOnly, ExternalFirst.
  #
  # - ExternalOnly will only use a node's ExternalIP address for the sync
  # - InternalOnly use's the node's InternalIP address
  # - ExternalFirst will preferentially use the node's ExternalIP address, but
  #   if it doesn't exist, it will use the node's InternalIP address instead.
  nodePortSyncType: ExternalFirst

  # Refers to a Kubernetes secret that you have created that contains
  # an ACL token for your Consul cluster which allows the sync process the correct
  # permissions. This is only needed if ACLs are managed manually within the Consul cluster, i.e. `global.acls.manageSystemACLs` is `false`.
  aclSyncToken:
    # The name of the Kubernetes secret that holds the acl sync token.
    # @type: string
    secretName: null
    # The key within the Kubernetes secret that holds the acl sync token.
    # @type: string
    secretKey: null

  # This value defines [`nodeSelector`](https://kubernetes.io/docs/concepts/configuration/assign-pod-node/#nodeselector)
  # labels for catalog sync pod assignment, formatted as a multi-line string.
  #
  # Example:
  #
  # ```yaml
  # nodeSelector: |
  #   beta.kubernetes.io/arch: amd64
  # ```
  #
  # @type: string
  nodeSelector: null

  # Affinity Settings
  # This should be a multi-line string matching the affinity object
  # @type: string
  affinity: null

  # Toleration Settings
  # This should be a multi-line string matching the Toleration array
  # in a PodSpec.
  # @type: string
  tolerations: null

  serviceAccount:
    # This value defines additional annotations for the mesh gateways' service account. This should be formatted as a
    # multi-line string.
    #
    # ```yaml
    # annotations: |
    #   "sample/annotation1": "foo"
    #   "sample/annotation2": "bar"
    # ```
    #
    # @type: string
    annotations: null

  # The resource settings for sync catalog pods.
  # @recurse: false
  # @type: map
  resources:
    requests:
      memory: "50Mi"
      cpu: "50m"
    limits:
      memory: "50Mi"
      cpu: "50m"

  # Override global log verbosity level. One of "debug", "info", "warn", or "error".
  # @type: string
  logLevel: ""

  # Override the default interval to perform syncing operations creating Consul services.
  # @type: string
  consulWriteInterval: null

  # Extra labels to attach to the sync catalog pods. This should be a YAML map.
  #
  # Example:
  #
  # ```yaml
  # extraLabels:
  #   labelKey: label-value
  #   anotherLabelKey: another-label-value
  # ```
  #
  # @type: map
  extraLabels: null

  # This value defines additional annotations for
  # the catalog sync pods. This should be formatted as a multi-line string.
  #
  # ```yaml
  # annotations: |
  #   "sample/annotation1": "foo"
  #   "sample/annotation2": "bar"
  # ```
  #
  # @type: string
  annotations: null



# Configures the automatic Connect sidecar injector.
connectInject:
  # True if you want to enable connect injection. Set to "-" to inherit from
  # global.enabled.
  enabled: true

  # The number of deployment replicas.
  replicas: 1

  # Image for consul-k8s-control-plane that contains the injector.
  # @type: string
  image: null

  # If true, the injector will inject the
  # Connect sidecar into all pods by default. Otherwise, pods must specify the
  # [injection annotation](https://developer.hashicorp.com/consul/docs/k8s/connect#consul-hashicorp-com-connect-inject)
  # to opt-in to Connect injection. If this is true, pods can use the same annotation
  # to explicitly opt-out of injection.
  default: false

  # Configures Transparent Proxy for Consul Service mesh services.
  # Using this feature requires Consul 1.10.0-beta1+.
  transparentProxy:
    # If true, then all Consul Service mesh will run with transparent proxy enabled by default,
    # i.e. we enforce that all traffic within the pod will go through the proxy.
    # This value is overridable via the "consul.hashicorp.com/transparent-proxy" pod annotation.
    defaultEnabled: true

    # If true, we will overwrite Kubernetes HTTP probes of the pod to point to the Envoy proxy instead.
    # This setting is recommended because with traffic being enforced to go through the Envoy proxy,
    # the probes on the pod will fail because kube-proxy doesn't have the right certificates
    # to talk to Envoy.
    # This value is also overridable via the "consul.hashicorp.com/transparent-proxy-overwrite-probes" annotation.
    # Note: This value has no effect if transparent proxy is disabled on the pod.
    defaultOverwriteProbes: true

  # This configures the [`PodDisruptionBudget`](https://kubernetes.io/docs/tasks/run-application/configure-pdb/)
  # for the service mesh sidecar injector.
  disruptionBudget:
    # This will enable/disable registering a PodDisruptionBudget for the
    # service mesh sidecar injector. If this is enabled, it will only register the budget so long as
    # the service mesh is enabled.
    enabled: true

    # The maximum number of unavailable pods. By default, this will be
    # automatically computed based on the `connectInject.replicas` value to be `(n/2)-1`.
    # If you need to set this to `0`, you will need to add a
    # --set 'connectInject.disruptionBudget.maxUnavailable=0'` flag to the helm chart installation
    # command because of a limitation in the Helm templating language.
    # @type: integer
    maxUnavailable: null

    # The minimum number of available pods.
    # Takes precedence over maxUnavailable if set.
    # @type: integer
    minAvailable: null

  # Configuration settings for the Consul API Gateway integration.
  apiGateway:
    # Enables Consul on Kubernetes to manage the CRDs used for Gateway API.
    # Setting this to true will install the CRDs used for the Gateway API when Consul on Kubernetes is installed.
    # These CRDs can clash with existing Gateway API CRDs if they are already installed in your cluster.
    # If this setting is false, you will need to install the Gateway API CRDs manually.
    manageExternalCRDs: true

    # Enables Consul on Kubernets to manage only the non-standard CRDs used for Gateway API. If manageExternalCRDs is true
    # then all CRDs will be installed; otherwise, if manageNonStandardCRDs is true then only TCPRoute, GatewayClassConfig and MeshService
    # will be installed.
    manageNonStandardCRDs: false

    # Configuration settings for the GatewayClass installed by Consul on Kubernetes.
    managedGatewayClass:
      # This value defines [`nodeSelector`](https://kubernetes.io/docs/concepts/configuration/assign-pod-node/#nodeselector)
      # labels for gateway pod assignment, formatted as a multi-line string.
      #
      # Example:
      #
      # ```yaml
      # nodeSelector: |
      #   beta.kubernetes.io/arch: amd64
      # ```
      #
      # @type: string
      nodeSelector: null

      # Toleration settings for gateway pods created with the managed gateway class.
      # This should be a multi-line string matching the
      # [Tolerations](https://kubernetes.io/docs/concepts/configuration/taint-and-toleration/) array in a Pod spec.
      #
      # @type: string
      tolerations: null

      # This value defines the type of Service created for gateways (e.g. LoadBalancer, ClusterIP)
      serviceType: LoadBalancer

      # Configuration settings for annotations to be copied from the Gateway to other child resources.
      copyAnnotations:
        # This value defines a list of annotations to be copied from the Gateway to the Service created, formatted as a multi-line string.
        #
        # Example:
        #
        # ```yaml
        # service:
        #   annotations: |
        #     - external-dns.alpha.kubernetes.io/hostname
        # ```
        #
        # @type: string
        service: null

      # Metrics settings for gateways created with this gateway class configuration.
      metrics:
        # This value enables or disables metrics collection on a gateway, overriding the global gateway metrics collection settings.
        # @type: boolean
        enabled: "-"
        # This value sets the port to use for scraping gateway metrics via prometheus, defaults to 20200 if not set. Must be in the port
        # range of 1024-65535.
        # @type: int
        port: null
        # This value sets the path to use for scraping gateway metrics via prometheus, defaults to /metrics if not set.
        # @type: string
        path: null
        
      # The resource settings for Pods handling traffic for Gateway API.
      # @recurse: false
      # @type: map
      resources:
        requests:
          memory: "100Mi"
          cpu: "100m"
        limits:
          memory: "100Mi"
          cpu: "100m"

      # This value defines the number of pods to deploy for each Gateway as well as a min and max number of pods for all Gateways
      deployment:
        defaultInstances: 1
        maxInstances: 1
        minInstances: 1

      # The name of the OpenShift SecurityContextConstraints resource to use for Gateways.
      # Only applicable if `global.openshift.enabled` is true.
      # @type: string
      openshiftSCCName: "restricted-v2"

      # This value defines the amount we will add to privileged container ports on gateways that use this class.
      # This is useful if you don't want to give your containers extra permissions to run privileged ports.
      # Example: The gateway listener is defined on port 80, but the underlying value of the port on the container
      # will be the 80 + the number defined below.
      mapPrivilegedContainerPorts: 0

      # This value contains settings related to the gateway_resources_job that runs on helm install
      resourceJob:
        # The resource requests (CPU, memory, etc.) for the server-acl-init and server-acl-init-cleanup pods.
        # This should be a YAML map corresponding to a Kubernetes
        # [`ResourceRequirements``](https://kubernetes.io/docs/reference/generated/kubernetes-api/v1.27/#resourcerequirements-v1-core)
        # object.
        #
        # Example:
        #
        # ```yaml
        # resources:
        #   requests:
        #     memory: '200Mi'
        #     cpu: '100m'
        #   limits:
        #     memory: '200Mi'
        #     cpu: '100m'
        # ```
        #
        # @recurse: false
        # @type: map
        resources:
          requests:
            memory: "50Mi"
            cpu: "50m"
          limits:
            memory: "50Mi"
            cpu: "50m"

    # Configuration for the ServiceAccount created for the api-gateway component
    serviceAccount:
      # This value defines additional annotations for the client service account. This should be formatted as a multi-line
      # string.
      #
      # ```yaml
      # annotations: |
      #   "sample/annotation1": "foo"
      #   "sample/annotation2": "bar"
      # ```
      #
      # @type: string
      annotations: null

  # Configures consul-cni plugin for Consul Service mesh services
  cni:
    # If true, then all traffic redirection setup uses the consul-cni plugin.
    # Requires connectInject.enabled to also be true.
    # @type: boolean
    enabled: false

    # If true, then use projected service account tokens for the CNI plugin and
    # Uses auto-rotated projected token everytime when interacting with Kubernetes API.
    # @type: boolean
    autorotateToken: false

    # Set the CNI plugin ServiceAccount token validity period. Applicable only when autorotateToken is true.
    # In some environments this may not work(eg. azure 1.30+ with oidc enabled)  as providers may have native expiration limits.
    # Optional and setup to 1 hour by default. Value is in seconds.
    # @type: Integer
    tokenExpiration: 3600

    # Log level for the installer and plugin. Overrides global.logLevel. One of "trace", "debug", "info", "warn", or "error".
    # @type: string
    logLevel: null

    # Set the namespace to install the CNI plugin into. Overrides global namespace settings for CNI resources.
    # Ex: "kube-system"
    # @type: string
    namespace: null

    # Location on the kubernetes node where the CNI plugin is installed. Shoud be the absolute path and start with a '/'
    # Example on GKE:
    #
    # ```yaml
    # cniBinDir: "/home/kubernetes/bin"
    # ```
    # @type: string
    cniBinDir: "/opt/cni/bin"

    # Location on the kubernetes node of all CNI configuration. Should be the absolute path and start with a '/'
    # @type: string
    cniNetDir: "/etc/cni/net.d"

    # If multus CNI plugin is enabled with consul-cni. When enabled, consul-cni will not be installed as a chained
    # CNI plugin. Instead, a NetworkAttachementDefinition CustomResourceDefinition (CRD) will be created in the helm
    # release namespace. Following multus plugin standards, an annotation is required in order for the consul-cni plugin
    # to be executed and for your service to be added to the Consul Service Mesh.
    #
    # Add the annotation `'k8s.v1.cni.cncf.io/networks': '[{ "name":"consul-cni","namespace": "consul" }]'` to your pod
    # to use the default installed NetworkAttachementDefinition CRD.
    #
    # Please refer to the [Multus Quickstart Guide](https://github.com/k8snetworkplumbingwg/multus-cni/blob/master/docs/quickstart.md)
    # for more information about using multus.
    # @type: string
    multus: false

    # The resource settings for CNI installer daemonset.
    # @recurse: false
    # @type: map
    resources:
      requests:
        memory: "75Mi"
        cpu: "75m"
      limits:
        memory: "100Mi"
        cpu: "100m"

    # Resource quotas for running the daemonset as system critical pods
    resourceQuota:
      pods: 5000

    # The security context for the CNI installer daemonset. This should be a YAML map corresponding to a
    # Kubernetes [SecurityContext](https://kubernetes.io/docs/tasks/configure-pod-container/security-context/) object.
    # By default, servers will run as root, with user ID `0` and group ID `0`.
    # Note: if running on OpenShift, this setting is ignored because the user and group are set automatically
    # by the OpenShift platform.
    # @type: map
    # @recurse: false
    securityContext:
      runAsNonRoot: false
      runAsGroup: 0
      runAsUser: 0

  consulNode:
    # meta specifies an arbitrary metadata key/value pair to associate with the node.
    #
    # Example:
    #
    # ```yaml
    # meta:
    #   cluster: test-cluster
    #   persistent: true
    # ```
    #
    # @type: map
    meta: null

  # Configures metrics for Consul service mesh services. All values are overridable
  # via annotations on a per-pod basis.
  metrics:
    # If true, the connect-injector will automatically
    # add prometheus annotations to connect-injected pods. It will also
    # add a listener on the Envoy sidecar to expose metrics. The exposed
    # metrics will depend on whether metrics merging is enabled:
    #   - If metrics merging is enabled:
    #     the consul-dataplane will run a merged metrics server
    #     combining Envoy sidecar and Connect service metrics,
    #     i.e. if your service exposes its own Prometheus metrics.
    #   - If metrics merging is disabled:
    #     the listener will just expose Envoy sidecar metrics.
    # This will inherit from `global.metrics.enabled`.
    defaultEnabled: "-"
    # Configures the consul-dataplane to run a merged metrics server
    # to combine and serve both Envoy and Connect service metrics.
    # This feature is available only in Consul v1.10.0 or greater.
    defaultEnableMerging: false
    # Configures the port at which the consul-dataplane will listen on to return
    # combined metrics. This port only needs to be changed if it conflicts with
    # the application's ports.
    defaultMergedMetricsPort: 20100
    # Configures the port Prometheus will scrape metrics from, by configuring
    # the Pod annotation `prometheus.io/port` and the corresponding listener in
    # the Envoy sidecar.
    # NOTE: This is *not* the port that your application exposes metrics on.
    # That can be configured with the
    # `consul.hashicorp.com/service-metrics-port` annotation.
    defaultPrometheusScrapePort: 20200
    # Configures the path Prometheus will scrape metrics from, by configuring the pod
    # annotation `prometheus.io/path` and the corresponding handler in the Envoy
    # sidecar.
    # NOTE: This is *not* the path that your application exposes metrics on.
    # That can be configured with the
    # `consul.hashicorp.com/service-metrics-path` annotation.
    defaultPrometheusScrapePath: "/metrics"

  # Used to pass arguments to the injected envoy sidecar.
  # Valid arguments to pass to envoy can be found here: https://www.envoyproxy.io/docs/envoy/latest/operations/cli
  # e.g "--log-level debug --disable-hot-restart"
  # @type: string
  envoyExtraArgs: null

  # Optional priorityClassName.
  priorityClassName: ""

  # Extra labels to attach to the connect inject pods. This should be a YAML map.
  #
  # Example:
  #
  # ```yaml
  # extraLabels:
  #   labelKey: label-value
  #   anotherLabelKey: another-label-value
  # ```
  #
  # @type: map
  extraLabels: null

  # This value defines additional annotations for
  # connect inject pods. This should be formatted as a multi-line string.
  #
  # ```yaml
  # annotations: |
  #   "sample/annotation1": "foo"
  #   "sample/annotation2": "bar"
  # ```
  #
  # @type: string
  annotations: null

  # The Docker image for Consul to use when performing Connect injection.
  # Defaults to global.image.
  # @type: string
  imageConsul: null

  # Sets the `logLevel` for the `consul-dataplane` sidecar and the `consul-connect-inject-init` container. When set, this value overrides the global log verbosity level. One of "debug", "info", "warn", or "error".
  # @type: string
  logLevel: ""

  serviceAccount:
    # This value defines additional annotations for the injector service account. This should be formatted as a
    # multi-line string.
    #
    # ```yaml
    # annotations: |
    #   "sample/annotation1": "foo"
    #   "sample/annotation2": "bar"
    # ```
    #
    # @type: string
    annotations: null

  # The resource settings for connect inject pods. The defaults, are optimized for getting started worklows on developer deployments. The settings should be tweaked for production deployments.
  # @type: map
  resources:
    requests:
      # Recommended production default: 500Mi
      # @type: string
      memory: "200Mi"
      # Recommended production default: 250m
      # @type: string
      cpu: "50m"
    limits:
      # Recommended production default: 500Mi
      # @type: string
      memory: "200Mi"
      # Recommended production default: 250m
      # @type: string
      cpu: "50m"

  # Sets the failurePolicy for the mutating webhook. By default this will cause pods not part of the consul installation to fail scheduling while the webhook
  # is offline. This prevents a pod from skipping mutation if the webhook were to be momentarily offline.
  # Once the webhook is back online the pod will be scheduled.
  # In some environments such as Kind this may have an undesirable effect as it may prevent volume provisioner pods from running
  # which can lead to hangs. In these environments it is recommend to use "Ignore" instead.
  # This setting can be safely disabled by setting to "Ignore".
  failurePolicy: "Fail"

  # Selector for restricting the webhook to only specific namespaces.
  # Use with `connectInject.default: true` to automatically inject all pods in namespaces that match the selector. This should be set to a multiline string.
  # Refer to https://kubernetes.io/docs/reference/access-authn-authz/extensible-admission-controllers/#matching-requests-namespaceselector
  # for more details.
  #
  # By default, we exclude kube-system since usually users won't
  # want those pods injected and local-path-storage and openebs so that
  # Kind (Kubernetes In Docker) and [OpenEBS](https://openebs.io/) respectively can provision Pods used to create PVCs.
  # We also exclude gmp-system and gke-managed-cim namespaces that are used by GKE for managing the cluster.
  # Note that this exclusion is only supported in Kubernetes v1.21.1+.
  #
  # Example:
  #
  # ```yaml
  # namespaceSelector: |
  #   matchLabels:
  #     namespace-label: label-value
  # ```
  # @type: string
  namespaceSelector: |
    matchExpressions:
      - key: "kubernetes.io/metadata.name"
        operator: "NotIn"
        values: ["kube-system","local-path-storage","openebs","gmp-system","gke-managed-cim"]

  # List of k8s namespaces to allow Connect sidecar
  # injection in. If a k8s namespace is not included or is listed in `k8sDenyNamespaces`,
  # pods in that k8s namespace will not be injected even if they are explicitly
  # annotated. Use `["*"]` to automatically allow all k8s namespaces.
  #
  # For example, `["namespace1", "namespace2"]` will only allow pods in the k8s
  # namespaces `namespace1` and `namespace2` to have Consul service mesh sidecars injected
  # and registered with Consul. All other k8s namespaces will be ignored.
  #
  # To deny all namespaces, set this to `[]`.
  #
  # Note: `k8sDenyNamespaces` takes precedence over values defined here and
  # `namespaceSelector` takes precedence over both since it is applied first.
  # `kube-system` and `kube-public` are never injected, even if included here.
  # @type: array<string>
  k8sAllowNamespaces: ["*"]

  # List of k8s namespaces that should not allow Connect
  # sidecar injection. This list takes precedence over `k8sAllowNamespaces`.
  # `*` is not supported because then nothing would be allowed to be injected.
  #
  # For example, if `k8sAllowNamespaces` is `["*"]` and k8sDenyNamespaces is
  # `["namespace1", "namespace2"]`, then all k8s namespaces besides "namespace1"
  # and "namespace2" will be available for injection.
  #
  # Note: `namespaceSelector` takes precedence over this since it is applied first.
  # `kube-system` and `kube-public` are never injected.
  # @type: array<string>
  k8sDenyNamespaces: []

  # [Enterprise Only] These settings manage the connect injector's interaction with
  # Consul namespaces (requires consul-ent v1.7+).
  # Also, `global.enableConsulNamespaces` must be true.
  consulNamespaces:
    # Name of the Consul namespace to register all
    # k8s pods into. If the Consul namespace does not already exist,
    # it will be created. This will be ignored if `mirroringK8S` is true.
    consulDestinationNamespace: "default"

    # Causes k8s pods to be registered into a Consul namespace
    # of the same name as their k8s namespace, optionally prefixed if
    # `mirroringK8SPrefix` is set below. If the Consul namespace does not
    # already exist, it will be created. Turning this on overrides the
    # `consulDestinationNamespace` setting. If mirroring is enabled, avoid creating any Consul
    # resources in the following Kubernetes namespaces, as Consul currently reserves these
    # namespaces for system use: "system", "universal", "operator", "root".
    mirroringK8S: true

    # If `mirroringK8S` is set to true, `mirroringK8SPrefix` allows each Consul namespace
    # to be given a prefix. For example, if `mirroringK8SPrefix` is set to "k8s-", a
    # pod in the k8s `staging` namespace will be registered into the
    # `k8s-staging` Consul namespace.
    mirroringK8SPrefix: ""

  # Selector labels for connectInject pod assignment, formatted as a multi-line string.
  # ref: https://kubernetes.io/docs/concepts/configuration/assign-pod-node/#nodeselector
  #
  # Example:
  #
  # ```yaml
  # nodeSelector: |
  #   beta.kubernetes.io/arch: amd64
  # ```
  # @type: string
  nodeSelector: null

  # Affinity Settings
  # This should be a multi-line string matching the affinity object
  # @type: string
  affinity: null

  # Toleration Settings
  # This should be a multi-line string matching the Toleration array
  # in a PodSpec.
  # @type: string
  tolerations: null

  # Query that defines which Service Accounts
  # can authenticate to Consul and receive an ACL token during Connect injection.
  # The default setting, i.e. serviceaccount.name!=default, prevents the
  # 'default' Service Account from logging in.
  # If set to an empty string all service accounts can log in.
  # This only has effect if ACLs are enabled.
  #
  # Refer to Auth methods [Binding rules](https://developer.hashicorp.com/consul/docs/security/acl/auth-methods#binding-rules)
  # and [Trusted identiy attributes](https://developer.hashicorp.com/consul/docs/security/acl/auth-methods/kubernetes#trusted-identity-attributes)
  # for more details.
  # Requires Consul >= v1.5.
  aclBindingRuleSelector: "serviceaccount.name!=default"

  # If you are not using global.acls.manageSystemACLs and instead manually setting up an
  # auth method for Connect inject, set this to the name of your auth method.
  overrideAuthMethodName: ""

  # Refers to a Kubernetes secret that you have created that contains
  # an ACL token for your Consul cluster which allows the Connect injector the correct
  # permissions. This is only needed if Consul namespaces [Enterprise Only] and ACLs
  # are enabled on the Consul cluster and you are not setting
  # `global.acls.manageSystemACLs` to `true`.
  # This token needs to have `operator = "write"` privileges to be able to
  # create Consul namespaces.
  aclInjectToken:
    # The name of the Vault secret that holds the ACL inject token.
    # @type: string
    secretName: null
    # The key within the Vault secret that holds the ACL inject token.
    # @type: string
    secretKey: null

  sidecarProxy:
    # The number of worker threads to be used by the Envoy proxy.
    # By default the threading model of Envoy will use one thread per CPU core per envoy proxy. This
    # leads to unnecessary thread and memory usage and leaves unnecessary idle connections open. It is
    # advised to keep this number low for sidecars and high for edge proxies.
    # This will control the `--concurrency` flag to Envoy.
    # For additional information, refer to https://blog.envoyproxy.io/envoy-threading-model-a8d44b922310
    #
    # This setting can be overridden on a per-pod basis via this annotation:
    # - `consul.hashicorp.com/consul-envoy-proxy-concurrency`
    # @type: string
    concurrency: 2

    # Set default resources for sidecar proxy. If null, that resource won't
    # be set.
    # These settings can be overridden on a per-pod basis via these annotations:
    #
    # - `consul.hashicorp.com/sidecar-proxy-cpu-limit`
    # - `consul.hashicorp.com/sidecar-proxy-cpu-request`
    # - `consul.hashicorp.com/sidecar-proxy-memory-limit`
    # - `consul.hashicorp.com/sidecar-proxy-memory-request`
    # @type: map
    resources:
      requests:
        # Recommended production default: 100Mi
        # @type: string
        memory: null
        # Recommended production default: 100m
        # @type: string
        cpu: null
      limits:
        # Recommended production default: 100Mi
        # @type: string
        memory: null
        # Recommended production default: 100m
        # @type: string
        cpu: null
    # Set default lifecycle management configuration for sidecar proxy.
    # These settings can be overridden on a per-pod basis via these annotations:
    #
    # - `consul.hashicorp.com/enable-sidecar-proxy-lifecycle`
    # - `consul.hashicorp.com/enable-sidecar-proxy-shutdown-drain-listeners`
    # - `consul.hashicorp.com/sidecar-proxy-lifecycle-shutdown-grace-period-seconds`
    # - `consul.hashicorp.com/sidecar-proxy-lifecycle-startup-grace-period-seconds`
    # - `consul.hashicorp.com/sidecar-proxy-lifecycle-graceful-port`
    # - `consul.hashicorp.com/sidecar-proxy-lifecycle-graceful-shutdown-path`
    # - `consul.hashicorp.com/sidecar-proxy-lifecycle-graceful-startup-path`
    # @type: map
    lifecycle:
      # @type: boolean
      defaultEnabled: true
      # @type: boolean
      defaultEnableShutdownDrainListeners: true
      # @type: integer
      defaultShutdownGracePeriodSeconds: 30
      # @type: integer
      defaultStartupGracePeriodSeconds: 0
      # @type: integer
      defaultGracefulPort: 20600
      # @type: string
      defaultGracefulShutdownPath: "/graceful_shutdown"
      # @type: string
      defaultGracefulStartupPath: "/graceful_startup"

    # Configures how long the k8s startup probe will wait before the proxy is considered to be unhealthy and the container is restarted.
    # A value of zero disables the probe.
    defaultStartupFailureSeconds: 0
    # Configures how long the k8s liveness probe will wait before the proxy is considered to be unhealthy and the container is restarted.
    # A value of zero disables the probe.
    defaultLivenessFailureSeconds: 0

  dataplaneAsSidecarInitContainer:
    # If true, the consul-dataplane will run as an init container with the restart policy set to "Always" and using startup probe to determine readiness.
    # Also, Kubelet will wait for the consul-dataplane init container to be ready before starting the application container.
    # @type: boolean
    defaultEnabled: false

    # Configures how long the k8s startup probe will wait initially before performing the first check.
    # @type: integer
    initialProbeCheckDelaySeconds: 1

    # Configures how often the k8s startup probe will check the readiness of the consul-dataplane init container.
    # @type: integer
    probeCheckPeriodSeconds: 1

    # Configures the failure threshold for the k8s startup probe.
    # @type: integer
    probeCheckFailureThreshold: 10

    # Configures the timeout for each k8s startup probe check.
    # @type: integer
    probeCheckTimeoutSeconds: 5




  # The resource settings for the Connect injected init container. If null, the resources
  # won't be set for the initContainer. The defaults are optimized for developer instances of
  # Kubernetes, however they should be tweaked with the recommended defaults as shown below to speed up service registration times.
  # @type: map
  initContainer:
    resources:
      requests:
        # Recommended production default: 150Mi
        # @type: string
        memory: "25Mi"
        # Recommended production default: 250m
        # @type: string
        cpu: "50m"
      limits:
        # Recommended production default: 150Mi
        # @type: string
        memory: "150Mi"
        # Recommended production default: 500m
        # @type: string
        cpu: null

# [Mesh Gateways](https://developer.hashicorp.com/consul/docs/connect/gateways/mesh-gateway) enable Consul Connect to work across Consul datacenters.
meshGateway:
  # If [mesh gateways](https://developer.hashicorp.com/consul/docs/connect/gateways/mesh-gateway) are enabled, a Deployment will be created that runs
  # gateways and Consul service mesh will be configured to use gateways.
  # This setting is required for [Cluster Peering](https://developer.hashicorp.com/consul/docs/connect/cluster-peering/k8s).
  # Requirements: consul 1.6.0+ if using `global.acls.manageSystemACLs``.
  enabled: false

  # Override global log verbosity level for mesh-gateway-deployment pods. One of "trace", "debug", "info", "warn", or "error".
  # @type: string
  logLevel: ""

  # Number of replicas for the Deployment.
  replicas: 1

  # What gets registered as WAN address for the gateway.
  wanAddress:
    # source configures where to retrieve the WAN address (and possibly port)
    # for the mesh gateway from.
    # Can be set to either: `Service`, `NodeIP`, `NodeName` or `Static`.
    #
    # - `Service` - Determine the address based on the service type.
    #
    #   - If `service.type=LoadBalancer` use the external IP or hostname of
    #     the service. Use the port set by `service.port`.
    #
    #   - If `service.type=NodePort` use the Node IP. The port will be set to
    #     `service.nodePort` so `service.nodePort` cannot be null.
    #
    #   - If `service.type=ClusterIP` use the `ClusterIP`. The port will be set to
    #     `service.port`.
    #
    #   - `service.type=ExternalName` is not supported.
    #
    # - `NodeIP` - The node IP as provided by the Kubernetes downward API.
    #
    # - `NodeName` - The name of the node as provided by the Kubernetes downward
    #   API. This is useful if the node names are DNS entries that
    #   are routable from other datacenters.
    #
    # - `Static` - Use the address hardcoded in `meshGateway.wanAddress.static`.
    source: Service

    # Port that gets registered for WAN traffic.
    # If source is set to "Service" then this setting will have no effect.
    # Refer to the documentation for source as to which port will be used in that
    # case.
    port: 443

    # If source is set to "Static" then this value will be used as the WAN
    # address of the mesh gateways. This is useful if you've configured a
    # DNS entry to point to your mesh gateways.
    static: ""

  # The service option configures the Service that fronts the Gateway Deployment.
  service:
    # Type of service, ex. LoadBalancer, ClusterIP.
    type: LoadBalancer

    # Port that the service will be exposed on.
    # The targetPort will be set to meshGateway.containerPort.
    port: 443

    # Optionally set the nodePort value of the service if using a NodePort service.
    # If not set and using a NodePort service, Kubernetes will automatically assign
    # a port.
    # @type: integer
    nodePort: null

    # Annotations to apply to the mesh gateway service.
    #
    # Example:
    #
    # ```yaml
    # annotations: |
    #   'annotation-key': annotation-value
    # ```
    # @type: string
    annotations: null

    # Optional YAML string that will be appended to the Service spec.
    # @type: string
    additionalSpec: null

  # If set to true, gateway Pods will run on the host network.
  hostNetwork: false

  # dnsPolicy to use.
  # @type: string
  dnsPolicy: null

  # Consul service name for the mesh gateways.
  # Cannot be set to anything other than "mesh-gateway" if
  # global.acls.manageSystemACLs is true since the ACL token
  # generated is only for the name 'mesh-gateway'.
  consulServiceName: "mesh-gateway"

  # Port that the gateway will run on inside the container.
  containerPort: 8443

  # Optional hostPort for the gateway to be exposed on.
  # This can be used with wanAddress.port and wanAddress.useNodeIP
  # to expose the gateways directly from the node.
  # If hostNetwork is true, this must be null or set to the same port as
  # containerPort.
  # NOTE: Cannot set to 8500 or 8502 because those are reserved for the Consul
  # agent.
  # @type: integer
  hostPort: null

  serviceAccount:
    # This value defines additional annotations for the mesh gateways' service account. This should be formatted as a
    # multi-line string.
    #
    # ```yaml
    # annotations: |
    #   "sample/annotation1": "foo"
    #   "sample/annotation2": "bar"
    # ```
    #
    # @type: string
    annotations: null

  # The resource settings for mesh gateway pods.
  # NOTE: The use of a YAML string is deprecated. Instead, set directly as a
  # YAML map.
  # @recurse: false
  # @type: map
  resources:
    requests:
      memory: "100Mi"
      cpu: "100m"
    limits:
      memory: "100Mi"
      cpu: "100m"

  # The resource settings for the `service-init` init container.
  # @recurse: false
  # @type: map
  initServiceInitContainer:
    resources:
      requests:
        memory: "50Mi"
        cpu: "50m"
      limits:
        memory: "50Mi"
        cpu: "50m"

  # This value defines the [affinity](https://kubernetes.io/docs/concepts/configuration/assign-pod-node/#affinity-and-anti-affinity)
  # for mesh gateway pods. It defaults to `null` thereby allowing multiple gateway pods on each node. But if one would prefer
  # a mode which minimizes risk of the cluster becoming unusable if a node is lost, set this value
  # to the value in the example below.
  #
  # Example:
  #
  # ```yaml
  #  affinity: |
  #    podAntiAffinity:
  #      requiredDuringSchedulingIgnoredDuringExecution:
  #        - labelSelector:
  #            matchLabels:
  #              app: {{ template "consul.name" . }}
  #              release: "{{ .Release.Name }}"
  #              component: mesh-gateway
  #          topologyKey: kubernetes.io/hostname
  # ```
  # @type: string
  affinity: null

  # Optional YAML string to specify tolerations.
  # @type: string
  tolerations: null

  # Pod topology spread constraints for mesh gateway pods.
  # This should be a multi-line YAML string matching the
  # [`topologySpreadConstraints`](https://kubernetes.io/docs/concepts/workloads/pods/pod-topology-spread-constraints/)
  # array in a Pod Spec.
  #
  # This requires K8S >= 1.18 (beta) or 1.19 (stable).
  #
  # Example:
  #
  # ```yaml
  # topologySpreadConstraints: |
  #   - maxSkew: 1
  #     topologyKey: topology.kubernetes.io/zone
  #     whenUnsatisfiable: DoNotSchedule
  #     labelSelector:
  #       matchLabels:
  #         app: {{ template "consul.name" . }}
  #         release: "{{ .Release.Name }}"
  #         component: mesh-gateway
  # ```
  topologySpreadConstraints: ""

  # Optional YAML string to specify a nodeSelector config.
  # @type: string
  nodeSelector: null

  # Optional priorityClassName.
  priorityClassName: ""

  # Annotations to apply to the mesh gateway deployment.
  #
  # Example:
  #
  # ```yaml
  # annotations: |
  #   'annotation-key': annotation-value
  # ```
  # @type: string
  annotations: null

# Configuration options for ingress gateways. Default values for all
# ingress gateways are defined in `ingressGateways.defaults`. Any of
# these values may be overridden in `ingressGateways.gateways` for a
# specific gateway with the exception of annotations. Annotations will
# include both the default annotations and any additional ones defined
# for a specific gateway.
# Requirements: consul >= 1.8.0
ingressGateways:
  # Enable ingress gateway deployment. Requires `connectInject.enabled=true`.
  enabled: false

  # Override global log verbosity level for ingress-gateways-deployment pods. One of "trace", "debug", "info", "warn", or "error".
  # @type: string
  logLevel: ""

  # Defaults sets default values for all gateway fields. With the exception
  # of annotations, defining any of these values in the `gateways` list
  # will override the default values provided here. Annotations will
  # include both the default annotations and any additional ones defined
  # for a specific gateway.
  defaults:
    # Number of replicas for each ingress gateway defined.
    replicas: 1

    # The service options configure the Service that fronts the gateway Deployment.
    service:
      # Type of service: LoadBalancer, ClusterIP or NodePort. If using NodePort service
      # type, you must set the desired nodePorts in the `ports` setting below.
      type: ClusterIP

      # Ports that will be exposed on the service and gateway container. Any
      # ports defined as ingress listeners on the gateway's Consul configuration
      # entry should be included here. The first port will be used as part of
      # the Consul service registration for the gateway and be listed in its
      # SRV record. If using a NodePort service type, you must specify the
      # desired nodePort for each exposed port.
      # @type: array<map>
      # @default: [{port: 8080, port: 8443}]
      # @recurse: false
      ports:
        - port: 8080
          nodePort: null
        - port: 8443
          nodePort: null

      # Annotations to apply to the ingress gateway service. Annotations defined
      # here will be applied to all ingress gateway services in addition to any
      # service annotations defined for a specific gateway in `ingressGateways.gateways`.
      #
      # Example:
      #
      # ```yaml
      # annotations: |
      #   'annotation-key': annotation-value
      # ```
      # @type: string
      annotations: null

      # Optional YAML string that will be appended to the Service spec.
      # @type: string
      additionalSpec: null

    serviceAccount:
      # This value defines additional annotations for the ingress gateways' service account. This should be formatted
      # as a multi-line string.
      #
      # ```yaml
      # annotations: |
      #   "sample/annotation1": "foo"
      #   "sample/annotation2": "bar"
      # ```
      #
      # @type: string
      annotations: null

    # Resource limits for all ingress gateway pods
    # @recurse: false
    # @type: map
    resources:
      requests:
        memory: "100Mi"
        cpu: "100m"
      limits:
        memory: "100Mi"
        cpu: "100m"

    # This value defines the [affinity](https://kubernetes.io/docs/concepts/configuration/assign-pod-node/#affinity-and-anti-affinity)
    # for ingress gateway pods. It defaults to `null` thereby allowing multiple gateway pods on each node. But if one would prefer
    # a mode which minimizes risk of the cluster becoming unusable if a node is lost, set this value
    # to the value in the example below.
    #
    # Example:
    #
    # ```yaml
    #  affinity: |
    #    podAntiAffinity:
    #      requiredDuringSchedulingIgnoredDuringExecution:
    #        - labelSelector:
    #            matchLabels:
    #              app: {{ template "consul.name" . }}
    #              release: "{{ .Release.Name }}"
    #              component: ingress-gateway
    #          topologyKey: kubernetes.io/hostname
    # ```
    # @type: string
    affinity: null

    # Optional YAML string to specify tolerations.
    # @type: string
    tolerations: null

    # Pod topology spread constraints for ingress gateway pods.
    # This should be a multi-line YAML string matching the
    # [`topologySpreadConstraints`](https://kubernetes.io/docs/concepts/workloads/pods/pod-topology-spread-constraints/)
    # array in a Pod Spec.
    #
    # This requires K8S >= 1.18 (beta) or 1.19 (stable).
    #
    # Example:
    #
    # ```yaml
    # topologySpreadConstraints: |
    #   - maxSkew: 1
    #     topologyKey: topology.kubernetes.io/zone
    #     whenUnsatisfiable: DoNotSchedule
    #     labelSelector:
    #       matchLabels:
    #         app: {{ template "consul.name" . }}
    #         release: "{{ .Release.Name }}"
    #         component: ingress-gateway
    # ```
    topologySpreadConstraints: ""

    # Optional YAML string to specify a nodeSelector config.
    # @type: string
    nodeSelector: null

    # Optional priorityClassName.
    priorityClassName: ""

    # Amount of seconds to wait for graceful termination before killing the pod.
    terminationGracePeriodSeconds: 10

    # Annotations to apply to the ingress gateway deployment. Annotations defined
    # here will be applied to all ingress gateway deployments in addition to any
    # annotations defined for a specific gateway in `ingressGateways.gateways`.
    #
    # Example:
    #
    # ```yaml
    # annotations: |
    #   "annotation-key": 'annotation-value'
    # ```
    # @type: string
    annotations: null

    # [Enterprise Only] `consulNamespace` defines the Consul namespace to register
    # the gateway into. Requires `global.enableConsulNamespaces` to be true and
    # Consul Enterprise v1.7+ with a valid Consul Enterprise license.
    # Note: The Consul namespace MUST exist before the gateway is deployed.
    consulNamespace: "default"

  # Gateways is a list of gateway objects. The only required field for
  # each is `name`, though they can also contain any of the fields in
  # `defaults`. You must provide a unique name for each ingress gateway. These names
  # must be unique across different namespaces.
  # Values defined here override the defaults, except in the case of annotations where both will be applied.
  # @type: array<map>
  gateways:
    - name: ingress-gateway

# Configuration options for terminating gateways. Default values for all
# terminating gateways are defined in `terminatingGateways.defaults`. Any of
# these values may be overridden in `terminatingGateways.gateways` for a
# specific gateway with the exception of annotations. Annotations will
# include both the default annotations and any additional ones defined
# for a specific gateway.
# Requirements: consul >= 1.8.0
terminatingGateways:
  # Enable terminating gateway deployment. Requires `connectInject.enabled=true`.
  enabled: false

  # Override global log verbosity level. One of "trace", "debug", "info", "warn", or "error".
  # @type: string
  logLevel: ""

  # Defaults sets default values for all gateway fields. With the exception
  # of annotations, defining any of these values in the `gateways` list
  # will override the default values provided here. Annotations will
  # include both the default annotations and any additional ones defined
  # for a specific gateway.
  defaults:
    # Number of replicas for each terminating gateway defined.
    replicas: 1

    # A list of extra volumes to mount. These will be exposed to Consul in the path `/consul/userconfig/<name>/`.
    #
    # Example:
    #
    # ```yaml
    # extraVolumes:
    #   - type: secret
    #     name: my-secret
    #     items: # optional items array
    #       - key: key
    #         path: path # secret will now mount to /consul/userconfig/my-secret/path
    # ```
    # @type: array<map>
    extraVolumes: []

    # Resource limits for all terminating gateway pods
    # @recurse: false
    # @type: map
    resources:
      requests:
        memory: "100Mi"
        cpu: "100m"
      limits:
        memory: "100Mi"
        cpu: "100m"

    # This value defines the [affinity](https://kubernetes.io/docs/concepts/configuration/assign-pod-node/#affinity-and-anti-affinity)
    # for terminating gateway pods. It defaults to `null` thereby allowing multiple gateway pods on each node. But if one would prefer
    # a mode which minimizes risk of the cluster becoming unusable if a node is lost, set this value
    # to the value in the example below.
    #
    # Example:
    #
    # ```yaml
    #  affinity: |
    #    podAntiAffinity:
    #      requiredDuringSchedulingIgnoredDuringExecution:
    #        - labelSelector:
    #            matchLabels:
    #              app: {{ template "consul.name" . }}
    #              release: "{{ .Release.Name }}"
    #              component: terminating-gateway
    #          topologyKey: kubernetes.io/hostname
    # ```
    # @type: string
    affinity: null

    # Optional YAML string to specify tolerations.
    # @type: string
    tolerations: null

    # Pod topology spread constraints for terminating gateway pods.
    # This should be a multi-line YAML string matching the
    # [`topologySpreadConstraints`](https://kubernetes.io/docs/concepts/workloads/pods/pod-topology-spread-constraints/)
    # array in a Pod Spec.
    #
    # This requires K8S >= 1.18 (beta) or 1.19 (stable).
    #
    # Example:
    #
    # ```yaml
    # topologySpreadConstraints: |
    #   - maxSkew: 1
    #     topologyKey: topology.kubernetes.io/zone
    #     whenUnsatisfiable: DoNotSchedule
    #     labelSelector:
    #       matchLabels:
    #         app: {{ template "consul.name" . }}
    #         release: "{{ .Release.Name }}"
    #         component: terminating-gateway
    # ```
    topologySpreadConstraints: ""

    # Optional YAML string to specify a nodeSelector config.
    # @type: string
    nodeSelector: null

    # Optional priorityClassName.
    # @type: string
    priorityClassName: ""

    # Annotations to apply to the terminating gateway deployment. Annotations defined
    # here will be applied to all terminating gateway deployments in addition to any
    # annotations defined for a specific gateway in `terminatingGateways.gateways`.
    #
    # Example:
    #
    # ```yaml
    # annotations: |
    #   'annotation-key': annotation-value
    # ```
    # @type: string
    annotations: null

    serviceAccount:
      # This value defines additional annotations for the terminating gateways' service account. This should be
      # formatted as a multi-line string.
      #
      # ```yaml
      # annotations: |
      #   "sample/annotation1": "foo"
      #   "sample/annotation2": "bar"
      # ```
      #
      # @type: string
      annotations: null

    # [Enterprise Only] `consulNamespace` defines the Consul namespace to register
    # the gateway into. Requires `global.enableConsulNamespaces` to be true and
    # Consul Enterprise v1.7+ with a valid Consul Enterprise license.
    # Note: The Consul namespace MUST exist before the gateway is deployed.
    consulNamespace: "default"

  # Gateways is a list of gateway objects. The only required field for
  # each is `name`, though they can also contain any of the fields in
  # `defaults`. Values defined here override the defaults except in the
  # case of annotations where both will be applied.
  # @type: array<map>
  gateways:
    - name: terminating-gateway

# Configuration settings for the webhook-cert-manager
# `webhook-cert-manager` ensures that cert bundles are up to date for the mutating webhook.
webhookCertManager:
  # Toleration Settings
  # This should be a multi-line string matching the Toleration array
  # in a PodSpec.
  # @type: string
  tolerations: null

  # This value defines [`nodeSelector`](https://kubernetes.io/docs/concepts/configuration/assign-pod-node/#nodeselector)
  # labels for the webhook-cert-manager pod assignment, formatted as a multi-line string.
  #
  # Example:
  #
  # ```yaml
  # nodeSelector: |
  #   beta.kubernetes.io/arch: amd64
  # ```
  #
  # @type: string
  nodeSelector: null

  # The resource requests (CPU, memory, etc.) for the server-acl-init and server-acl-init-cleanup pods.
  # This should be a YAML map corresponding to a Kubernetes
  # [`ResourceRequirements``](https://kubernetes.io/docs/reference/generated/kubernetes-api/v1.27/#resourcerequirements-v1-core)
  # object.
  #
  # Example:
  #
  # ```yaml
  # resources:
  #   requests:
  #     memory: '200Mi'
  #     cpu: '100m'
  #   limits:
  #     memory: '200Mi'
  #     cpu: '100m'
  # ```
  #
  # @recurse: false
  # @type: map
  resources:
    requests:
      memory: "50Mi"
      cpu: "100m"
    limits:
      memory: "50Mi"
      cpu: "100m"

# Configures a demo Prometheus installation.
prometheus:
  # When true, the Helm chart will install a demo Prometheus server instance
  # alongside Consul.
  enabled: false

# Control whether a test Pod manifest is generated when running helm template.
# When using helm install, the test Pod is not submitted to the cluster so this
# is only useful when running helm template.
tests:
  enabled: true

telemetryCollector:
  # Enables the consul-telemetry-collector deployment
  # @type: boolean
  enabled: false

  # Override global log verbosity level. One of "trace", "debug", "info", "warn", or "error".
  # @type: string
  logLevel: ""

  # The name of the Docker image (including any tag) for the containers running
  # the consul-telemetry-collector
  # @type: string
  image: "hashicorp/consul-telemetry-collector:0.0.2"

  # The resource settings for consul-telemetry-collector pods.
  # @recurse: false
  # @type: map
  resources:
    requests:
      memory: "512Mi"
      cpu: "1000m"
    limits:
      memory: "512Mi"
      cpu: "1000m"

  # This value sets the number of consul-telemetry-collector replicas to deploy.
  replicas: 1

  # This value defines additional configuration for the telemetry collector. It should be formatted as a multi-line
  # json blob string
  #
  # ```yaml
  # customExporterConfig: |
  #   {"http_collector_endpoint": "other-otel-collector"}
  # ```
  #
  # @type: string
  customExporterConfig: null

  service:
    # This value defines additional annotations for the telemetry-collector's service account. This should be formatted as a multi-line
    # string.
    #
    # ```yaml
    # annotations: |
    #   "sample/annotation1": "foo"
    #   "sample/annotation2": "bar"
    # ```
    #
    # @type: string
    annotations: null

  serviceAccount:
    # This value defines additional annotations for the telemetry-collector's service account. This should be formatted
    # as a multi-line string.
    #
    # ```yaml
    # annotations: |
    #   "sample/annotation1": "foo"
    #   "sample/annotation2": "bar"
    # ```
    #
    # @type: string
    annotations: null

  cloud:
    # The resource id of the HCP Consul Central cluster to push metrics for. Eg:
    # `organization/27109cd4-a309-4bf3-9986-e1d071914b18/project/fcef6c24-259d-4510-bb8d-1d812e120e34/hashicorp.consul.global-network-manager.cluster/consul-cluster`
    #
    # This is used for HCP Consul Central-linked or HCP Consul Dedicated clusters where global.cloud.resourceId is unset. For example, when using externalServers
    # with HCP Consul Dedicated clusters or HCP Consul Central-linked clusters in a different admin partition.
    #
    # If global.cloud.resourceId is set, this should either be unset (defaulting to global.cloud.resourceId) or be the same as global.cloud.resourceId.
    #
    # @default: global.cloud.resourceId
    resourceId:
      # The name of the Kubernetes secret that holds the resource id.
      # @type: string
      secretName: null
      # The key within the Kubernetes secret that holds the resource id.
      # @type: string
      secretKey: null

    # The client id portion of a [service principal](https://developer.hashicorp.com/hcp/docs/hcp/admin/iam/service-principals#service-principals) with authorization to push metrics to HCP
    #
    # This is set in two scenarios:
    #   - the service principal in global.cloud is unset
    #   - the HCP UI provides a service principal with more narrowly scoped permissions that the service principal used in global.cloud
    #
    # @default: global.cloud.clientId
    clientId:
      # The name of the Kubernetes secret that holds the client id.
      # @type: string
      secretName: null
      # The key within the Kubernetes secret that holds the client id.
      # @type: string
      secretKey: null

    # The client secret portion of a [service principal](https://developer.hashicorp.com/hcp/docs/hcp/admin/iam/service-principals#service-principals) with authorization to push metrics to HCP.
    #
    # This is set in two scenarios:
    #   - the service principal in global.cloud is unset
    #   - the HCP UI provides a service principal with more narrowly scoped permissions that the service principal used in global.cloud
    #
    # @default: global.cloud.clientSecret
    clientSecret:
      # The name of the Kubernetes secret that holds the client secret.
      # @type: string
      secretName: null
      # The key within the Kubernetes secret that holds the client secret.
      # @type: string
      secretKey: null

  initContainer:
    # The resource settings for consul-telemetry-collector initContainer.
    # @recurse: false
    # @type: map
    resources: {}

  # Optional YAML string to specify a nodeSelector config.
  # @type: string
  nodeSelector: null

  # Optional priorityClassName.
  # @type: string
  priorityClassName: ""

  # A list of extra environment variables to set within the deployment.
  # These could be used to include proxy settings required for cloud auto-join
  # feature, in case kubernetes cluster is behind egress http proxies. Additionally,
  # it could be used to configure custom consul parameters.
  # @type: map
  extraEnvironmentVars: {}
<|MERGE_RESOLUTION|>--- conflicted
+++ resolved
@@ -794,11 +794,7 @@
   # The name (and tag) of the consul-dataplane Docker image used for the
   # connect-injected sidecar proxies and mesh, terminating, and ingress gateways.
   # @default: hashicorp/consul-dataplane:<latest supported version>
-<<<<<<< HEAD
   imageConsulDataplane: raopajayc/consul-dataplane:ajay-r15
-=======
-  imageConsulDataplane: docker.mirror.hashicorp.services/hashicorppreview/consul-dataplane:1.10.0-dev
->>>>>>> 84a47b8b
 
   # Configuration for running this Helm chart on the Red Hat OpenShift platform.
   # This Helm chart currently supports OpenShift v4.x+.
