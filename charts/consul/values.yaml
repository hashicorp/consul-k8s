# Copyright (c) HashiCorp, Inc.
# SPDX-License-Identifier: MPL-2.0

# Available parameters and their default values for the Consul chart.

# Holds values that affect multiple components of the chart.
global:
  # The main enabled/disabled setting. If true, servers,
  # clients, Consul DNS and the Consul UI will be enabled. Each component can override
  # this default via its component-specific "enabled" config. If false, no components
  # will be installed by default and per-component opt-in is required, such as by
  # setting `server.enabled` to true.
  enabled: true

  # The default log level to apply to all components which do not otherwise override this setting.
  # It is recommended to generally not set this below "info" unless actively debugging due to logging verbosity.
  # One of "debug", "info", "warn", or "error".
  # @type: string
  logLevel: "info"

  # Enable all component logs to be output in JSON format.
  # @type: boolean
  logJSON: false

  # Set the prefix used for all resources in the Helm chart. If not set,
  # the prefix will be `<helm release name>-consul`.
  # @type: string
  name: null

  # The domain Consul will answer DNS queries for
  # (Refer to [`-domain`](https://developer.hashicorp.com/consul/docs/agent/config/cli-flags#_domain)) and the domain services synced from
  # Consul into Kubernetes will have, e.g. `service-name.service.consul`.
  domain: consul

  # Configures the Cluster Peering feature. Requires Consul v1.14+ and Consul-K8s v1.0.0+.
  peering:
    # If true, the Helm chart enables Cluster Peering for the cluster. This option enables peering controllers and
    # allows use of the PeeringAcceptor and PeeringDialer CRDs for establishing service mesh peerings.
    enabled: false

  # [Enterprise Only] Enabling `adminPartitions` allows creation of Admin Partitions in Kubernetes clusters.
  # It additionally indicates that you are running Consul Enterprise v1.11+ with a valid Consul Enterprise
  # license. Admin partitions enables deploying services across partitions, while sharing
  # a set of Consul servers.
  adminPartitions:
    # If true, the Helm chart will enable Admin Partitions for the cluster. The clients in the server cluster
    # must be installed in the default partition. Creation of Admin Partitions is only supported during installation.
    # Admin Partitions cannot be installed via a Helm upgrade operation. Only Helm installs are supported.
    enabled: false

    # The name of the Admin Partition. The partition name cannot be modified once the partition has been installed.
    # Changing the partition name would require an un-install and a re-install with the updated name.
    # Must be "default" in the server cluster ie the Kubernetes cluster that the Consul server pods are deployed onto.
    name: "default"

  # The name (and tag) of the Consul Docker image for clients and servers.
  # This can be overridden per component. This should be pinned to a specific
  # version tag, otherwise you may inadvertently upgrade your Consul version.
  #
  # Examples:
  #
  # ```yaml
  # # Consul 1.10.0
  # image: "consul:1.10.0"
  # # Consul Enterprise 1.10.0
  # image: "hashicorp/consul-enterprise:1.10.0-ent"
  # ```
  # @default: hashicorp/consul:<latest version>
  image: docker.mirror.hashicorp.services/hashicorppreview/consul:1.18-dev

  # Array of objects containing image pull secret names that will be applied to each service account.
  # This can be used to reference image pull secrets if using a custom consul or consul-k8s-control-plane Docker image.
  # Refer to https://kubernetes.io/docs/concepts/containers/images/#using-a-private-registry.
  #
  # Example:
  #
  # ```yaml
  # imagePullSecrets:
  #   - name: pull-secret-name
  #   - name: pull-secret-name-2
  # ```
  # @type: array<map>
  imagePullSecrets: []

  # The name (and tag) of the consul-k8s-control-plane Docker
  # image that is used for functionality such as catalog sync.
  # This can be overridden per component.
  # @default: hashicorp/consul-k8s-control-plane:<latest version>
  imageK8S: docker.mirror.hashicorp.services/hashicorppreview/consul-k8s-control-plane:1.4-dev

  # The name of the datacenter that the agents should
  # register as. This can't be changed once the Consul cluster is up and running
  # since Consul doesn't support an automatic way to change this value currently:
  # https://github.com/hashicorp/consul/issues/1858.
  datacenter: dc1

  # Controls whether pod security policies are created for the Consul components
  # created by this chart. Refer to https://kubernetes.io/docs/concepts/policy/pod-security-policy/.
  enablePodSecurityPolicies: false

  # secretsBackend is used to configure Vault as the secrets backend for the Consul on Kubernetes installation.
  # The Vault cluster needs to have the Kubernetes Auth Method, KV2 and PKI secrets engines enabled
  # and have necessary secrets, policies and roles created prior to installing Consul.
  # Refer to [Vault as the Secrets Backend](https://developer.hashicorp.com/consul/docs/k8s/deployment-configurations/vault)
  # documentation for full instructions.
  #
  # The Vault cluster _must_ not have the Consul cluster installed by this Helm chart as its storage backend
  # as that would cause a circular dependency.
  # Vault can have Consul as its storage backend as long as that Consul cluster is not running on this Kubernetes cluster
  # and is being managed separately from this Helm installation.
  #
  # Note: When using Vault KV2 secrets engines the "data" field is implicitly required for Vault API calls,
  # secretName should be in the form of  "vault-kv2-mount-path/data/secret-name".
  # secretKey should be in the form of "key".
  secretsBackend:
    vault:
      # Vault namespace (optional). This sets the Vault namespace for the `vault.hashicorp.com/namespace`
      # agent annotation and [Vault Connect CA namespace](https://developer.hashicorp.com/consul/docs/connect/ca/vault#namespace).
      # To override one of these values individually, see `agentAnnotations` and `connectCA.additionalConfig`.
      vaultNamespace: ""

      # Enabling the Vault secrets backend will replace Kubernetes secrets with referenced Vault secrets.
      enabled: false

      # The Vault role for the Consul server.
      # The role must be connected to the Consul server's service account.
      # The role must also have a policy with read capabilities for the following secrets:
      # - gossip encryption key defined by the `global.gossipEncryption.secretName` value
      # - certificate issue path defined by the `server.serverCert.secretName` value
      # - CA certificate defined by the `global.tls.caCert.secretName` value
      # - replication token defined by the `global.acls.replicationToken.secretName` value if `global.federation.enabled` is `true`
      # To discover the service account name of the Consul server, run
      # ```shell-session
      # $ helm template --show-only templates/server-serviceaccount.yaml <release-name> hashicorp/consul
      # ```
      # and check the name of `metadata.name`.
      consulServerRole: ""

      # The Vault role for the Consul client.
      # The role must be connected to the Consul client's service account.
      # The role must also have a policy with read capabilities for the gossip encryption
      # key defined by the `global.gossipEncryption.secretName` value.
      # To discover the service account name of the Consul client, run
      # ```shell-session
      # $ helm template --show-only templates/client-serviceaccount.yaml <release-name> hashicorp/consul
      # ```
      # and check the name of `metadata.name`.
      consulClientRole: ""

      # A Vault role for the Consul `server-acl-init` job, which manages setting ACLs so that clients and components can obtain ACL tokens.
      # The role must be connected to the `server-acl-init` job's service account.
      # The role must also have a policy with read and write capabilities for the bootstrap, replication or partition tokens
      # To discover the service account name of the `server-acl-init` job, run
      # ```shell-session
      # $ helm template --show-only templates/server-acl-init-serviceaccount.yaml \
      #   --set global.acls.manageSystemACLs=true <release-name> hashicorp/consul
      # ```
      # and check the name of `metadata.name`.
      manageSystemACLsRole: ""

      # [Enterprise Only] A Vault role that allows the Consul `partition-init` job to read a Vault secret for the partition ACL token.
      #  The `partition-init` job bootstraps Admin Partitions on Consul servers.
      # .
      # This role must be bound the `partition-init` job's service account.
      # To discover the service account name of the `partition-init` job, run with Helm values for the client cluster:
      # ```shell-session
      # $ helm template --show-only templates/partition-init-serviceaccount.yaml -f client-cluster-values.yaml <release-name> hashicorp/consul
      # ```
      # and check the name of `metadata.name`.
      adminPartitionsRole: ""

      # The Vault role to read Consul connect-injector webhook's CA
      # and issue a certificate and private key.
      # A Vault policy must be created which grants issue capabilities to
      # `global.secretsBackend.vault.connectInject.tlsCert.secretName`.
      connectInjectRole: ""

      # The Vault role for all Consul components to read the Consul's server's CA Certificate (unauthenticated).
      # The role should be connected to the service accounts of all Consul components, or alternatively `*` since it
      # will be used only against the `pki/cert/ca` endpoint which is unauthenticated. A policy must be created which grants
      # read capabilities to `global.tls.caCert.secretName`, which is usually `pki/cert/ca`.
      consulCARole: ""

      # This value defines additional annotations for
      # Vault agent on any pods where it'll be running.
      # This should be formatted as a multi-line string.
      #
      # ```yaml
      # annotations: |
      #   "sample/annotation1": "foo"
      #   "sample/annotation2": "bar"
      # ```
      #
      # @type: string
      agentAnnotations: null

      # Configuration for Vault server CA certificate. This certificate will be mounted
      # to any pod where Vault agent needs to run.
      ca:
        # The name of the Kubernetes or Vault secret that holds the Vault CA certificate.
        # A Kubernetes secret must be in the same namespace that Consul is installed into.
        secretName: ""
        # The key within the Kubernetes or Vault secret that holds the Vault CA certificate.
        secretKey: ""

      # Configuration for the Vault Connect CA provider.
      # The provider will be configured to use the Vault Kubernetes auth method
      # and therefore requires the role provided by `global.secretsBackend.vault.consulServerRole`
      # to have permissions to the root and intermediate PKI paths.
      # Please refer to [Vault ACL policies](https://developer.hashicorp.com/consul/docs/connect/ca/vault#vault-acl-policies)
      # documentation for information on how to configure the Vault policies.
      connectCA:
        # The address of the Vault server.
        address: ""

        # The mount path of the Kubernetes auth method in Vault.
        authMethodPath: "kubernetes"

        # The path to a PKI secrets engine for the root certificate.
        # For more details, please refer to [Vault Connect CA configuration](https://developer.hashicorp.com/consul/docs/connect/ca/vault#rootpkipath).
        rootPKIPath: ""

        # The path to a PKI secrets engine for the generated intermediate certificate.
        # For more details, please refer to [Vault Connect CA configuration](https://developer.hashicorp.com/consul/docs/connect/ca/vault#intermediatepkipath).
        intermediatePKIPath: ""

        # Additional Connect CA configuration in JSON format.
        # Please refer to [Vault Connect CA configuration](https://developer.hashicorp.com/consul/docs/connect/ca/vault#configuration)
        # for all configuration options available for that provider.
        #
        # Example:
        #
        # ```yaml
        # additionalConfig: |
        #   {
        #     "connect": [{
        #       "ca_config": [{
        #            "leaf_cert_ttl": "36h"
        #         }]
        #     }]
        #   }
        # ```
        additionalConfig: |
          {}

      connectInject:
        # Configuration to the Vault Secret that Kubernetes uses on
        # Kubernetes pod creation, deletion, and update, to get CA certificates
        # used issued from vault to send webhooks to the ConnectInject.
        caCert:
          # The Vault secret path that contains the CA certificate for
          # Connect Inject webhooks.
          # @type: string
          secretName: null

        # Configuration to the Vault Secret that Kubernetes uses on
        # Kubernetes pod creation, deletion, and update, to get TLS certificates
        # used issued from vault to send webhooks to the ConnectInject.
        tlsCert:
          # The Vault secret path that issues TLS certificates for connect
          # inject webhooks.
          # @type: string
          secretName: null

  # Configures Consul's gossip encryption key.
  # (Refer to [`-encrypt`](https://developer.hashicorp.com/consul/docs/agent/config/cli-flags#_encrypt)).
  # By default, gossip encryption is not enabled. The gossip encryption key may be set automatically or manually.
  # The recommended method is to automatically generate the key.
  # To automatically generate and set a gossip encryption key, set autoGenerate to true.
  # Values for secretName and secretKey should not be set if autoGenerate is true.
  # To manually generate a gossip encryption key, set secretName and secretKey and use Consul to generate
  # a key, saving this as a Kubernetes secret or Vault secret path and key.
  # If `global.secretsBackend.vault.enabled=true`, be sure to add the "data" component of the secretName path as required by
  # the Vault KV-2 secrets engine [refer to example].
  #
  # ```shell-session
  # $ kubectl create secret generic consul-gossip-encryption-key --from-literal=key=$(consul keygen)
  # ```
  #
  # Vault CLI Example:
  # ```shell-session
  # $ vault kv put consul/secrets/gossip key=$(consul keygen)
  # ```
  # `gossipEncryption.secretName="consul/data/secrets/gossip"`
  # `gossipEncryption.secretKey="key"`

  gossipEncryption:
    # Automatically generate a gossip encryption key and save it to a Kubernetes or Vault secret.
    autoGenerate: false
    # The name of the Kubernetes secret or Vault secret path that holds the gossip
    # encryption key. A Kubernetes secret must be in the same namespace that Consul is installed into.
    secretName: ""
    # The key within the Kubernetes secret or Vault secret key that holds the gossip
    # encryption key.
    secretKey: ""
    # Override global log verbosity level for gossip-encryption-autogenerate-job pods. One of "trace", "debug", "info", "warn", or "error".
    # @type: string
    logLevel: ""

  # A list of addresses of upstream DNS servers that are used to recursively resolve DNS queries.
  # These values are given as `-recursor` flags to Consul servers and clients.
  # Refer to [`-recursor`](https://developer.hashicorp.com/consul/docs/agent/config/cli-flags#_recursor) for more details.
  # If this is an empty array (the default), then Consul DNS will only resolve queries for the Consul top level domain (by default `.consul`).
  # @type: array<string>
  recursors: []

  # Enables [TLS](https://developer.hashicorp.com/consul/tutorials/security/tls-encryption-secure)
  # across the cluster to verify authenticity of the Consul servers and clients.
  # Requires Consul v1.4.1+.
  tls:
    # If true, the Helm chart will enable TLS for Consul
    # servers and clients and all consul-k8s-control-plane components, as well as generate certificate
    # authority (optional) and server and client certificates.
    # This setting is required for [Cluster Peering](https://developer.hashicorp.com/consul/docs/connect/cluster-peering/k8s).
    enabled: false

    # Override global log verbosity level. One of "trace", "debug", "info", "warn", or "error".
    # @type: string
    logLevel: ""

    # If true, turns on the auto-encrypt feature on clients and servers.
    # It also switches consul-k8s-control-plane components to retrieve the CA from the servers
    # via the API. Requires Consul 1.7.1+.
    enableAutoEncrypt: false

    # A list of additional DNS names to set as Subject Alternative Names (SANs)
    # in the server certificate. This is useful when you need to access the
    # Consul server(s) externally, for example, if you're using the UI.
    # @type: array<string>
    serverAdditionalDNSSANs: []

    # A list of additional IP addresses to set as Subject Alternative Names (SANs)
    # in the server certificate. This is useful when you need to access the
    # Consul server(s) externally, for example, if you're using the UI.
    # @type: array<string>
    serverAdditionalIPSANs: []

    # If true, `verify_outgoing`, `verify_server_hostname`,
    # and `verify_incoming` for internal RPC communication will be set to `true` for Consul servers and clients.
    # Set this to false to incrementally roll out TLS on an existing Consul cluster.
    # Please refer to [TLS on existing clusters](https://developer.hashicorp.com/consul/docs/k8s/operations/tls-on-existing-cluster)
    # for more details.
    verify: true

    # If true, the Helm chart will configure Consul to disable the HTTP port on
    # both clients and servers and to only accept HTTPS connections.
    httpsOnly: true

    # A secret containing the certificate of the CA to use for TLS communication within the Consul cluster.
    # If you have generated the CA yourself with the consul CLI, you could use the following command to create the secret
    # in Kubernetes:
    #
    # ```shell-session
    # $ kubectl create secret generic consul-ca-cert \
    #     --from-file='tls.crt=./consul-agent-ca.pem'
    # ```
    # If you are using Vault as a secrets backend with TLS, `caCert.secretName` must be provided and should reference
    # the CA path for your PKI secrets engine. This should be of the form `pki/cert/ca` where `pki` is the mount point of your PKI secrets engine.
    # A read policy must be created and associated with the CA cert path for `global.tls.caCert.secretName`.
    # This will be consumed by the `global.secretsBackend.vault.consulCARole` role by all Consul components.
    # When using Vault the secretKey is not used.
    caCert:
      # The name of the Kubernetes or Vault secret that holds the CA certificate.
      # @type: string
      secretName: null
      # The key within the Kubernetes or Vault secret that holds the CA certificate.
      # @type: string
      secretKey: null

    # A Kubernetes or Vault secret containing the private key of the CA to use for
    # TLS communication within the Consul cluster. If you have generated the CA yourself
    # with the consul CLI, you could use the following command to create the secret
    # in Kubernetes:
    #
    # ```shell-session
    # $ kubectl create secret generic consul-ca-key \
    #     --from-file='tls.key=./consul-agent-ca-key.pem'
    # ```
    #
    # Note that we need the CA key so that we can generate server and client certificates.
    # It is particularly important for the client certificates since they need to have host IPs
    # as Subject Alternative Names. If you are setting server certs yourself via `server.serverCert`
    # and you are not enabling clients (or clients are enabled with autoEncrypt) then you do not
    # need to provide the CA key.
    caKey:
      # The name of the Kubernetes or Vault secret that holds the CA key.
      # @type: string
      secretName: null
      # The key within the Kubernetes or Vault secret that holds the CA key.
      # @type: string
      secretKey: null

    # This value defines additional annotations for
    # tls init jobs. This should be formatted as a multi-line string.
    #
    # ```yaml
    # annotations: |
    #   "sample/annotation1": "foo"
    #   "sample/annotation2": "bar"
    # ```
    #
    # @type: string
    annotations: null

  # [Enterprise Only] `enableConsulNamespaces` indicates that you are running
  # Consul Enterprise v1.7+ with a valid Consul Enterprise license and would
  # like to make use of configuration beyond registering everything into
  # the `default` Consul namespace. Additional configuration
  # options are found in the `consulNamespaces` section of both the catalog sync
  # and connect injector.
  enableConsulNamespaces: false

  # Configure ACLs.
  acls:
    # If true, the Helm chart will automatically manage ACL tokens and policies
    # for all Consul and consul-k8s-control-plane components.
    # This requires Consul >= 1.4.
    manageSystemACLs: false

    # Override global log verbosity level. One of "trace", "debug", "info", "warn", or "error".
    # @type: string
    logLevel: ""

    # A Kubernetes or Vault secret containing the bootstrap token to use for creating policies and
    # tokens for all Consul and consul-k8s-control-plane components. If `secretName` and `secretKey`
    # are unset, a default secret name and secret key are used. If the secret is populated, then
    # we will skip ACL bootstrapping of the servers and will only initialize ACLs for the Consul
    # clients and consul-k8s-control-plane system components.
    # If the secret is empty, then we will bootstrap ACLs on the Consul servers, and write the
    # bootstrap token to this secret. If ACLs are already bootstrapped on the servers, then the
    # secret must contain the bootstrap token.
    bootstrapToken:
      # The name of the Kubernetes or Vault secret that holds the bootstrap token.
      # If unset, this defaults to `{{ global.name }}-bootstrap-acl-token`.
      secretName: null
      # The key within the Kubernetes or Vault secret that holds the bootstrap token.
      # If unset, this defaults to `token`.
      secretKey: null

    # If true, an ACL token will be created that can be used in secondary
    # datacenters for replication. This should only be set to true in the
    # primary datacenter since the replication token must be created from that
    # datacenter.
    # In secondary datacenters, the secret needs to be imported from the primary
    # datacenter and referenced via `global.acls.replicationToken`.
    createReplicationToken: false

    # replicationToken references a secret containing the replication ACL token.
    # This token will be used by secondary datacenters to perform ACL replication
    # and create ACL tokens and policies.
    # This value is ignored if `bootstrapToken` is also set.
    replicationToken:
      # The name of the Kubernetes or Vault secret that holds the replication token.
      # @type: string
      secretName: null
      # The key within the Kubernetes or Vault secret that holds the replication token.
      # @type: string
      secretKey: null

    # The resource requests (CPU, memory, etc.) for the server-acl-init and server-acl-init-cleanup pods.
    # This should be a YAML map corresponding to a Kubernetes
    # [`ResourceRequirements``](https://kubernetes.io/docs/reference/generated/kubernetes-api/v1.27/#resourcerequirements-v1-core)
    # object.
    #
    # Example:
    #
    # ```yaml
    # resources:
    #   requests:
    #     memory: '200Mi'
    #     cpu: '100m'
    #   limits:
    #     memory: '200Mi'
    #     cpu: '100m'
    # ```
    #
    # @recurse: false
    # @type: map
    resources:
      requests:
        memory: "50Mi"
        cpu: "50m"
      limits:
        memory: "50Mi"
        cpu: "50m"

    # partitionToken references a Vault secret containing the ACL token to be used in non-default partitions.
    # This value should only be provided in the default partition and only when setting
    # the `global.secretsBackend.vault.enabled` value to true.
    # Consul will use the value of the secret stored in Vault to create an ACL token in Consul with the value of the
    # secret as the secretID for the token.
    # In non-default, partitions set this secret as the `bootstrapToken`.
    partitionToken:
      # The name of the Vault secret that holds the partition token.
      # @type: string
      secretName: null
      # The key within the Vault secret that holds the parition token.
      # @type: string
      secretKey: null

    # tolerations configures the taints and tolerations for the server-acl-init
    # and server-acl-init-cleanup jobs. This should be a multi-line string matching the
    # [Tolerations](https://kubernetes.io/docs/concepts/configuration/taint-and-toleration/) array in a Pod spec.
    tolerations: ""

    # This value defines [`nodeSelector`](https://kubernetes.io/docs/concepts/configuration/assign-pod-node/#nodeselector)
    # labels for the server-acl-init and server-acl-init-cleanup jobs pod assignment, formatted as a multi-line string.
    #
    # Example:
    #
    # ```yaml
    # nodeSelector: |
    #   beta.kubernetes.io/arch: amd64
    # ```
    #
    # @type: string
    nodeSelector: null

    # This value defines additional annotations for
    # acl init jobs. This should be formatted as a multi-line string.
    #
    # ```yaml
    # annotations: |
    #   "sample/annotation1": "foo"
    #   "sample/annotation2": "bar"
    # ```
    #
    # @type: string
    annotations: null

  # If argocd.enabled is set to true, following annotations are added to
  # job - server-acl-init-job
  # annotations -
  #   argocd.argoproj.io/hook: Sync
  #   argocd.argoproj.io/hook-delete-policy: HookSucceeded
  argocd:
    enabled: false

  # [Enterprise Only] This value refers to a Kubernetes or Vault secret that you have created
  # that contains your enterprise license. It is required if you are using an
  # enterprise binary. Defining it here applies it to your cluster once a leader
  # has been elected. If you are not using an enterprise image or if you plan to
  # introduce the license key via another route, then set these fields to null.
  # Note: the job to apply license runs on both Helm installs and upgrades.
  enterpriseLicense:
    # The name of the Kubernetes or Vault secret that holds the enterprise license.
    # A Kubernetes secret must be in the same namespace that Consul is installed into.
    # @type: string
    secretName: null
    # The key within the Kubernetes or Vault secret that holds the enterprise license.
    # @type: string
    secretKey: null
    # Manages license autoload. Required in Consul 1.10.0+, 1.9.7+ and 1.8.12+.
    enableLicenseAutoload: true

  # Configure federation.
  federation:
    # If enabled, this datacenter will be federation-capable. Only federation
    # via mesh gateways is supported.
    # Mesh gateways and servers will be configured to allow federation.
    # Requires `global.tls.enabled`, `connectInject.enabled`, and one of
    # `meshGateway.enabled` or `externalServers.enabled` to be true.
    # Requires Consul 1.8+.
    enabled: false

    # If true, the chart will create a Kubernetes secret that can be imported
    # into secondary datacenters so they can federate with this datacenter. The
    # secret contains all the information secondary datacenters need to contact
    # and authenticate with this datacenter. This should only be set to true
    # in your primary datacenter. The secret name is
    # `<global.name>-federation` (if setting `global.name`), otherwise
    # `<helm-release-name>-consul-federation`.
    createFederationSecret: false

    # The name of the primary datacenter.
    # @type: string
    primaryDatacenter: null

    # A list of addresses of the primary mesh gateways in the form `<ip>:<port>`
    # (e.g. `["1.1.1.1:443", "2.3.4.5:443"]`).
    # @type: array<string>
    primaryGateways: []

    # If you are setting `global.federation.enabled` to true and are in a secondary datacenter,
    # set `k8sAuthMethodHost` to the address of the Kubernetes API server of the secondary datacenter.
    # This address must be reachable from the Consul servers in the primary datacenter.
    # This auth method will be used to provision ACL tokens for Consul components and is different
    # from the one used by the Consul Service Mesh.
    # Please refer to the [Kubernetes Auth Method documentation](https://developer.hashicorp.com/consul/docs/security/acl/auth-methods/kubernetes).
    #
    # If `externalServers.enabled` is set to true, `global.federation.k8sAuthMethodHost` and
    # `externalServers.k8sAuthMethodHost` should be set to the same value.
    #
    # You can retrieve this value from your `kubeconfig` by running:
    #
    # ```shell-session
    # $ kubectl config view \
    #   -o jsonpath="{.clusters[?(@.name=='<your cluster name>')].cluster.server}"
    # ```
    #
    # @type: string
    k8sAuthMethodHost: null

    # Override global log verbosity level for the create-federation-secret-job pods. One of "trace", "debug", "info", "warn", or "error".
    # @type: string
    logLevel: ""

  # Configures metrics for Consul service mesh
  metrics:
    # Configures the Helm chart’s components
    # to expose Prometheus metrics for the Consul service mesh. By default
    # this includes gateway metrics and sidecar metrics.
    # @type: boolean
    enabled: false

    # Configures consul agent metrics. Only applicable if
    # `global.metrics.enabled` is true.
    # @type: boolean
    enableAgentMetrics: false

    # Configures the retention time for metrics in Consul clients and
    # servers. This must be greater than 0 for Consul clients and servers
    # to expose any metrics at all.
    # Only applicable if `global.metrics.enabled` is true.
    # @type: string
    agentMetricsRetentionTime: 1m

    # If true, mesh, terminating, and ingress gateways will expose their
    # Envoy metrics on port `20200` at the `/metrics` path and all gateway pods
    # will have Prometheus scrape annotations. Only applicable if `global.metrics.enabled` is true.
    # @type: boolean
    enableGatewayMetrics: true

    # Configures the Helm chart’s components to forward envoy metrics for the Consul service mesh to the
    # consul-telemetry-collector. This includes gateway metrics and sidecar metrics.
    # @type: boolean
    enableTelemetryCollector: false

  # The name (and tag) of the consul-dataplane Docker image used for the
  # connect-injected sidecar proxies and mesh, terminating, and ingress gateways.
  # @default: hashicorp/consul-dataplane:<latest supported version>
  imageConsulDataplane: docker.mirror.hashicorp.services/hashicorppreview/consul-dataplane:1.4-dev

  # Configuration for running this Helm chart on the Red Hat OpenShift platform.
  # This Helm chart currently supports OpenShift v4.x+.
  openshift:
    # If true, the Helm chart will create necessary configuration for running
    # its components on OpenShift.
    enabled: false

  # The time in seconds that the consul API client will wait for a response from
  # the API before cancelling the request.
  consulAPITimeout: 5s

  # Enables installing an HCP Consul Central self-managed cluster.
  # Requires Consul v1.14+.
  cloud:
<<<<<<< HEAD
    # If true, the Helm chart will link a [self-managed cluster to HCP](https://developer.hashicorp.com/hcp/docs/consul/self-managed).
    # This can either be used to [configure a new cluster](https://developer.hashicorp.com/hcp/docs/consul/self-managed/new)
    # or [link an existing one](https://developer.hashicorp.com/hcp/docs/consul/self-managed/existing).
    #
    # Note: this setting should not be enabled for [HashiCorp-managed clusters](https://developer.hashicorp.com/hcp/docs/consul/hcp-managed).
    # It is strictly for linking self-managed clusters.
=======
    # If true, the Helm chart will enable the installation of an HCP Consul Central
    # self-managed cluster.
>>>>>>> 83a86168
    enabled: false

    # The resource id of the HCP Consul Central cluster to link to. Eg:
    # organization/27109cd4-a309-4bf3-9986-e1d071914b18/project/fcef6c24-259d-4510-bb8d-1d812e120e34/hashicorp.consul.global-network-manager.cluster/consul-cluster
    # This is required when global.cloud.enabled is true.
    resourceId:
      # The name of the Kubernetes secret that holds the resource id.
      # @type: string
      secretName: null
      # The key within the Kubernetes secret that holds the resource id.
      # @type: string
      secretKey: null

    # The client id portion of a [service principal](https://developer.hashicorp.com/hcp/docs/hcp/admin/iam/service-principals#service-principals) with authorization to link the cluster
    # in global.cloud.resourceId to HCP Consul Central.
    # This is required when global.cloud.enabled is true.
    clientId:
      # The name of the Kubernetes secret that holds the client id.
      # @type: string
      secretName: null
      # The key within the Kubernetes secret that holds the client id.
      # @type: string
      secretKey: null

    # The client secret portion of a [service principal](https://developer.hashicorp.com/hcp/docs/hcp/admin/iam/service-principals#service-principals) with authorization to link the cluster
    # in global.cloud.resourceId to HCP Consul Central.
    # This is required when global.cloud.enabled is true.
    clientSecret:
      # The name of the Kubernetes secret that holds the client secret.
      # @type: string
      secretName: null
      # The key within the Kubernetes secret that holds the client secret.
      # @type: string
      secretKey: null

    # The hostname of HCP's API. This setting is used for internal testing and validation.
    apiHost:
      # The name of the Kubernetes secret that holds the api hostname.
      # @type: string
      secretName: null
      # The key within the Kubernetes secret that holds the api hostname.
      # @type: string
      secretKey: null

    # The URL of HCP's auth API. This setting is used for internal testing and validation.
    authUrl:
      # The name of the Kubernetes secret that holds the authorization url.
      # @type: string
      secretName: null
      # The key within the Kubernetes secret that holds the authorization url.
      # @type: string
      secretKey: null

    # The address of HCP's scada service. This setting is used for internal testing and validation.
    scadaAddress:
      # The name of the Kubernetes secret that holds the scada address.
      # @type: string
      secretName: null
      # The key within the Kubernetes secret that holds the scada address.
      # @type: string
      secretKey: null

  # Extra labels to attach to all pods, deployments, daemonsets, statefulsets, and jobs. This should be a YAML map.
  #
  # Example:
  #
  # ```yaml
  # extraLabels:
  #   labelKey: label-value
  #   anotherLabelKey: another-label-value
  # ```
  #
  # @type: map
  extraLabels: {}

  # Optional PEM-encoded CA certificates that will be added to trusted system CAs.
  #
  # Example:
  #
  # ```yaml
  # trustedCAs: [
  #   |
  #   -----BEGIN CERTIFICATE-----
  #   MIIC7jCCApSgAwIBAgIRAIq2zQEVexqxvtxP6J0bXAwwCgYIKoZIzj0EAwIwgbkx
  #   ...
  # ]
  # ```
  # @type: array<string>
  trustedCAs: []

  # Consul feature flags that will be enabled across components.
  # Supported feature flags:
  # * `resource-apis`:
  #   _**Danger**_! This feature is under active development. It is not
  #   recommended for production use. Setting this flag during an
  #   upgrade could risk breaking your Consul cluster.
  #   If this flag is set, Consul components will use the
  #   V2 resources APIs for all operations.
  #
  # Example:
  #
  # ```yaml
  # experiments: [ "resource-apis" ]
  # ```
  # @type: array<string>
  experiments: []

# Server, when enabled, configures a server cluster to run. This should
# be disabled if you plan on connecting to a Consul cluster external to
# the Kube cluster.
server:
  # If true, the chart will install all the resources necessary for a
  # Consul server cluster. If you're running Consul externally and want agents
  # within Kubernetes to join that cluster, this should probably be false.
  # @default: global.enabled
  # @type: boolean
  enabled: "-"

  # Override global log verbosity level. One of "trace", "debug", "info", "warn", or "error".
  # @type: string
  logLevel: ""

  # The name of the Docker image (including any tag) for the containers running
  # Consul server agents.
  # @type: string
  image: null

  # The number of server agents to run. This determines the fault tolerance of
  # the cluster. Please refer to the [deployment table](https://developer.hashicorp.com/consul/docs/architecture/consensus#deployment-table)
  # for more information.
  replicas: 1

  # The number of servers that are expected to be running.
  # It defaults to server.replicas.
  # In most cases the default should be used, however if there are more
  # servers in this datacenter than server.replicas it might make sense
  # to override the default. This would be the case if two kube clusters
  # were joined into the same datacenter and each cluster ran a certain number
  # of servers.
  # @type: int
  bootstrapExpect: null

  # A secret containing a certificate & key for the server agents to use
  # for TLS communication within the Consul cluster. Cert needs to be provided with
  # additional DNS name SANs so that it will work within the Kubernetes cluster:
  #
  # Kubernetes Secrets backend:
  # ```bash
  # consul tls cert create -server -days=730 -domain=consul -ca=consul-agent-ca.pem \
  #     -key=consul-agent-ca-key.pem -dc={{datacenter}} \
  #     -additional-dnsname="{{fullname}}-server" \
  #     -additional-dnsname="*.{{fullname}}-server" \
  #     -additional-dnsname="*.{{fullname}}-server.{{namespace}}" \
  #     -additional-dnsname="*.{{fullname}}-server.{{namespace}}.svc" \
  #     -additional-dnsname="*.server.{{datacenter}}.{{domain}}" \
  #     -additional-dnsname="server.{{datacenter}}.{{domain}}"
  # ```
  #
  # If you have generated the server-cert yourself with the consul CLI, you could use the following command
  # to create the secret in Kubernetes:
  #
  # ```bash
  # kubectl create secret generic consul-server-cert \
  #     --from-file='tls.crt=./dc1-server-consul-0.pem'
  #     --from-file='tls.key=./dc1-server-consul-0-key.pem'
  # ```
  #
  # Vault Secrets backend:
  # If you are using Vault as a secrets backend, a Vault Policy must be created which allows `["create", "update"]`
  # capabilities on the PKI issuing endpoint, which is usually of the form `pki/issue/consul-server`.
  # Complete [this tutorial](https://developer.hashicorp.com/consul/tutorials/vault-secure/vault-pki-consul-secure-tls)
  # to learn how to generate a compatible certificate.
  # Note: when using TLS, both the `server.serverCert` and `global.tls.caCert` which points to the CA endpoint of this PKI engine
  # must be provided.
  serverCert:
    # The name of the Vault secret that holds the PEM encoded server certificate.
    # @type: string
    secretName: null

  # Exposes the servers' gossip and RPC ports as hostPorts. To enable a client
  # agent outside of the k8s cluster to join the datacenter, you would need to
  # enable `server.exposeGossipAndRPCPorts`, `client.exposeGossipPorts`, and
  # set `server.ports.serflan.port` to a port not being used on the host. Since
  # `client.exposeGossipPorts` uses the hostPort 8301,
  # `server.ports.serflan.port` must be set to something other than 8301.
  exposeGossipAndRPCPorts: false

  # Configures ports for the consul servers.
  ports:
    # Configures the LAN gossip port for the consul servers. If you choose to
    # enable `server.exposeGossipAndRPCPorts` and `client.exposeGossipPorts`,
    # that will configure the LAN gossip ports on the servers and clients to be
    # hostPorts, so if you are running clients and servers on the same node the
    # ports will conflict if they are both 8301. When you enable
    # `server.exposeGossipAndRPCPorts` and `client.exposeGossipPorts`, you must
    # change this from the default to an unused port on the host, e.g. 9301. By
    # default the LAN gossip port is 8301 and configured as a containerPort on
    # the consul server Pods.
    serflan:
      port: 8301

  # This defines the disk size for configuring the
  # servers' StatefulSet storage. For dynamically provisioned storage classes, this is the
  # desired size. For manually defined persistent volumes, this should be set to
  # the disk size of the attached volume.
  storage: 10Gi

  # The StorageClass to use for the servers' StatefulSet storage. It must be
  # able to be dynamically provisioned if you want the storage
  # to be automatically created. For example, to use
  # local(https://kubernetes.io/docs/concepts/storage/storage-classes/#local)
  # storage classes, the PersistentVolumeClaims would need to be manually created.
  # A `null` value will use the Kubernetes cluster's default StorageClass. If a default
  # StorageClass does not exist, you will need to create one.
  # Refer to the [Read/Write Tuning](https://developer.hashicorp.com/consul/docs/install/performance#read-write-tuning)
  # section of the Server Performance Requirements documentation for considerations
  # around choosing a performant storage class.
  #
  # ~> **Note:** The [Reference Architecture](https://developer.hashicorp.com/consul/tutorials/production-deploy/reference-architecture#hardware-sizing-for-consul-servers)
  # contains best practices and recommendations for selecting suitable
  # hardware sizes for your Consul servers.
  # @type: string
  storageClass: null

  # The [Persistent Volume Claim (PVC) retention policy](https://kubernetes.io/docs/concepts/workloads/controllers/statefulset/#persistentvolumeclaim-retention)
  # controls if and how PVCs are deleted during the lifecycle of a StatefulSet.
  # WhenDeleted specifies what happens to PVCs created from StatefulSet VolumeClaimTemplates when the StatefulSet is deleted,
  # and WhenScaled specifies what happens to PVCs created from StatefulSet VolumeClaimTemplates when the StatefulSet is scaled down.
  #
  # Example:
  #
  # ```yaml
  # persistentVolumeClaimRetentionPolicy:
  #   whenDeleted: Retain
  #   whenScaled: Retain
  # ```
  # @type: map
  persistentVolumeClaimRetentionPolicy: null

  # This will enable/disable [service mesh](https://developer.hashicorp.com/consul/docs/connect). Setting this to true
  # _will not_ automatically secure pod communication, this
  # setting will only enable usage of the feature. Consul will automatically initialize
  # a new CA and set of certificates. Additional service mesh settings can be configured
  # by setting the `server.extraConfig` value or by applying [configuration entries](https://developer.hashicorp.com/consul/docs/connect/config-entries).
  connect: true

  serviceAccount:
    # This value defines additional annotations for the server service account. This should be formatted as a multi-line
    # string.
    #
    # ```yaml
    # annotations: |
    #   "sample/annotation1": "foo"
    #   "sample/annotation2": "bar"
    # ```
    #
    # @type: string
    annotations: null

  # The resource requests (CPU, memory, etc.)
  # for each of the server agents. This should be a YAML map corresponding to a Kubernetes
  # [`ResourceRequirements``](https://kubernetes.io/docs/reference/generated/kubernetes-api/v1.24/#resourcerequirements-v1-core)
  # object. NOTE: The use of a YAML string is deprecated.
  #
  # Example:
  #
  # ```yaml
  # resources:
  #   requests:
  #     memory: '200Mi'
  #     cpu: '100m'
  #   limits:
  #     memory: '200Mi'
  #     cpu: '100m'
  # ```
  #
  # @recurse: false
  # @type: map
  resources:
    requests:
      memory: "200Mi"
      cpu: "100m"
    limits:
      memory: "200Mi"
      cpu: "100m"

  # The security context for the server pods. This should be a YAML map corresponding to a
  # Kubernetes [SecurityContext](https://kubernetes.io/docs/tasks/configure-pod-container/security-context/) object.
  # By default, servers will run as non-root, with user ID `100` and group ID `1000`,
  # which correspond to the consul user and group created by the Consul docker image.
  # Note: if running on OpenShift, this setting is ignored because the user and group are set automatically
  # by the OpenShift platform.
  # @type: map
  # @recurse: false
  securityContext:
    runAsNonRoot: true
    runAsGroup: 1000
    runAsUser: 100
    fsGroup: 1000

  # The container securityContext for each container in the server pods.  In
  # addition to the Pod's SecurityContext this can
  # set the capabilities of processes running in the container and ensure the
  # root file systems in the container is read-only.
  # @type: map
  # @recurse: true
  containerSecurityContext:
    # The consul server agent container
    # @type: map
    # @recurse: false
    server: null
    # The acl-init job
    # @type: map
    # @recurse: false
    aclInit: null
    # The tls-init job
    # @type: map
    # @recurse: false
    tlsInit: null

  # This value is used to carefully
  # control a rolling update of Consul server agents. This value specifies the
  # [partition](https://kubernetes.io/docs/concepts/workloads/controllers/statefulset/#partitions)
  # for performing a rolling update. Please read the linked Kubernetes
  # and [Upgrade Consul](https://developer.hashicorp.com/consul/docs/k8s/upgrade#upgrading-consul-servers)
  # documentation for more information.
  updatePartition: 0

  # This configures the [`PodDisruptionBudget`](https://kubernetes.io/docs/tasks/run-application/configure-pdb/)
  # for the server cluster.
  disruptionBudget:
    # Enables registering a PodDisruptionBudget for the server
    # cluster. If enabled, it only registers the budget so long as
    # the server cluster is enabled. To disable, set to `false`.
    enabled: true

    # The maximum number of unavailable pods. By default, this will be
    # automatically computed based on the `server.replicas` value to be `(n/2)-1`.
    # If you need to set this to `0`, you will need to add a
    # --set 'server.disruptionBudget.maxUnavailable=0'` flag to the helm chart installation
    # command because of a limitation in the Helm templating language.
    # @type: integer
    maxUnavailable: null

  # A raw string of extra [JSON configuration](https://developer.hashicorp.com/consul/docs/agent/config/config-files) for Consul
  # servers. This will be saved as-is into a ConfigMap that is read by the Consul
  # server agents. This can be used to add additional configuration that
  # isn't directly exposed by the chart.
  #
  # Example:
  #
  # ```yaml
  # extraConfig: |
  #   {
  #     "log_level": "DEBUG"
  #   }
  # ```
  #
  # This can also be set using Helm's `--set` flag using the following syntax:
  #
  # ```shell-session
  # --set 'server.extraConfig="{"log_level": "DEBUG"}"'
  # ```
  extraConfig: |
    {}

  # A list of extra volumes to mount for server agents. This
  # is useful for bringing in extra data that can be referenced by other configurations
  # at a well known path, such as TLS certificates or Gossip encryption keys. The
  # value of this should be a list of objects.
  #
  # Example:
  #
  # ```yaml
  # extraVolumes:
  #   - type: secret
  #     name: consul-certs
  #     load: false
  # ```
  #
  # Each object supports the following keys:
  #
  # - `type` - Type of the volume, must be one of "configMap" or "secret". Case sensitive.
  #
  # - `name` - Name of the configMap or secret to be mounted. This also controls
  #   the path that it is mounted to. The volume will be mounted to `/consul/userconfig/<name>`.
  #
  # - `load` - If true, then the agent will be
  #   configured to automatically load HCL/JSON configuration files from this volume
  #   with `-config-dir`. This defaults to false.
  #
  # @type: array<map>
  extraVolumes: []

  # A list of sidecar containers.
  # Example:
  #
  # ```yaml
  # extraContainers:
  # - name: extra-container
  #   image: example-image:latest
  #   command:
  #    - ...
  # ```
  # @type: array<map>
  extraContainers: []

  # This value defines the [affinity](https://kubernetes.io/docs/concepts/configuration/assign-pod-node/#affinity-and-anti-affinity)
  # for server pods. It defaults to allowing only a single server pod on each node, which
  # minimizes risk of the cluster becoming unusable if a node is lost. If you need
  # to run more pods per node (for example, testing on Minikube), set this value
  # to `null`.
  #
  # Example:
  #
  # ```yaml
  # affinity: |
  #   podAntiAffinity:
  #     requiredDuringSchedulingIgnoredDuringExecution:
  #       - labelSelector:
  #           matchLabels:
  #             app: {{ template "consul.name" . }}
  #             release: "{{ .Release.Name }}"
  #             component: server
  #       topologyKey: kubernetes.io/hostname
  # ```
  affinity: |
    podAntiAffinity:
      requiredDuringSchedulingIgnoredDuringExecution:
        - labelSelector:
            matchLabels:
              app: {{ template "consul.name" . }}
              release: "{{ .Release.Name }}"
              component: server
          topologyKey: kubernetes.io/hostname

  # Toleration settings for server pods. This
  # should be a multi-line string matching the
  # [Tolerations](https://kubernetes.io/docs/concepts/configuration/taint-and-toleration/)
  # array in a Pod spec.
  tolerations: ""

  # Pod topology spread constraints for server pods.
  # This should be a multi-line YAML string matching the
  # [`topologySpreadConstraints`](https://kubernetes.io/docs/concepts/workloads/pods/pod-topology-spread-constraints/)
  # array in a Pod Spec.
  #
  # This requires K8S >= 1.18 (beta) or 1.19 (stable).
  #
  # Example:
  #
  # ```yaml
  # topologySpreadConstraints: |
  #   - maxSkew: 1
  #     topologyKey: topology.kubernetes.io/zone
  #     whenUnsatisfiable: DoNotSchedule
  #     labelSelector:
  #       matchLabels:
  #         app: {{ template "consul.name" . }}
  #         release: "{{ .Release.Name }}"
  #         component: server
  # ```
  topologySpreadConstraints: ""

  # This value defines [`nodeSelector`](https://kubernetes.io/docs/concepts/configuration/assign-pod-node/#nodeselector)
  # labels for server pod assignment, formatted as a multi-line string.
  #
  # Example:
  #
  # ```yaml
  # nodeSelector: |
  #   beta.kubernetes.io/arch: amd64
  # ```
  #
  # @type: string
  nodeSelector: null

  # This value references an existing
  # Kubernetes [`priorityClassName`](https://kubernetes.io/docs/concepts/configuration/pod-priority-preemption/#pod-priority)
  # that can be assigned to server pods.
  priorityClassName: ""

  # Extra labels to attach to the server pods. This should be a YAML map.
  #
  # Example:
  #
  # ```yaml
  # extraLabels:
  #   labelKey: label-value
  #   anotherLabelKey: another-label-value
  # ```
  #
  # @type: map
  extraLabels: null

  # This value defines additional annotations for
  # server pods. This should be formatted as a multi-line string.
  #
  # ```yaml
  # annotations: |
  #   "sample/annotation1": "foo"
  #   "sample/annotation2": "bar"
  # ```
  #
  # @type: string
  annotations: null

  # Configures a service to expose ports on the Consul servers over a Kubernetes Service.
  exposeService:
    # When enabled, deploys a Kubernetes Service to reach the Consul servers.
    # @type: boolean
    enabled: "-"
    # Type of service, supports LoadBalancer or NodePort.
    # @type: string
    type: LoadBalancer
    # If service is of type NodePort, configures the nodePorts.
    nodePort:
      # Configures the nodePort to expose the Consul server http port.
      # @type: integer
      http: null
      # Configures the nodePort to expose the Consul server https port.
      # @type: integer
      https: null
      # Configures the nodePort to expose the Consul server serf port.
      # @type: integer
      serf: null
      # Configures the nodePort to expose the Consul server rpc port.
      # @type: integer
      rpc: null
      # Configures the nodePort to expose the Consul server grpc port.
      # @type: integer
      grpc: null
    # This value defines additional annotations for
    # server pods. This should be formatted as a multi-line string.
    #
    # ```yaml
    # annotations: |
    #   "sample/annotation1": "foo"
    #   "sample/annotation2": "bar"
    # ```
    #
    # @type: string
    annotations: null

  # Server service properties.
  service:
    # Annotations to apply to the server service.
    #
    # ```yaml
    # annotations: |
    #   "annotation-key": "annotation-value"
    # ```
    #
    # @type: string
    annotations: null

  # A list of extra environment variables to set within the stateful set.
  # These could be used to include proxy settings required for cloud auto-join
  # feature, in case kubernetes cluster is behind egress http proxies. Additionally,
  # it could be used to configure custom consul parameters.
  # @type: map
  extraEnvironmentVars: {}

  # [Enterprise Only] Values for setting up and running
  # [snapshot agents](https://developer.hashicorp.com/consul/commands/snapshot/agent)
  # within the Consul clusters. They run as a sidecar with Consul servers.
  snapshotAgent:
    # If true, the chart will install resources necessary to run the snapshot agent.
    enabled: false

    # Interval at which to perform snapshots.
    # Refer to [`interval`](https://developer.hashicorp.com/consul/commands/snapshot/agent#interval)
    # @type: string
    interval: 1h

    # A Kubernetes or Vault secret that should be manually created to contain the entire
    # config to be used on the snapshot agent.
    # This is the preferred method of configuration since there are usually storage
    # credentials present. Please refer to the [Snapshot agent config](https://developer.hashicorp.com/consul/commands/snapshot/agent#config-file-options)
    # for details.
    configSecret:
      # The name of the Kubernetes secret or Vault secret path that holds the snapshot agent config.
      # @type: string
      secretName: null
      # The key within the Kubernetes secret or Vault secret key that holds the snapshot agent config.
      # @type: string
      secretKey: null

    # The resource settings for snapshot agent pods.
    # @recurse: false
    # @type: map
    resources:
      requests:
        memory: "50Mi"
        cpu: "50m"
      limits:
        memory: "50Mi"
        cpu: "50m"

    # Optional PEM-encoded CA certificate that will be added to the trusted system CAs.
    # Useful if using an S3-compatible storage exposing a self-signed certificate.
    #
    # Example:
    #
    # ```yaml
    # caCert: |
    #   -----BEGIN CERTIFICATE-----
    #   MIIC7jCCApSgAwIBAgIRAIq2zQEVexqxvtxP6J0bXAwwCgYIKoZIzj0EAwIwgbkx
    #   ...
    # ```
    # @type: string
    caCert: null

  # [Enterprise Only] Added in Consul 1.8, the audit object allow users to enable auditing
  # and configure a sink and filters for their audit logs. Please refer to
  # [audit logs](https://developer.hashicorp.com/consul/docs/enterprise/audit-logging) documentation
  # for further information.
  auditLogs:
    # Controls whether Consul logs out each time a user performs an operation.
    # global.acls.manageSystemACLs must be enabled to use this feature.
    enabled: false

    # A single entry of the sink object provides configuration for the destination to which Consul
    # will log auditing events.
    #
    # Example:
    #
    # ```yaml
    # sinks:
    #   - name: My Sink
    #     type: file
    #     format: json
    #     path: /tmp/audit.json
    #     delivery_guarantee: best-effort
    #     rotate_duration: 24h
    #     rotate_max_files: 15
    #     rotate_bytes: 25165824
    #
    # ```
    #
    # The sink object supports the following keys:
    #
    # - `name` - Name of the sink.
    #
    # - `type` - Type specifies what kind of sink this is. Currently only file sinks are available
    #
    # - `format` - Format specifies what format the events will be emitted with. Currently only `json`
    #   events are emitted.
    #
    # - `path` - The directory and filename to write audit events to.
    #
    # - `delivery_guarantee` - Specifies the rules governing how audit events are written. Consul
    #   only supports `best-effort` event delivery.
    #
    # - `mode` - The permissions to set on the audit log files.
    #
    # - `rotate_duration` - Specifies the interval by which the system rotates to a new log file.
    #    At least one of `rotate_duration` or `rotate_bytes` must be configured to enable audit logging.
    #
    # - `rotate_bytes` -  Specifies how large an individual log file can grow before Consul rotates to a new file.
    #    At least one of rotate_bytes or rotate_duration must be configured to enable audit logging.
    #
    # - `rotate_max_files` - Defines the limit that Consul should follow before it deletes old log files.
    #
    # @type: array<map>
    sinks: []

  # Settings for potentially limiting timeouts, rate limiting on clients as well
  # as servers, and other settings to limit exposure too many requests, requests
  # waiting for too long, and other runtime considerations.
  limits:
    # This object specifies configurations that limit the rate of RPC and gRPC
    # requests on the Consul server. Limiting the rate of gRPC and RPC requests
    # also limits HTTP requests to the Consul server.
    # https://developer.hashicorp.com/consul/docs/agent/config/config-files#request_limits
    requestLimits:
      # Setting for disabling or enabling rate limiting.  If not disabled, it
      # enforces the action that will occur when RequestLimitsReadRate
      # or RequestLimitsWriteRate is exceeded.  The default value of "disabled" will
      # prevent any rate limiting from occuring.  A value of "enforce" will block
      # the request from processings by returning an error.  A value of
      # "permissive" will not block the request and will allow the request to
      # continue processing.
      # @type: string
      mode: "disabled"

      # Setting that controls how frequently RPC, gRPC, and HTTP
      # queries are allowed to happen. In any large enough time interval, rate
      # limiter limits the rate to RequestLimitsReadRate tokens per second.
      #
      # See https://en.wikipedia.org/wiki/Token_bucket for more about token
      # buckets.
      # @type: integer
      readRate: -1

      # Setting that controls how frequently RPC, gRPC, and HTTP
      # writes are allowed to happen. In any large enough time interval, rate
      # limiter limits the rate to RequestLimitsWriteRate tokens per second.
      #
      # See https://en.wikipedia.org/wiki/Token_bucket for more about token
      # buckets.
      # @type: integer
      writeRate: -1

# Configuration for Consul servers when the servers are running outside of Kubernetes.
# When running external servers, configuring these values is recommended
# if setting `global.tls.enableAutoEncrypt` to true
# or `global.acls.manageSystemACLs` to true.
externalServers:
  # If true, the Helm chart will be configured to talk to the external servers.
  # If setting this to true, you must also set `server.enabled` to false.
  enabled: false

  # An array of external Consul server hosts that are used to make
  # HTTPS connections from the components in this Helm chart.
  # Valid values include an IP, a DNS name, or an [exec=](https://github.com/hashicorp/go-netaddrs) string.
  # The port must be provided separately below.
  # Note: This slice can only contain a single element.
  # Note: If enabling clients, `client.join` must also be set to the hosts that should be
  # used to join the cluster. In most cases, the `client.join` values
  # should be the same, however, they may be different if you
  # wish to use separate hosts for the HTTPS connections.
  # @type: array<string>
  hosts: []

  # The HTTPS port of the Consul servers.
  httpsPort: 8501

  # The GRPC port of the Consul servers.
  grpcPort: 8502

  # The server name to use as the SNI host header when connecting with HTTPS.
  # @type: string
  tlsServerName: null

  # If true, consul-k8s-control-plane components will ignore the CA set in
  # `global.tls.caCert` when making HTTPS calls to Consul servers and
  # will instead use the consul-k8s-control-plane image's system CAs for TLS verification.
  # If false, consul-k8s-control-plane components will use `global.tls.caCert` when
  # making HTTPS calls to Consul servers.
  # **NOTE:** This does not affect Consul's internal RPC communication which will
  # always use `global.tls.caCert`.
  useSystemRoots: false

  # If you are setting `global.acls.manageSystemACLs` and
  # `connectInject.enabled` to true, set `k8sAuthMethodHost` to the address of the Kubernetes API server.
  # This address must be reachable from the Consul servers.
  # Please refer to the [Kubernetes Auth Method documentation](https://developer.hashicorp.com/consul/docs/security/acl/auth-methods/kubernetes).
  #
  # If `global.federation.enabled` is set to true, `global.federation.k8sAuthMethodHost` and
  # `externalServers.k8sAuthMethodHost` should be set to the same value.
  #
  # You could retrieve this value from your `kubeconfig` by running:
  #
  # ```shell-session
  # $ kubectl config view \
  #   -o jsonpath="{.clusters[?(@.name=='<your cluster name>')].cluster.server}"
  # ```
  #
  # @type: string
  k8sAuthMethodHost: null

  # If true, setting this prevents the consul-dataplane and consul-k8s components from watching the Consul servers for changes. This is
  # useful for situations where Consul servers are behind a load balancer.
  skipServerWatch: false

# Values that configure running a Consul client on Kubernetes nodes.
client:
  # If true, the chart will install all
  # the resources necessary for a Consul client on every Kubernetes node. This _does not_ require
  # `server.enabled`, since the agents can be configured to join an external cluster.
  # @type: boolean
  enabled: false

  # Override global log verbosity level. One of "trace", "debug", "info", "warn", or "error".
  # @type: string
  logLevel: ""

  # The name of the Docker image (including any tag) for the containers
  # running Consul client agents.
  # @type: string
  image: null

  # A list of valid [`-retry-join` values](https://developer.hashicorp.com/consul/docs/agent/config/cli-flags#_retry_join).
  # If this is `null` (default), then the clients will attempt to automatically
  # join the server cluster running within Kubernetes.
  # This means that with `server.enabled` set to true, clients will automatically
  # join that cluster. If `server.enabled` is not true, then a value must be
  # specified so the clients can join a valid cluster.
  # @type: array<string>
  join: null

  # An absolute path to a directory on the host machine to use as the Consul
  # client data directory. If set to the empty string or null, the Consul agent
  # will store its data in the Pod's local filesystem (which will
  # be lost if the Pod is deleted). Security Warning: If setting this, Pod Security
  # Policies _must_ be enabled on your cluster and in this Helm chart (via the
  # `global.enablePodSecurityPolicies` setting) to prevent other pods from
  # mounting the same host path and gaining access to all of Consul's data.
  # Consul's data is not encrypted at rest.
  # @type: string
  dataDirectoryHostPath: null

  # If true, agents will enable their GRPC listener on
  # port 8502 and expose it to the host. This will use slightly more resources, but is
  # required for Connect.
  grpc: true

  # nodeMeta specifies an arbitrary metadata key/value pair to associate with the node
  # (refer to [`-node-meta`](https://developer.hashicorp.com/consul/docs/agent/config/cli-flags#_node_meta))
  nodeMeta:
    pod-name: ${HOSTNAME}
    host-ip: ${HOST_IP}

  # If true, the Helm chart will expose the clients' gossip ports as hostPorts.
  # This is only necessary if pod IPs in the k8s cluster are not directly routable
  # and the Consul servers are outside of the k8s cluster.
  # This also changes the clients' advertised IP to the `hostIP` rather than `podIP`.
  exposeGossipPorts: false

  serviceAccount:
    # This value defines additional annotations for the client service account. This should be formatted as a multi-line
    # string.
    #
    # ```yaml
    # annotations: |
    #   "sample/annotation1": "foo"
    #   "sample/annotation2": "bar"
    # ```
    #
    # @type: string
    annotations: null

  # The resource settings for Client agents.
  # NOTE: The use of a YAML string is deprecated. Instead, set directly as a
  # YAML map.
  # @recurse: false
  # @type: map
  resources:
    requests:
      memory: "100Mi"
      cpu: "100m"
    limits:
      memory: "100Mi"
      cpu: "100m"

  # The security context for the client pods. This should be a YAML map corresponding to a
  # Kubernetes [SecurityContext](https://kubernetes.io/docs/tasks/configure-pod-container/security-context/) object.
  # By default, servers will run as non-root, with user ID `100` and group ID `1000`,
  # which correspond to the consul user and group created by the Consul docker image.
  # Note: if running on OpenShift, this setting is ignored because the user and group are set automatically
  # by the OpenShift platform.
  # @type: map
  # @recurse: false
  securityContext:
    runAsNonRoot: true
    runAsGroup: 1000
    runAsUser: 100
    fsGroup: 1000

  # The container securityContext for each container in the client pods.  In
  # addition to the Pod's SecurityContext this can
  # set the capabilities of processes running in the container and ensure the
  # root file systems in the container is read-only.
  # @type: map
  # @recurse: true
  containerSecurityContext:
    # The consul client agent container
    # @type: map
    # @recurse: false
    client: null
    # The acl-init initContainer
    # @type: map
    # @recurse: false
    aclInit: null
    # The tls-init initContainer
    # @type: map
    # @recurse: false
    tlsInit: null

  # A raw string of extra [JSON configuration](https://developer.hashicorp.com/consul/docs/agent/config/config-files) for Consul
  # clients. This will be saved as-is into a ConfigMap that is read by the Consul
  # client agents. This can be used to add additional configuration that
  # isn't directly exposed by the chart.
  #
  # Example:
  #
  # ```yaml
  # extraConfig: |
  #   {
  #     "log_level": "DEBUG"
  #   }
  # ```
  #
  # This can also be set using Helm's `--set` flag using the following syntax:
  #
  # ```shell-session
  # --set 'client.extraConfig="{"log_level": "DEBUG"}"'
  # ```
  extraConfig: |
    {}

  # A list of extra volumes to mount for client agents. This
  # is useful for bringing in extra data that can be referenced by other configurations
  # at a well known path, such as TLS certificates or Gossip encryption keys. The
  # value of this should be a list of objects.
  #
  # Example:
  #
  # ```yaml
  # extraVolumes:
  #   - type: secret
  #     name: consul-certs
  #     load: false
  # ```
  #
  # Each object supports the following keys:
  #
  # - `type` - Type of the volume, must be one of "configMap" or "secret". Case sensitive.
  #
  # - `name` - Name of the configMap or secret to be mounted. This also controls
  #   the path that it is mounted to. The volume will be mounted to `/consul/userconfig/<name>`.
  #
  # - `load` - If true, then the agent will be
  #   configured to automatically load HCL/JSON configuration files from this volume
  #   with `-config-dir`. This defaults to false.
  #
  # @type: array<map>
  extraVolumes: []

  # A list of sidecar containers.
  # Example:
  #
  # ```yaml
  # extraContainers:
  # - name: extra-container
  #   image: example-image:latest
  #   command:
  #    - ...
  # ```
  # @type: array<map>
  extraContainers: []

  # Toleration Settings for Client pods
  # This should be a multi-line string matching the Toleration array
  # in a PodSpec.
  # The example below will allow Client pods to run on every node
  # regardless of taints
  #
  # ```yaml
  # tolerations: |
  #   - operator: Exists
  # ```
  tolerations: ""

  # nodeSelector labels for client pod assignment, formatted as a multi-line string.
  # ref: https://kubernetes.io/docs/concepts/configuration/assign-pod-node/#nodeselector
  #
  # Example:
  #
  # ```yaml
  # nodeSelector: |
  #   beta.kubernetes.io/arch: amd64
  # ```
  # @type: string
  nodeSelector: null

  # Affinity Settings for Client pods, formatted as a multi-line YAML string.
  # ref: https://kubernetes.io/docs/concepts/configuration/assign-pod-node/#affinity-and-anti-affinity
  #
  # Example:
  #
  # ```yaml
  # affinity: |
  #   nodeAffinity:
  #     requiredDuringSchedulingIgnoredDuringExecution:
  #       nodeSelectorTerms:
  #       - matchExpressions:
  #         - key: node-role.kubernetes.io/master
  #           operator: DoesNotExist
  # ```
  # @type: string
  affinity: null

  # This value references an existing
  # Kubernetes [`priorityClassName`](https://kubernetes.io/docs/concepts/configuration/pod-priority-preemption/#pod-priority)
  # that can be assigned to client pods.
  priorityClassName: ""

  # This value defines additional annotations for
  # client pods. This should be formatted as a multi-line string.
  #
  # ```yaml
  # annotations: |
  #   "sample/annotation1": "foo"
  #   "sample/annotation2": "bar"
  # ```
  #
  # @type: string
  annotations: null

  # Extra labels to attach to the client pods. This should be a regular YAML map.
  #
  # Example:
  #
  # ```yaml
  # extraLabels:
  #   labelKey: label-value
  #   anotherLabelKey: another-label-value
  # ```
  #
  # @type: map
  extraLabels: null

  # A list of extra environment variables to set within the stateful set.
  # These could be used to include proxy settings required for cloud auto-join
  # feature, in case kubernetes cluster is behind egress http proxies. Additionally,
  # it could be used to configure custom consul parameters.
  # @type: map
  extraEnvironmentVars: {}

  # This value defines the [Pod DNS policy](https://kubernetes.io/docs/concepts/services-networking/dns-pod-service/#pod-s-dns-policy)
  # for client pods to use.
  # @type: string
  dnsPolicy: null

  # hostNetwork defines whether or not we use host networking instead of hostPort in the event
  # that a CNI plugin doesn't support `hostPort`. This has security implications and is not recommended
  # as doing so gives the consul client unnecessary access to all network traffic on the host.
  # In most cases, pod network and host network are on different networks so this should be
  # combined with `dnsPolicy: ClusterFirstWithHostNet`
  hostNetwork: false

  # updateStrategy for the DaemonSet.
  # Refer to the Kubernetes [Daemonset upgrade strategy](https://kubernetes.io/docs/tasks/manage-daemon/update-daemon-set/#daemonset-update-strategy)
  # documentation.
  # This should be a multi-line string mapping directly to the updateStrategy
  #
  # Example:
  #
  # ```yaml
  # updateStrategy: |
  #   rollingUpdate:
  #     maxUnavailable: 5
  #   type: RollingUpdate
  # ```
  #
  # @type: string
  updateStrategy: null

# Configuration for DNS configuration within the Kubernetes cluster.
# This creates a service that routes to all agents (client or server)
# for serving DNS requests. This DOES NOT automatically configure kube-dns
# today, so you must still manually configure a `stubDomain` with kube-dns
# for this to have any effect:
# https://kubernetes.io/docs/tasks/administer-cluster/dns-custom-nameservers/#configure-stub-domain-and-upstream-dns-servers
dns:
  # @type: boolean
  enabled: "-"

  # If true, services using Consul service mesh will use Consul DNS
  # for default DNS resolution. The DNS lookups fall back to the nameserver IPs
  # listed in /etc/resolv.conf if not found in Consul.
  # @type: boolean
  enableRedirection: "-"

  # Used to control the type of service created. For
  # example, setting this to "LoadBalancer" will create an external load
  # balancer (for supported K8S installations)
  type: ClusterIP

  # Set a predefined cluster IP for the DNS service.
  # Useful if you need to reference the DNS service's IP
  # address in CoreDNS config.
  # @type: string
  clusterIP: null

  # Extra annotations to attach to the dns service
  # This should be a multi-line string of
  # annotations to apply to the dns Service
  # @type: string
  annotations: null

  # Additional ServiceSpec values
  # This should be a multi-line string mapping directly to a Kubernetes
  # ServiceSpec object.
  # @type: string
  additionalSpec: null

# Values that configure the Consul UI.
ui:
  # If true, the UI will be enabled. This will
  # only _enable_ the UI, it doesn't automatically register any service for external
  # access. The UI will only be enabled on server agents. If `server.enabled` is
  # false, then this setting has no effect. To expose the UI in some way, you must
  # configure `ui.service`.
  # @default: global.enabled
  # @type: boolean
  enabled: "-"

  # Configure the service for the Consul UI.
  service:
    # This will enable/disable registering a
    # Kubernetes Service for the Consul UI. This value only takes effect if `ui.enabled` is
    # true and taking effect.
    enabled: true

    # The service type to register.
    # @type: string
    type: null

    # Set the port value of the UI service.
    port:
      # HTTP port.
      http: 80

      # HTTPS port.
      https: 443

    # Optionally set the nodePort value of the ui service if using a NodePort service.
    # If not set and using a NodePort service, Kubernetes will automatically assign
    # a port.
    nodePort:
      # HTTP node port
      # @type: integer
      http: null

      # HTTPS node port
      # @type: integer
      https: null

    # Annotations to apply to the UI service.
    #
    # Example:
    #
    # ```yaml
    # annotations: |
    #   'annotation-key': annotation-value
    # ```
    # @type: string
    annotations: null

    # Additional ServiceSpec values
    # This should be a multi-line string mapping directly to a Kubernetes
    # ServiceSpec object.
    # @type: string
    additionalSpec: null

  # Configure Ingress for the Consul UI.
  # If `global.tls.enabled` is set to `true`, the Ingress will expose
  # the port 443 on the UI service. Please ensure the Ingress Controller
  # supports SSL pass-through and it is enabled to ensure traffic forwarded
  # to port 443 has not been TLS terminated.
  ingress:
    # This will create an Ingress resource for the Consul UI.
    # @type: boolean
    enabled: false

    # Optionally set the ingressClassName.
    ingressClassName: ""

    # pathType override - refer to: https://kubernetes.io/docs/concepts/services-networking/ingress/#path-types
    pathType: Prefix

    # hosts is a list of host name to create Ingress rules.
    #
    # ```yaml
    # hosts:
    #   - host: foo.bar
    #     paths:
    #       - /example
    #       - /test
    # ```
    #
    # @type: array<map>
    hosts: []

    # tls is a list of hosts and secret name in an Ingress
    # which tells the Ingress controller to secure the channel.
    #
    # ```yaml
    # tls:
    #   - hosts:
    #     - chart-example.local
    #     secretName: testsecret-tls
    # ```
    # @type: array<map>
    tls: []

    # Annotations to apply to the UI ingress.
    #
    # Example:
    #
    # ```yaml
    # annotations: |
    #   'annotation-key': annotation-value
    # ```
    # @type: string
    annotations: null

  # Configurations for displaying metrics in the UI.
  metrics:
    # Enable displaying metrics in the UI. The default value of "-"
    # will inherit from `global.metrics.enabled` value.
    # @type: boolean
    # @default: global.metrics.enabled
    enabled: "-"
    # Provider for metrics. Refer to
    # [`metrics_provider`](https://developer.hashicorp.com/consul/docs/agent/config/config-files#ui_config_metrics_provider)
    # This value is only used if `ui.enabled` is set to true.
    # @type: string
    provider: "prometheus"

    # baseURL is the URL of the prometheus server, usually the service URL.
    # This value is only used if `ui.enabled` is set to true.
    # @type: string
    baseURL: http://prometheus-server

  # Corresponds to [`dashboard_url_templates`](https://developer.hashicorp.com/consul/docs/agent/config/config-files#ui_config_dashboard_url_templates)
  # configuration.
  dashboardURLTemplates:
    # Sets [`dashboardURLTemplates.service`](https://developer.hashicorp.com/consul/docs/agent/config/config-files#ui_config_dashboard_url_templates_service).
    service: ""

# Configure the catalog sync process to sync K8S with Consul
# services. This can run bidirectional (default) or unidirectionally (Consul
# to K8S or K8S to Consul only).
#
# This process assumes that a Consul agent is available on the host IP.
# This is done automatically if clients are enabled. If clients are not
# enabled then set the node selection so that it chooses a node with a
# Consul agent.
syncCatalog:
  # True if you want to enable the catalog sync. Set to "-" to inherit from
  # global.enabled.
  enabled: false

  # The name of the Docker image (including any tag) for consul-k8s-control-plane
  # to run the sync program.
  # @type: string
  image: null

  # If true, all valid services in K8S are
  # synced by default. If false, the service must be [annotated](https://developer.hashicorp.com/consul/docs/k8s/service-sync#enable-and-disable-sync)
  # properly to sync.
  # In either case an annotation can override the default.
  default: true

  # Optional priorityClassName.
  priorityClassName: ""

  # If true, will sync Kubernetes services to Consul. This can be disabled to
  # have a one-way sync.
  toConsul: true

  # If true, will sync Consul services to Kubernetes. This can be disabled to
  # have a one-way sync.
  toK8S: true

  # Service prefix to prepend to services before registering
  # with Kubernetes. For example "consul-" will register all services
  # prepended with "consul-". (Consul -> Kubernetes sync)
  # @type: string
  k8sPrefix: null

  # List of k8s namespaces to sync the k8s services from.
  # If a k8s namespace is not included in this list or is listed in `k8sDenyNamespaces`,
  # services in that k8s namespace will not be synced even if they are explicitly
  # annotated. Use `["*"]` to automatically allow all k8s namespaces.
  #
  # For example, `["namespace1", "namespace2"]` will only allow services in the k8s
  # namespaces `namespace1` and `namespace2` to be synced and registered
  # with Consul. All other k8s namespaces will be ignored.
  #
  # To deny all namespaces, set this to `[]`.
  #
  # Note: `k8sDenyNamespaces` takes precedence over values defined here.
  # @type: array<string>
  k8sAllowNamespaces: ["*"]

  # List of k8s namespaces that should not have their
  # services synced. This list takes precedence over `k8sAllowNamespaces`.
  # `*` is not supported because then nothing would be allowed to sync.
  #
  # For example, if `k8sAllowNamespaces` is `["*"]` and `k8sDenyNamespaces` is
  # `["namespace1", "namespace2"]`, then all k8s namespaces besides `namespace1`
  # and `namespace2` will be synced.
  # @type: array<string>
  k8sDenyNamespaces: ["kube-system", "kube-public"]

  # [DEPRECATED] Use k8sAllowNamespaces and k8sDenyNamespaces instead. For
  # backwards compatibility, if both this and the allow/deny lists are set,
  # the allow/deny lists will be ignored.
  # k8sSourceNamespace is the Kubernetes namespace to watch for service
  # changes and sync to Consul. If this is not set then it will default
  # to all namespaces.
  # @type: string
  k8sSourceNamespace: null

  # [Enterprise Only] These settings manage the catalog sync's interaction with
  # Consul namespaces (requires consul-ent v1.7+).
  # Also, `global.enableConsulNamespaces` must be true.
  consulNamespaces:
    # Name of the Consul namespace to register all
    # k8s services into. If the Consul namespace does not already exist,
    # it will be created. This will be ignored if `mirroringK8S` is true.
    consulDestinationNamespace: "default"

    # If true, k8s services will be registered into a Consul namespace
    # of the same name as their k8s namespace, optionally prefixed if
    # `mirroringK8SPrefix` is set below. If the Consul namespace does not
    # already exist, it will be created. Turning this on overrides the
    # `consulDestinationNamespace` setting.
    # `addK8SNamespaceSuffix` may no longer be needed if enabling this option.
    # If mirroring is enabled, avoid creating any Consul resources in the following
    # Kubernetes namespaces, as Consul currently reserves these namespaces for
    # system use: "system", "universal", "operator", "root".
    mirroringK8S: true

    # If `mirroringK8S` is set to true, `mirroringK8SPrefix` allows each Consul namespace
    # to be given a prefix. For example, if `mirroringK8SPrefix` is set to "k8s-", a
    # service in the k8s `staging` namespace will be registered into the
    # `k8s-staging` Consul namespace.
    mirroringK8SPrefix: ""

  # Appends Kubernetes namespace suffix to
  # each service name synced to Consul, separated by a dash.
  # For example, for a service 'foo' in the default namespace,
  # the sync process will create a Consul service named 'foo-default'.
  # Set this flag to true to avoid registering services with the same name
  # but in different namespaces as instances for the same Consul service.
  # Namespace suffix is not added if 'annotationServiceName' is provided.
  addK8SNamespaceSuffix: true

  # Service prefix which prepends itself
  # to Kubernetes services registered within Consul
  # For example, "k8s-" will register all services prepended with "k8s-".
  # (Kubernetes -> Consul sync)
  # consulPrefix is ignored when 'annotationServiceName' is provided.
  # NOTE: Updating this property to a non-null value for an existing installation will result in deregistering
  # of existing services in Consul and registering them with a new name.
  # @type: string
  consulPrefix: null

  # Optional tag that is applied to all of the Kubernetes services
  # that are synced into Consul. If nothing is set, defaults to "k8s".
  # (Kubernetes -> Consul sync)
  # @type: string
  k8sTag: null

  # Defines the Consul synthetic node that all services
  # will be registered to.
  # NOTE: Changing the node name and upgrading the Helm chart will leave
  # all of the previously sync'd services registered with Consul and
  # register them again under the new Consul node name. The out-of-date
  # registrations will need to be explicitly removed.
  consulNodeName: "k8s-sync"

  # Syncs services of the ClusterIP type, which may
  # or may not be broadly accessible depending on your Kubernetes cluster.
  # Set this to false to skip syncing ClusterIP services.
  syncClusterIPServices: true

  ingress:
    # Syncs the hostname from a Kubernetes Ingress resource to service registrations
    # when a rule matched a service. Currently only supports host based routing and
    # not path based routing. The only supported path on an ingress rule is "/".
    # Set this to false to skip syncing Ingress services.
    #
    # Currently, port 80 is synced if there is not TLS entry for the hostname. Syncs the port
    # 443 if there is a TLS entry that matches the hostname.
    enabled: false
    # Requires syncIngress to be `true`. syncs the LoadBalancer IP from a Kubernetes Ingress
    # resource instead of the hostname to service registrations when a rule matched a service.
    loadBalancerIPs: false

  # Configures the type of syncing that happens for NodePort
  # services. The valid options are: ExternalOnly, InternalOnly, ExternalFirst.
  #
  # - ExternalOnly will only use a node's ExternalIP address for the sync
  # - InternalOnly use's the node's InternalIP address
  # - ExternalFirst will preferentially use the node's ExternalIP address, but
  #   if it doesn't exist, it will use the node's InternalIP address instead.
  nodePortSyncType: ExternalFirst

  # Refers to a Kubernetes secret that you have created that contains
  # an ACL token for your Consul cluster which allows the sync process the correct
  # permissions. This is only needed if ACLs are managed manually within the Consul cluster, i.e. `global.acls.manageSystemACLs` is `false`.
  aclSyncToken:
    # The name of the Kubernetes secret that holds the acl sync token.
    # @type: string
    secretName: null
    # The key within the Kubernetes secret that holds the acl sync token.
    # @type: string
    secretKey: null

  # This value defines [`nodeSelector`](https://kubernetes.io/docs/concepts/configuration/assign-pod-node/#nodeselector)
  # labels for catalog sync pod assignment, formatted as a multi-line string.
  #
  # Example:
  #
  # ```yaml
  # nodeSelector: |
  #   beta.kubernetes.io/arch: amd64
  # ```
  #
  # @type: string
  nodeSelector: null

  # Affinity Settings
  # This should be a multi-line string matching the affinity object
  # @type: string
  affinity: null

  # Toleration Settings
  # This should be a multi-line string matching the Toleration array
  # in a PodSpec.
  # @type: string
  tolerations: null

  serviceAccount:
    # This value defines additional annotations for the mesh gateways' service account. This should be formatted as a
    # multi-line string.
    #
    # ```yaml
    # annotations: |
    #   "sample/annotation1": "foo"
    #   "sample/annotation2": "bar"
    # ```
    #
    # @type: string
    annotations: null

  # The resource settings for sync catalog pods.
  # @recurse: false
  # @type: map
  resources:
    requests:
      memory: "50Mi"
      cpu: "50m"
    limits:
      memory: "50Mi"
      cpu: "50m"

  # Override global log verbosity level. One of "debug", "info", "warn", or "error".
  # @type: string
  logLevel: ""

  # Override the default interval to perform syncing operations creating Consul services.
  # @type: string
  consulWriteInterval: null

  # Extra labels to attach to the sync catalog pods. This should be a YAML map.
  #
  # Example:
  #
  # ```yaml
  # extraLabels:
  #   labelKey: label-value
  #   anotherLabelKey: another-label-value
  # ```
  #
  # @type: map
  extraLabels: null

  # This value defines additional annotations for
  # the catalog sync pods. This should be formatted as a multi-line string.
  #
  # ```yaml
  # annotations: |
  #   "sample/annotation1": "foo"
  #   "sample/annotation2": "bar"
  # ```
  #
  # @type: string
  annotations: null

# Configures the automatic Connect sidecar injector.
connectInject:
  # True if you want to enable connect injection. Set to "-" to inherit from
  # global.enabled.
  enabled: true

  # The number of deployment replicas.
  replicas: 1

  # Image for consul-k8s-control-plane that contains the injector.
  # @type: string
  image: null

  # If true, the injector will inject the
  # Connect sidecar into all pods by default. Otherwise, pods must specify the
  # [injection annotation](https://developer.hashicorp.com/consul/docs/k8s/connect#consul-hashicorp-com-connect-inject)
  # to opt-in to Connect injection. If this is true, pods can use the same annotation
  # to explicitly opt-out of injection.
  default: false

  # Configures Transparent Proxy for Consul Service mesh services.
  # Using this feature requires Consul 1.10.0-beta1+.
  transparentProxy:
    # If true, then all Consul Service mesh will run with transparent proxy enabled by default,
    # i.e. we enforce that all traffic within the pod will go through the proxy.
    # This value is overridable via the "consul.hashicorp.com/transparent-proxy" pod annotation.
    defaultEnabled: true

    # If true, we will overwrite Kubernetes HTTP probes of the pod to point to the Envoy proxy instead.
    # This setting is recommended because with traffic being enforced to go through the Envoy proxy,
    # the probes on the pod will fail because kube-proxy doesn't have the right certificates
    # to talk to Envoy.
    # This value is also overridable via the "consul.hashicorp.com/transparent-proxy-overwrite-probes" annotation.
    # Note: This value has no effect if transparent proxy is disabled on the pod.
    defaultOverwriteProbes: true

  # This configures the [`PodDisruptionBudget`](https://kubernetes.io/docs/tasks/run-application/configure-pdb/)
  # for the service mesh sidecar injector.
  disruptionBudget:
    # This will enable/disable registering a PodDisruptionBudget for the
    # service mesh sidecar injector. If this is enabled, it will only register the budget so long as
    # the service mesh is enabled.
    enabled: true

    # The maximum number of unavailable pods. By default, this will be
    # automatically computed based on the `connectInject.replicas` value to be `(n/2)-1`.
    # If you need to set this to `0`, you will need to add a
    # --set 'connectInject.disruptionBudget.maxUnavailable=0'` flag to the helm chart installation
    # command because of a limitation in the Helm templating language.
    # @type: integer
    maxUnavailable: null

    # The minimum number of available pods.
    # Takes precedence over maxUnavailable if set.
    # @type: integer
    minAvailable: null

  # Configuration settings for the Consul API Gateway integration.
  apiGateway:
    # Enables Consul on Kubernetes to manage the CRDs used for Gateway API.
    # Setting this to true will install the CRDs used for the Gateway API when Consul on Kubernetes is installed.
    # These CRDs can clash with existing Gateway API CRDs if they are already installed in your cluster.
    # If this setting is false, you will need to install the Gateway API CRDs manually.
    manageExternalCRDs: true

    # Enables Consul on Kubernets to manage only the non-standard CRDs used for Gateway API. If manageExternalCRDs is true
    # then all CRDs will be installed; otherwise, if manageNonStandardCRDs is true then only TCPRoute, GatewayClassConfig and MeshService
    # will be installed.
    manageNonStandardCRDs: false

    # Configuration settings for the GatewayClass installed by Consul on Kubernetes.
    managedGatewayClass:
      # This value defines [`nodeSelector`](https://kubernetes.io/docs/concepts/configuration/assign-pod-node/#nodeselector)
      # labels for gateway pod assignment, formatted as a multi-line string.
      #
      # Example:
      #
      # ```yaml
      # nodeSelector: |
      #   beta.kubernetes.io/arch: amd64
      # ```
      #
      # @type: string
      nodeSelector: null

      # Toleration settings for gateway pods created with the managed gateway class.
      # This should be a multi-line string matching the
      # [Tolerations](https://kubernetes.io/docs/concepts/configuration/taint-and-toleration/) array in a Pod spec.
      #
      # @type: string
      tolerations: null

      # This value defines the type of Service created for gateways (e.g. LoadBalancer, ClusterIP)
      serviceType: LoadBalancer

      # Configuration settings for annotations to be copied from the Gateway to other child resources.
      copyAnnotations:
        # This value defines a list of annotations to be copied from the Gateway to the Service created, formatted as a multi-line string.
        #
        # Example:
        #
        # ```yaml
        # service:
        #   annotations: |
        #     - external-dns.alpha.kubernetes.io/hostname
        # ```
        #
        # @type: string
        service: null

      # The resource settings for Pods handling traffic for Gateway API.
      # @recurse: false
      # @type: map
      resources:
        requests:
          memory: "100Mi"
          cpu: "100m"
        limits:
          memory: "100Mi"
          cpu: "100m"

      # This value defines the number of pods to deploy for each Gateway as well as a min and max number of pods for all Gateways
      deployment:
        defaultInstances: 1
        maxInstances: 1
        minInstances: 1

      # The name of the OpenShift SecurityContextConstraints resource to use for Gateways.
      # Only applicable if `global.openshift.enabled` is true.
      # @type: string
      openshiftSCCName: "restricted-v2"

      # This value defines the amount we will add to privileged container ports on gateways that use this class.
      # This is useful if you don't want to give your containers extra permissions to run privileged ports.
      # Example: The gateway listener is defined on port 80, but the underlying value of the port on the container
      # will be the 80 + the number defined below.
      mapPrivilegedContainerPorts: 0

    # Configuration for the ServiceAccount created for the api-gateway component
    serviceAccount:
      # This value defines additional annotations for the client service account. This should be formatted as a multi-line
      # string.
      #
      # ```yaml
      # annotations: |
      #   "sample/annotation1": "foo"
      #   "sample/annotation2": "bar"
      # ```
      #
      # @type: string
      annotations: null

  # Configures consul-cni plugin for Consul Service mesh services
  cni:
    # If true, then all traffic redirection setup uses the consul-cni plugin.
    # Requires connectInject.enabled to also be true.
    # @type: boolean
    enabled: false

    # Log level for the installer and plugin. Overrides global.logLevel
    # @type: string
    logLevel: null

    # Set the namespace to install the CNI plugin into. Overrides global namespace settings for CNI resources.
    # Ex: "kube-system"
    # @type: string
    namespace: null

    # Location on the kubernetes node where the CNI plugin is installed. Shoud be the absolute path and start with a '/'
    # Example on GKE:
    #
    # ```yaml
    # cniBinDir: "/home/kubernetes/bin"
    # ```
    # @type: string
    cniBinDir: "/opt/cni/bin"

    # Location on the kubernetes node of all CNI configuration. Should be the absolute path and start with a '/'
    # @type: string
    cniNetDir: "/etc/cni/net.d"

    # If multus CNI plugin is enabled with consul-cni. When enabled, consul-cni will not be installed as a chained
    # CNI plugin. Instead, a NetworkAttachementDefinition CustomResourceDefinition (CRD) will be created in the helm
    # release namespace. Following multus plugin standards, an annotation is required in order for the consul-cni plugin
    # to be executed and for your service to be added to the Consul Service Mesh.
    #
    # Add the annotation `'k8s.v1.cni.cncf.io/networks': '[{ "name":"consul-cni","namespace": "consul" }]'` to your pod
    # to use the default installed NetworkAttachementDefinition CRD.
    #
    # Please refer to the [Multus Quickstart Guide](https://github.com/k8snetworkplumbingwg/multus-cni/blob/master/docs/quickstart.md)
    # for more information about using multus.
    # @type: string
    multus: false

    # The resource settings for CNI installer daemonset.
    # @recurse: false
    # @type: map
    resources:
      requests:
        memory: "75Mi"
        cpu: "75m"
      limits:
        memory: "100Mi"
        cpu: "100m"

    # Resource quotas for running the daemonset as system critical pods
    resourceQuota:
      pods: 5000

    # The security context for the CNI installer daemonset. This should be a YAML map corresponding to a
    # Kubernetes [SecurityContext](https://kubernetes.io/docs/tasks/configure-pod-container/security-context/) object.
    # By default, servers will run as root, with user ID `0` and group ID `0`.
    # Note: if running on OpenShift, this setting is ignored because the user and group are set automatically
    # by the OpenShift platform.
    # @type: map
    # @recurse: false
    securityContext:
      runAsNonRoot: false
      runAsGroup: 0
      runAsUser: 0

    # updateStrategy for the CNI installer DaemonSet.
    # Refer to the Kubernetes [Daemonset upgrade strategy](https://kubernetes.io/docs/tasks/manage-daemon/update-daemon-set/#daemonset-update-strategy)
    # documentation.
    # This should be a multi-line string mapping directly to the updateStrategy
    #
    # Example:
    #
    # ```yaml
    # updateStrategy: |
    #   rollingUpdate:
    #     maxUnavailable: 5
    #   type: RollingUpdate
    # ```
    #
    # @type: string
    updateStrategy: null

  consulNode:
    # meta specifies an arbitrary metadata key/value pair to associate with the node.
    #
    # Example:
    #
    # ```yaml
    # meta:
    #   cluster: test-cluster
    #   persistent: true
    # ```
    #
    # @type: map
    meta: null

  # Configures metrics for Consul service mesh services. All values are overridable
  # via annotations on a per-pod basis.
  metrics:
    # If true, the connect-injector will automatically
    # add prometheus annotations to connect-injected pods. It will also
    # add a listener on the Envoy sidecar to expose metrics. The exposed
    # metrics will depend on whether metrics merging is enabled:
    #   - If metrics merging is enabled:
    #     the consul-dataplane will run a merged metrics server
    #     combining Envoy sidecar and Connect service metrics,
    #     i.e. if your service exposes its own Prometheus metrics.
    #   - If metrics merging is disabled:
    #     the listener will just expose Envoy sidecar metrics.
    # This will inherit from `global.metrics.enabled`.
    defaultEnabled: "-"
    # Configures the consul-dataplane to run a merged metrics server
    # to combine and serve both Envoy and Connect service metrics.
    # This feature is available only in Consul v1.10.0 or greater.
    defaultEnableMerging: false
    # Configures the port at which the consul-dataplane will listen on to return
    # combined metrics. This port only needs to be changed if it conflicts with
    # the application's ports.
    defaultMergedMetricsPort: 20100
    # Configures the port Prometheus will scrape metrics from, by configuring
    # the Pod annotation `prometheus.io/port` and the corresponding listener in
    # the Envoy sidecar.
    # NOTE: This is *not* the port that your application exposes metrics on.
    # That can be configured with the
    # `consul.hashicorp.com/service-metrics-port` annotation.
    defaultPrometheusScrapePort: 20200
    # Configures the path Prometheus will scrape metrics from, by configuring the pod
    # annotation `prometheus.io/path` and the corresponding handler in the Envoy
    # sidecar.
    # NOTE: This is *not* the path that your application exposes metrics on.
    # That can be configured with the
    # `consul.hashicorp.com/service-metrics-path` annotation.
    defaultPrometheusScrapePath: "/metrics"

  # Used to pass arguments to the injected envoy sidecar.
  # Valid arguments to pass to envoy can be found here: https://www.envoyproxy.io/docs/envoy/latest/operations/cli
  # e.g "--log-level debug --disable-hot-restart"
  # @type: string
  envoyExtraArgs: null

  # Optional priorityClassName.
  priorityClassName: ""

  # Extra labels to attach to the connect inject pods. This should be a YAML map.
  #
  # Example:
  #
  # ```yaml
  # extraLabels:
  #   labelKey: label-value
  #   anotherLabelKey: another-label-value
  # ```
  #
  # @type: map
  extraLabels: null

  # This value defines additional annotations for
  # connect inject pods. This should be formatted as a multi-line string.
  #
  # ```yaml
  # annotations: |
  #   "sample/annotation1": "foo"
  #   "sample/annotation2": "bar"
  # ```
  #
  # @type: string
  annotations: null

  # The Docker image for Consul to use when performing Connect injection.
  # Defaults to global.image.
  # @type: string
  imageConsul: null

  # Sets the `logLevel` for the `consul-dataplane` sidecar and the `consul-connect-inject-init` container. When set, this value overrides the global log verbosity level. One of "debug", "info", "warn", or "error".
  # @type: string
  logLevel: ""

  serviceAccount:
    # This value defines additional annotations for the injector service account. This should be formatted as a
    # multi-line string.
    #
    # ```yaml
    # annotations: |
    #   "sample/annotation1": "foo"
    #   "sample/annotation2": "bar"
    # ```
    #
    # @type: string
    annotations: null

  # The resource settings for connect inject pods. The defaults, are optimized for getting started worklows on developer deployments. The settings should be tweaked for production deployments.
  # @type: map
  resources:
    requests:
      # Recommended production default: 500Mi
      # @type: string
      memory: "200Mi"
      # Recommended production default: 250m
      # @type: string
      cpu: "50m"
    limits:
      # Recommended production default: 500Mi
      # @type: string
      memory: "200Mi"
      # Recommended production default: 250m
      # @type: string
      cpu: "50m"

  # Sets the failurePolicy for the mutating webhook. By default this will cause pods not part of the consul installation to fail scheduling while the webhook
  # is offline. This prevents a pod from skipping mutation if the webhook were to be momentarily offline.
  # Once the webhook is back online the pod will be scheduled.
  # In some environments such as Kind this may have an undesirable effect as it may prevent volume provisioner pods from running
  # which can lead to hangs. In these environments it is recommend to use "Ignore" instead.
  # This setting can be safely disabled by setting to "Ignore".
  failurePolicy: "Fail"

  # Selector for restricting the webhook to only specific namespaces.
  # Use with `connectInject.default: true` to automatically inject all pods in namespaces that match the selector. This should be set to a multiline string.
  # Refer to https://kubernetes.io/docs/reference/access-authn-authz/extensible-admission-controllers/#matching-requests-namespaceselector
  # for more details.
  #
  # By default, we exclude kube-system since usually users won't
  # want those pods injected and local-path-storage and openebs so that
  # Kind (Kubernetes In Docker) and [OpenEBS](https://openebs.io/) respectively can provision Pods used to create PVCs.
  # Note that this exclusion is only supported in Kubernetes v1.21.1+.
  #
  # Example:
  #
  # ```yaml
  # namespaceSelector: |
  #   matchLabels:
  #     namespace-label: label-value
  # ```
  # @type: string
  namespaceSelector: |
    matchExpressions:
      - key: "kubernetes.io/metadata.name"
        operator: "NotIn"
        values: ["kube-system","local-path-storage","openebs"]

  # List of k8s namespaces to allow Connect sidecar
  # injection in. If a k8s namespace is not included or is listed in `k8sDenyNamespaces`,
  # pods in that k8s namespace will not be injected even if they are explicitly
  # annotated. Use `["*"]` to automatically allow all k8s namespaces.
  #
  # For example, `["namespace1", "namespace2"]` will only allow pods in the k8s
  # namespaces `namespace1` and `namespace2` to have Consul service mesh sidecars injected
  # and registered with Consul. All other k8s namespaces will be ignored.
  #
  # To deny all namespaces, set this to `[]`.
  #
  # Note: `k8sDenyNamespaces` takes precedence over values defined here and
  # `namespaceSelector` takes precedence over both since it is applied first.
  # `kube-system` and `kube-public` are never injected, even if included here.
  # @type: array<string>
  k8sAllowNamespaces: ["*"]

  # List of k8s namespaces that should not allow Connect
  # sidecar injection. This list takes precedence over `k8sAllowNamespaces`.
  # `*` is not supported because then nothing would be allowed to be injected.
  #
  # For example, if `k8sAllowNamespaces` is `["*"]` and k8sDenyNamespaces is
  # `["namespace1", "namespace2"]`, then all k8s namespaces besides "namespace1"
  # and "namespace2" will be available for injection.
  #
  # Note: `namespaceSelector` takes precedence over this since it is applied first.
  # `kube-system` and `kube-public` are never injected.
  # @type: array<string>
  k8sDenyNamespaces: []

  # [Enterprise Only] These settings manage the connect injector's interaction with
  # Consul namespaces (requires consul-ent v1.7+).
  # Also, `global.enableConsulNamespaces` must be true.
  consulNamespaces:
    # Name of the Consul namespace to register all
    # k8s pods into. If the Consul namespace does not already exist,
    # it will be created. This will be ignored if `mirroringK8S` is true.
    consulDestinationNamespace: "default"

    # Causes k8s pods to be registered into a Consul namespace
    # of the same name as their k8s namespace, optionally prefixed if
    # `mirroringK8SPrefix` is set below. If the Consul namespace does not
    # already exist, it will be created. Turning this on overrides the
    # `consulDestinationNamespace` setting. If mirroring is enabled, avoid creating any Consul
    # resources in the following Kubernetes namespaces, as Consul currently reserves these
    # namespaces for system use: "system", "universal", "operator", "root".
    mirroringK8S: true

    # If `mirroringK8S` is set to true, `mirroringK8SPrefix` allows each Consul namespace
    # to be given a prefix. For example, if `mirroringK8SPrefix` is set to "k8s-", a
    # pod in the k8s `staging` namespace will be registered into the
    # `k8s-staging` Consul namespace.
    mirroringK8SPrefix: ""

  # Selector labels for connectInject pod assignment, formatted as a multi-line string.
  # ref: https://kubernetes.io/docs/concepts/configuration/assign-pod-node/#nodeselector
  #
  # Example:
  #
  # ```yaml
  # nodeSelector: |
  #   beta.kubernetes.io/arch: amd64
  # ```
  # @type: string
  nodeSelector: null

  # Affinity Settings
  # This should be a multi-line string matching the affinity object
  # @type: string
  affinity: null

  # Toleration Settings
  # This should be a multi-line string matching the Toleration array
  # in a PodSpec.
  # @type: string
  tolerations: null

  # Query that defines which Service Accounts
  # can authenticate to Consul and receive an ACL token during Connect injection.
  # The default setting, i.e. serviceaccount.name!=default, prevents the
  # 'default' Service Account from logging in.
  # If set to an empty string all service accounts can log in.
  # This only has effect if ACLs are enabled.
  #
  # Refer to Auth methods [Binding rules](https://developer.hashicorp.com/consul/docs/security/acl/auth-methods#binding-rules)
  # and [Trusted identiy attributes](https://developer.hashicorp.com/consul/docs/security/acl/auth-methods/kubernetes#trusted-identity-attributes)
  # for more details.
  # Requires Consul >= v1.5.
  aclBindingRuleSelector: "serviceaccount.name!=default"

  # If you are not using global.acls.manageSystemACLs and instead manually setting up an
  # auth method for Connect inject, set this to the name of your auth method.
  overrideAuthMethodName: ""

  # Refers to a Kubernetes secret that you have created that contains
  # an ACL token for your Consul cluster which allows the Connect injector the correct
  # permissions. This is only needed if Consul namespaces [Enterprise Only] and ACLs
  # are enabled on the Consul cluster and you are not setting
  # `global.acls.manageSystemACLs` to `true`.
  # This token needs to have `operator = "write"` privileges to be able to
  # create Consul namespaces.
  aclInjectToken:
    # The name of the Vault secret that holds the ACL inject token.
    # @type: string
    secretName: null
    # The key within the Vault secret that holds the ACL inject token.
    # @type: string
    secretKey: null

  sidecarProxy:
    # The number of worker threads to be used by the Envoy proxy.
    # By default the threading model of Envoy will use one thread per CPU core per envoy proxy. This
    # leads to unnecessary thread and memory usage and leaves unnecessary idle connections open. It is
    # advised to keep this number low for sidecars and high for edge proxies.
    # This will control the `--concurrency` flag to Envoy.
    # For additional information, refer to https://blog.envoyproxy.io/envoy-threading-model-a8d44b922310
    #
    # This setting can be overridden on a per-pod basis via this annotation:
    # - `consul.hashicorp.com/consul-envoy-proxy-concurrency`
    # @type: string
    concurrency: 2

    # Set default resources for sidecar proxy. If null, that resource won't
    # be set.
    # These settings can be overridden on a per-pod basis via these annotations:
    #
    # - `consul.hashicorp.com/sidecar-proxy-cpu-limit`
    # - `consul.hashicorp.com/sidecar-proxy-cpu-request`
    # - `consul.hashicorp.com/sidecar-proxy-memory-limit`
    # - `consul.hashicorp.com/sidecar-proxy-memory-request`
    # @type: map
    resources:
      requests:
        # Recommended production default: 100Mi
        # @type: string
        memory: null
        # Recommended production default: 100m
        # @type: string
        cpu: null
      limits:
        # Recommended production default: 100Mi
        # @type: string
        memory: null
        # Recommended production default: 100m
        # @type: string
        cpu: null
    # Set default lifecycle management configuration for sidecar proxy.
    # These settings can be overridden on a per-pod basis via these annotations:
    #
    # - `consul.hashicorp.com/enable-sidecar-proxy-lifecycle`
    # - `consul.hashicorp.com/enable-sidecar-proxy-shutdown-drain-listeners`
    # - `consul.hashicorp.com/sidecar-proxy-lifecycle-shutdown-grace-period-seconds`
    # - `consul.hashicorp.com/sidecar-proxy-lifecycle-graceful-port`
    # - `consul.hashicorp.com/sidecar-proxy-lifecycle-graceful-shutdown-path`
    # @type: map
    lifecycle:
      # @type: boolean
      defaultEnabled: true
      # @type: boolean
      defaultEnableShutdownDrainListeners: true
      # @type: integer
      defaultShutdownGracePeriodSeconds: 30
      # @type: integer
      defaultGracefulPort: 20600
      # @type: string
      defaultGracefulShutdownPath: "/graceful_shutdown"

  # The resource settings for the Connect injected init container. If null, the resources
  # won't be set for the initContainer. The defaults are optimized for developer instances of
  # Kubernetes, however they should be tweaked with the recommended defaults as shown below to speed up service registration times.
  # @type: map
  initContainer:
    resources:
      requests:
        # Recommended production default: 150Mi
        # @type: string
        memory: "25Mi"
        # Recommended production default: 250m
        # @type: string
        cpu: "50m"
      limits:
        # Recommended production default: 150Mi
        # @type: string
        memory: "150Mi"
        # Recommended production default: 500m
        # @type: string
        cpu: null

# [Mesh Gateways](https://developer.hashicorp.com/consul/docs/connect/gateways/mesh-gateway) enable Consul Connect to work across Consul datacenters.
meshGateway:
  # If [mesh gateways](https://developer.hashicorp.com/consul/docs/connect/gateways/mesh-gateway) are enabled, a Deployment will be created that runs
  # gateways and Consul service mesh will be configured to use gateways.
  # This setting is required for [Cluster Peering](https://developer.hashicorp.com/consul/docs/connect/cluster-peering/k8s).
  # Requirements: consul 1.6.0+ if using `global.acls.manageSystemACLs``.
  enabled: false

  # Override global log verbosity level for mesh-gateway-deployment pods. One of "trace", "debug", "info", "warn", or "error".
  # @type: string
  logLevel: ""

  # Number of replicas for the Deployment.
  replicas: 1

  # What gets registered as WAN address for the gateway.
  wanAddress:
    # source configures where to retrieve the WAN address (and possibly port)
    # for the mesh gateway from.
    # Can be set to either: `Service`, `NodeIP`, `NodeName` or `Static`.
    #
    # - `Service` - Determine the address based on the service type.
    #
    #   - If `service.type=LoadBalancer` use the external IP or hostname of
    #     the service. Use the port set by `service.port`.
    #
    #   - If `service.type=NodePort` use the Node IP. The port will be set to
    #     `service.nodePort` so `service.nodePort` cannot be null.
    #
    #   - If `service.type=ClusterIP` use the `ClusterIP`. The port will be set to
    #     `service.port`.
    #
    #   - `service.type=ExternalName` is not supported.
    #
    # - `NodeIP` - The node IP as provided by the Kubernetes downward API.
    #
    # - `NodeName` - The name of the node as provided by the Kubernetes downward
    #   API. This is useful if the node names are DNS entries that
    #   are routable from other datacenters.
    #
    # - `Static` - Use the address hardcoded in `meshGateway.wanAddress.static`.
    source: "Service"

    # Port that gets registered for WAN traffic.
    # If source is set to "Service" then this setting will have no effect.
    # Refer to the documentation for source as to which port will be used in that
    # case.
    port: 443

    # If source is set to "Static" then this value will be used as the WAN
    # address of the mesh gateways. This is useful if you've configured a
    # DNS entry to point to your mesh gateways.
    static: ""

  # The service option configures the Service that fronts the Gateway Deployment.
  service:
    # Type of service, ex. LoadBalancer, ClusterIP.
    type: LoadBalancer

    # Port that the service will be exposed on.
    # The targetPort will be set to meshGateway.containerPort.
    port: 443

    # Optionally set the nodePort value of the service if using a NodePort service.
    # If not set and using a NodePort service, Kubernetes will automatically assign
    # a port.
    # @type: integer
    nodePort: null

    # Annotations to apply to the mesh gateway service.
    #
    # Example:
    #
    # ```yaml
    # annotations: |
    #   'annotation-key': annotation-value
    # ```
    # @type: string
    annotations: null

    # Optional YAML string that will be appended to the Service spec.
    # @type: string
    additionalSpec: null

  # If set to true, gateway Pods will run on the host network.
  hostNetwork: false

  # dnsPolicy to use.
  # @type: string
  dnsPolicy: null

  # Consul service name for the mesh gateways.
  # Cannot be set to anything other than "mesh-gateway" if
  # global.acls.manageSystemACLs is true since the ACL token
  # generated is only for the name 'mesh-gateway'.
  consulServiceName: "mesh-gateway"

  # Port that the gateway will run on inside the container.
  containerPort: 8443

  # Optional hostPort for the gateway to be exposed on.
  # This can be used with wanAddress.port and wanAddress.useNodeIP
  # to expose the gateways directly from the node.
  # If hostNetwork is true, this must be null or set to the same port as
  # containerPort.
  # NOTE: Cannot set to 8500 or 8502 because those are reserved for the Consul
  # agent.
  # @type: integer
  hostPort: null

  serviceAccount:
    # This value defines additional annotations for the mesh gateways' service account. This should be formatted as a
    # multi-line string.
    #
    # ```yaml
    # annotations: |
    #   "sample/annotation1": "foo"
    #   "sample/annotation2": "bar"
    # ```
    #
    # @type: string
    annotations: null

  # The resource settings for mesh gateway pods.
  # NOTE: The use of a YAML string is deprecated. Instead, set directly as a
  # YAML map.
  # @recurse: false
  # @type: map
  resources:
    requests:
      memory: "100Mi"
      cpu: "100m"
    limits:
      memory: "100Mi"
      cpu: "100m"

  # The resource settings for the `service-init` init container.
  # @recurse: false
  # @type: map
  initServiceInitContainer:
    resources:
      requests:
        memory: "50Mi"
        cpu: "50m"
      limits:
        memory: "50Mi"
        cpu: "50m"

  # This value defines the [affinity](https://kubernetes.io/docs/concepts/configuration/assign-pod-node/#affinity-and-anti-affinity)
  # for mesh gateway pods. It defaults to `null` thereby allowing multiple gateway pods on each node. But if one would prefer
  # a mode which minimizes risk of the cluster becoming unusable if a node is lost, set this value
  # to the value in the example below.
  #
  # Example:
  #
  # ```yaml
  #  affinity: |
  #    podAntiAffinity:
  #      requiredDuringSchedulingIgnoredDuringExecution:
  #        - labelSelector:
  #            matchLabels:
  #              app: {{ template "consul.name" . }}
  #              release: "{{ .Release.Name }}"
  #              component: mesh-gateway
  #          topologyKey: kubernetes.io/hostname
  # ```
  # @type: string
  affinity: null

  # Optional YAML string to specify tolerations.
  # @type: string
  tolerations: null

  # Pod topology spread constraints for mesh gateway pods.
  # This should be a multi-line YAML string matching the
  # [`topologySpreadConstraints`](https://kubernetes.io/docs/concepts/workloads/pods/pod-topology-spread-constraints/)
  # array in a Pod Spec.
  #
  # This requires K8S >= 1.18 (beta) or 1.19 (stable).
  #
  # Example:
  #
  # ```yaml
  # topologySpreadConstraints: |
  #   - maxSkew: 1
  #     topologyKey: topology.kubernetes.io/zone
  #     whenUnsatisfiable: DoNotSchedule
  #     labelSelector:
  #       matchLabels:
  #         app: {{ template "consul.name" . }}
  #         release: "{{ .Release.Name }}"
  #         component: mesh-gateway
  # ```
  topologySpreadConstraints: ""

  # Optional YAML string to specify a nodeSelector config.
  # @type: string
  nodeSelector: null

  # Optional priorityClassName.
  priorityClassName: ""

  # Annotations to apply to the mesh gateway deployment.
  #
  # Example:
  #
  # ```yaml
  # annotations: |
  #   'annotation-key': annotation-value
  # ```
  # @type: string
  annotations: null

# Configuration options for ingress gateways. Default values for all
# ingress gateways are defined in `ingressGateways.defaults`. Any of
# these values may be overridden in `ingressGateways.gateways` for a
# specific gateway with the exception of annotations. Annotations will
# include both the default annotations and any additional ones defined
# for a specific gateway.
# Requirements: consul >= 1.8.0
ingressGateways:
  # Enable ingress gateway deployment. Requires `connectInject.enabled=true`.
  enabled: false

  # Override global log verbosity level for ingress-gateways-deployment pods. One of "trace", "debug", "info", "warn", or "error".
  # @type: string
  logLevel: ""

  # Defaults sets default values for all gateway fields. With the exception
  # of annotations, defining any of these values in the `gateways` list
  # will override the default values provided here. Annotations will
  # include both the default annotations and any additional ones defined
  # for a specific gateway.
  defaults:
    # Number of replicas for each ingress gateway defined.
    replicas: 1

    # The service options configure the Service that fronts the gateway Deployment.
    service:
      # Type of service: LoadBalancer, ClusterIP or NodePort. If using NodePort service
      # type, you must set the desired nodePorts in the `ports` setting below.
      type: ClusterIP

      # Ports that will be exposed on the service and gateway container. Any
      # ports defined as ingress listeners on the gateway's Consul configuration
      # entry should be included here. The first port will be used as part of
      # the Consul service registration for the gateway and be listed in its
      # SRV record. If using a NodePort service type, you must specify the
      # desired nodePort for each exposed port.
      # @type: array<map>
      # @default: [{port: 8080, port: 8443}]
      # @recurse: false
      ports:
        - port: 8080
          nodePort: null
        - port: 8443
          nodePort: null

      # Annotations to apply to the ingress gateway service. Annotations defined
      # here will be applied to all ingress gateway services in addition to any
      # service annotations defined for a specific gateway in `ingressGateways.gateways`.
      #
      # Example:
      #
      # ```yaml
      # annotations: |
      #   'annotation-key': annotation-value
      # ```
      # @type: string
      annotations: null

      # Optional YAML string that will be appended to the Service spec.
      # @type: string
      additionalSpec: null

    serviceAccount:
      # This value defines additional annotations for the ingress gateways' service account. This should be formatted
      # as a multi-line string.
      #
      # ```yaml
      # annotations: |
      #   "sample/annotation1": "foo"
      #   "sample/annotation2": "bar"
      # ```
      #
      # @type: string
      annotations: null

    # Resource limits for all ingress gateway pods
    # @recurse: false
    # @type: map
    resources:
      requests:
        memory: "100Mi"
        cpu: "100m"
      limits:
        memory: "100Mi"
        cpu: "100m"

    # This value defines the [affinity](https://kubernetes.io/docs/concepts/configuration/assign-pod-node/#affinity-and-anti-affinity)
    # for ingress gateway pods. It defaults to `null` thereby allowing multiple gateway pods on each node. But if one would prefer
    # a mode which minimizes risk of the cluster becoming unusable if a node is lost, set this value
    # to the value in the example below.
    #
    # Example:
    #
    # ```yaml
    #  affinity: |
    #    podAntiAffinity:
    #      requiredDuringSchedulingIgnoredDuringExecution:
    #        - labelSelector:
    #            matchLabels:
    #              app: {{ template "consul.name" . }}
    #              release: "{{ .Release.Name }}"
    #              component: ingress-gateway
    #          topologyKey: kubernetes.io/hostname
    # ```
    # @type: string
    affinity: null

    # Optional YAML string to specify tolerations.
    # @type: string
    tolerations: null

    # Pod topology spread constraints for ingress gateway pods.
    # This should be a multi-line YAML string matching the
    # [`topologySpreadConstraints`](https://kubernetes.io/docs/concepts/workloads/pods/pod-topology-spread-constraints/)
    # array in a Pod Spec.
    #
    # This requires K8S >= 1.18 (beta) or 1.19 (stable).
    #
    # Example:
    #
    # ```yaml
    # topologySpreadConstraints: |
    #   - maxSkew: 1
    #     topologyKey: topology.kubernetes.io/zone
    #     whenUnsatisfiable: DoNotSchedule
    #     labelSelector:
    #       matchLabels:
    #         app: {{ template "consul.name" . }}
    #         release: "{{ .Release.Name }}"
    #         component: ingress-gateway
    # ```
    topologySpreadConstraints: ""

    # Optional YAML string to specify a nodeSelector config.
    # @type: string
    nodeSelector: null

    # Optional priorityClassName.
    priorityClassName: ""

    # Amount of seconds to wait for graceful termination before killing the pod.
    terminationGracePeriodSeconds: 10

    # Annotations to apply to the ingress gateway deployment. Annotations defined
    # here will be applied to all ingress gateway deployments in addition to any
    # annotations defined for a specific gateway in `ingressGateways.gateways`.
    #
    # Example:
    #
    # ```yaml
    # annotations: |
    #   "annotation-key": 'annotation-value'
    # ```
    # @type: string
    annotations: null

    # [Enterprise Only] `consulNamespace` defines the Consul namespace to register
    # the gateway into. Requires `global.enableConsulNamespaces` to be true and
    # Consul Enterprise v1.7+ with a valid Consul Enterprise license.
    # Note: The Consul namespace MUST exist before the gateway is deployed.
    consulNamespace: "default"

  # Gateways is a list of gateway objects. The only required field for
  # each is `name`, though they can also contain any of the fields in
  # `defaults`. You must provide a unique name for each ingress gateway. These names
  # must be unique across different namespaces.
  # Values defined here override the defaults, except in the case of annotations where both will be applied.
  # @type: array<map>
  gateways:
    - name: ingress-gateway

# Configuration options for terminating gateways. Default values for all
# terminating gateways are defined in `terminatingGateways.defaults`. Any of
# these values may be overridden in `terminatingGateways.gateways` for a
# specific gateway with the exception of annotations. Annotations will
# include both the default annotations and any additional ones defined
# for a specific gateway.
# Requirements: consul >= 1.8.0
terminatingGateways:
  # Enable terminating gateway deployment. Requires `connectInject.enabled=true`.
  enabled: false

  # Override global log verbosity level. One of "trace", "debug", "info", "warn", or "error".
  # @type: string
  logLevel: ""

  # Defaults sets default values for all gateway fields. With the exception
  # of annotations, defining any of these values in the `gateways` list
  # will override the default values provided here. Annotations will
  # include both the default annotations and any additional ones defined
  # for a specific gateway.
  defaults:
    # Number of replicas for each terminating gateway defined.
    replicas: 1

    # A list of extra volumes to mount. These will be exposed to Consul in the path `/consul/userconfig/<name>/`.
    #
    # Example:
    #
    # ```yaml
    # extraVolumes:
    #   - type: secret
    #     name: my-secret
    #     items: # optional items array
    #       - key: key
    #         path: path # secret will now mount to /consul/userconfig/my-secret/path
    # ```
    # @type: array<map>
    extraVolumes: []

    # Resource limits for all terminating gateway pods
    # @recurse: false
    # @type: map
    resources:
      requests:
        memory: "100Mi"
        cpu: "100m"
      limits:
        memory: "100Mi"
        cpu: "100m"

    # This value defines the [affinity](https://kubernetes.io/docs/concepts/configuration/assign-pod-node/#affinity-and-anti-affinity)
    # for terminating gateway pods. It defaults to `null` thereby allowing multiple gateway pods on each node. But if one would prefer
    # a mode which minimizes risk of the cluster becoming unusable if a node is lost, set this value
    # to the value in the example below.
    #
    # Example:
    #
    # ```yaml
    #  affinity: |
    #    podAntiAffinity:
    #      requiredDuringSchedulingIgnoredDuringExecution:
    #        - labelSelector:
    #            matchLabels:
    #              app: {{ template "consul.name" . }}
    #              release: "{{ .Release.Name }}"
    #              component: terminating-gateway
    #          topologyKey: kubernetes.io/hostname
    # ```
    # @type: string
    affinity: null

    # Optional YAML string to specify tolerations.
    # @type: string
    tolerations: null

    # Pod topology spread constraints for terminating gateway pods.
    # This should be a multi-line YAML string matching the
    # [`topologySpreadConstraints`](https://kubernetes.io/docs/concepts/workloads/pods/pod-topology-spread-constraints/)
    # array in a Pod Spec.
    #
    # This requires K8S >= 1.18 (beta) or 1.19 (stable).
    #
    # Example:
    #
    # ```yaml
    # topologySpreadConstraints: |
    #   - maxSkew: 1
    #     topologyKey: topology.kubernetes.io/zone
    #     whenUnsatisfiable: DoNotSchedule
    #     labelSelector:
    #       matchLabels:
    #         app: {{ template "consul.name" . }}
    #         release: "{{ .Release.Name }}"
    #         component: terminating-gateway
    # ```
    topologySpreadConstraints: ""

    # Optional YAML string to specify a nodeSelector config.
    # @type: string
    nodeSelector: null

    # Optional priorityClassName.
    # @type: string
    priorityClassName: ""

    # Annotations to apply to the terminating gateway deployment. Annotations defined
    # here will be applied to all terminating gateway deployments in addition to any
    # annotations defined for a specific gateway in `terminatingGateways.gateways`.
    #
    # Example:
    #
    # ```yaml
    # annotations: |
    #   'annotation-key': annotation-value
    # ```
    # @type: string
    annotations: null

    serviceAccount:
      # This value defines additional annotations for the terminating gateways' service account. This should be
      # formatted as a multi-line string.
      #
      # ```yaml
      # annotations: |
      #   "sample/annotation1": "foo"
      #   "sample/annotation2": "bar"
      # ```
      #
      # @type: string
      annotations: null

    # [Enterprise Only] `consulNamespace` defines the Consul namespace to register
    # the gateway into. Requires `global.enableConsulNamespaces` to be true and
    # Consul Enterprise v1.7+ with a valid Consul Enterprise license.
    # Note: The Consul namespace MUST exist before the gateway is deployed.
    consulNamespace: "default"

  # Gateways is a list of gateway objects. The only required field for
  # each is `name`, though they can also contain any of the fields in
  # `defaults`. Values defined here override the defaults except in the
  # case of annotations where both will be applied.
  # @type: array<map>
  gateways:
    - name: terminating-gateway

# [DEPRECATED] Use connectInject.apiGateway instead.
# Configuration settings for the Consul API Gateway integration
apiGateway:
  # When true the helm chart will install the Consul API Gateway controller
  enabled: false

  # Image to use for the api-gateway-controller pods and gateway instances
  #
  # ~> **Note:** Using API Gateway <= 0.4 with external servers requires setting `client.enabled: true`.
  # @type: string
  image: null

  # The name (and tag) of the Envoy Docker image used for the
  # apiGateway. For other Consul compoenents, imageEnvoy has been replaced with Consul Dataplane.
  # @default: envoyproxy/envoy:<latest supported version>
  imageEnvoy: "envoyproxy/envoy:v1.25.11"

  # Override global log verbosity level for api-gateway-controller pods. One of "debug", "info", "warn", or "error".
  # @type: string
  logLevel: info

  # Configuration settings for the optional GatewayClass installed by consul-k8s (enabled by default)
  managedGatewayClass:
    # When true a GatewayClass is configured to automatically work with Consul as installed by helm.
    enabled: true

    # This value defines [`nodeSelector`](https://kubernetes.io/docs/concepts/configuration/assign-pod-node/#nodeselector)
    # labels for gateway pod assignment, formatted as a multi-line string.
    #
    # Example:
    #
    # ```yaml
    # nodeSelector: |
    #   beta.kubernetes.io/arch: amd64
    # ```
    #
    # @type: string
    nodeSelector: null

    # Toleration settings for gateway pods created with the managed gateway class.
    # This should be a multi-line string matching the
    # [Tolerations](https://kubernetes.io/docs/concepts/configuration/taint-and-toleration/) array in a Pod spec.
    #
    # @type: string
    tolerations: null

    # This value defines the type of service created for gateways (e.g. LoadBalancer, ClusterIP)
    serviceType: LoadBalancer

    # This value toggles if the gateway ports should be mapped to host ports
    useHostPorts: false

    # Configuration settings for annotations to be copied from the Gateway to other child resources.
    copyAnnotations:
      # This value defines a list of annotations to be copied from the Gateway to the Service created, formatted as a multi-line string.
      #
      # Example:
      #
      # ```yaml
      # service:
      #   annotations: |
      #     - external-dns.alpha.kubernetes.io/hostname
      # ```
      #
      # @type: string
      service: null

    # This value defines the number of pods to deploy for each Gateway as well as a min and max number of pods for all Gateways
    #
    # Example:
    #
    # ```yaml
    # deployment:
    #   defaultInstances: 3
    #   maxInstances: 8
    #   minInstances: 1
    # ```
    #
    # @type: map
    deployment: null

  # Configuration for the ServiceAccount created for the api-gateway component
  serviceAccount:
    # This value defines additional annotations for the client service account. This should be formatted as a multi-line
    # string.
    #
    # ```yaml
    # annotations: |
    #   "sample/annotation1": "foo"
    #   "sample/annotation2": "bar"
    # ```
    #
    # @type: string
    annotations: null

  # Configuration for the api-gateway controller component
  controller:
    # This value sets the number of controller replicas to deploy.
    replicas: 1

    # Annotations to apply to the api-gateway-controller pods.
    #
    # ```yaml
    # annotations: |
    #   "annotation-key": "annotation-value"
    # ```
    #
    # @type: string
    annotations: null

    # This value references an existing
    # Kubernetes [`priorityClassName`](https://kubernetes.io/docs/concepts/configuration/pod-priority-preemption/#pod-priority)
    # that can be assigned to api-gateway-controller pods.
    priorityClassName: ""

    # This value defines [`nodeSelector`](https://kubernetes.io/docs/concepts/configuration/assign-pod-node/#nodeselector)
    # labels for api-gateway-controller pod assignment, formatted as a multi-line string.
    #
    # Example:
    #
    # ```yaml
    # nodeSelector: |
    #   beta.kubernetes.io/arch: amd64
    # ```
    #
    # @type: string
    nodeSelector: null

    # This value defines the tolerations for api-gateway-controller pod, this should be a multi-line string matching the
    # [Tolerations](https://kubernetes.io/docs/concepts/configuration/taint-and-toleration/) array in a Pod spec.
    #
    # @type: string
    tolerations: null

    # Configuration for the Service created for the api-gateway-controller
    service:
      # Annotations to apply to the api-gateway-controller service.
      #
      # ```yaml
      # annotations: |
      #   "annotation-key": "annotation-value"
      # ```
      #
      # @type: string
      annotations: null

  # The resource settings for api gateway pods.
  # @recurse: false
  # @type: map
  resources:
    requests:
      memory: "100Mi"
      cpu: "100m"
    limits:
      memory: "100Mi"
      cpu: "100m"

  # The resource settings for the `copy-consul-bin` init container.
  # @recurse: false
  # @type: map
  initCopyConsulContainer:
    resources:
      requests:
        memory: "25Mi"
        cpu: "50m"
      limits:
        memory: "150Mi"
        cpu: "50m"

# Configuration settings for the webhook-cert-manager
# `webhook-cert-manager` ensures that cert bundles are up to date for the mutating webhook.
webhookCertManager:
  # Toleration Settings
  # This should be a multi-line string matching the Toleration array
  # in a PodSpec.
  # @type: string
  tolerations: null

  # This value defines [`nodeSelector`](https://kubernetes.io/docs/concepts/configuration/assign-pod-node/#nodeselector)
  # labels for the webhook-cert-manager pod assignment, formatted as a multi-line string.
  #
  # Example:
  #
  # ```yaml
  # nodeSelector: |
  #   beta.kubernetes.io/arch: amd64
  # ```
  #
  # @type: string
  nodeSelector: null

# Configures a demo Prometheus installation.
prometheus:
  # When true, the Helm chart will install a demo Prometheus server instance
  # alongside Consul.
  enabled: false

# Control whether a test Pod manifest is generated when running helm template.
# When using helm install, the test Pod is not submitted to the cluster so this
# is only useful when running helm template.
tests:
  enabled: true

telemetryCollector:
  # Enables the consul-telemetry-collector deployment
  # @type: boolean
  enabled: false

  # Override global log verbosity level. One of "trace", "debug", "info", "warn", or "error".
  # @type: string
  logLevel: ""

  # The name of the Docker image (including any tag) for the containers running
  # the consul-telemetry-collector
  # @type: string
  image: "hashicorp/consul-telemetry-collector:0.0.2"

  # The resource settings for consul-telemetry-collector pods.
  # @recurse: false
  # @type: map
  resources:
    requests:
      memory: "512Mi"
      cpu: "1000m"
    limits:
      memory: "512Mi"
      cpu: "1000m"

  # This value sets the number of consul-telemetry-collector replicas to deploy.
  replicas: 1

  # This value defines additional configuration for the telemetry collector. It should be formatted as a multi-line
  # json blob string
  #
  # ```yaml
  # customExporterConfig: |
  #   {"http_collector_endpoint": "other-otel-collector"}
  # ```
  #
  # @type: string
  customExporterConfig: null

  service:
    # This value defines additional annotations for the telemetry-collector's service account. This should be formatted as a multi-line
    # string.
    #
    # ```yaml
    # annotations: |
    #   "sample/annotation1": "foo"
    #   "sample/annotation2": "bar"
    # ```
    #
    # @type: string
    annotations: null

  serviceAccount:
    # This value defines additional annotations for the telemetry-collector's service account. This should be formatted
    # as a multi-line string.
    #
    # ```yaml
    # annotations: |
    #   "sample/annotation1": "foo"
    #   "sample/annotation2": "bar"
    # ```
    #
    # @type: string
    annotations: null

  cloud:
    # The resource id of the HCP Consul Central cluster to push metrics for. Eg:
    # `organization/27109cd4-a309-4bf3-9986-e1d071914b18/project/fcef6c24-259d-4510-bb8d-1d812e120e34/hashicorp.consul.global-network-manager.cluster/consul-cluster`
    #
    # This is used for HCP Consul Central-linked or managed clusters where global.cloud.resourceId is unset. For example, when using externalServers
    # with HCP Consul-managed clusters or HCP Consul Central-linked clusters in a different admin partition.
    #
    # If global.cloud.resourceId is set, this should either be unset (defaulting to global.cloud.resourceId) or be the same as global.cloud.resourceId.
    #
    # @default: global.cloud.resourceId
    resourceId:
      # The name of the Kubernetes secret that holds the resource id.
      # @type: string
      secretName: null
      # The key within the Kubernetes secret that holds the resource id.
      # @type: string
      secretKey: null

    # The client id portion of a [service principal](https://developer.hashicorp.com/hcp/docs/hcp/admin/iam/service-principals#service-principals) with authorization to push metrics to HCP
    #
    # This is set in two scenarios:
    #   - the service principal in global.cloud is unset
    #   - the HCP UI provides a service principal with more narrowly scoped permissions that the service principal used in global.cloud
    #
    # @default: global.cloud.clientId
    clientId:
      # The name of the Kubernetes secret that holds the client id.
      # @type: string
      secretName: null
      # The key within the Kubernetes secret that holds the client id.
      # @type: string
      secretKey: null

    # The client secret portion of a [service principal](https://developer.hashicorp.com/hcp/docs/hcp/admin/iam/service-principals#service-principals) with authorization to push metrics to HCP.
    #
    # This is set in two scenarios:
    #   - the service principal in global.cloud is unset
    #   - the HCP UI provides a service principal with more narrowly scoped permissions that the service principal used in global.cloud
    #
    # @default: global.cloud.clientSecret
    clientSecret:
      # The name of the Kubernetes secret that holds the client secret.
      # @type: string
      secretName: null
      # The key within the Kubernetes secret that holds the client secret.
      # @type: string
      secretKey: null

  initContainer:
    # The resource settings for consul-telemetry-collector initContainer.
    # @recurse: false
    # @type: map
    resources: {}

  # Optional YAML string to specify a nodeSelector config.
  # @type: string
  nodeSelector: null

  # Optional priorityClassName.
  # @type: string
  priorityClassName: ""

  # A list of extra environment variables to set within the deployment.
  # These could be used to include proxy settings required for cloud auto-join
  # feature, in case kubernetes cluster is behind egress http proxies. Additionally,
  # it could be used to configure custom consul parameters.
  # @type: map
  extraEnvironmentVars: {}<|MERGE_RESOLUTION|>--- conflicted
+++ resolved
@@ -655,17 +655,12 @@
   # Enables installing an HCP Consul Central self-managed cluster.
   # Requires Consul v1.14+.
   cloud:
-<<<<<<< HEAD
     # If true, the Helm chart will link a [self-managed cluster to HCP](https://developer.hashicorp.com/hcp/docs/consul/self-managed).
     # This can either be used to [configure a new cluster](https://developer.hashicorp.com/hcp/docs/consul/self-managed/new)
     # or [link an existing one](https://developer.hashicorp.com/hcp/docs/consul/self-managed/existing).
     #
     # Note: this setting should not be enabled for [HashiCorp-managed clusters](https://developer.hashicorp.com/hcp/docs/consul/hcp-managed).
     # It is strictly for linking self-managed clusters.
-=======
-    # If true, the Helm chart will enable the installation of an HCP Consul Central
-    # self-managed cluster.
->>>>>>> 83a86168
     enabled: false
 
     # The resource id of the HCP Consul Central cluster to link to. Eg:
