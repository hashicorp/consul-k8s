--- conflicted
+++ resolved
@@ -2204,7 +2204,6 @@
 }
 
 #--------------------------------------------------------------------
-<<<<<<< HEAD
 # logLevel
 
 @test "serverACLInit/Job: use global.logLevel by default" {
@@ -2232,7 +2231,6 @@
   local actual=$(echo "$cmd" |
     yq 'any(contains("-log-level=debug"))' | tee /dev/stderr)
   [ "${actual}" = "true" ]
-=======
 # resources
 
 @test "serverACLInit/Job: resources defined by default" {
@@ -2254,5 +2252,4 @@
       . | tee /dev/stderr |
       yq -r '.spec.template.spec.containers[0].resources.foo' | tee /dev/stderr)
   [ "${actual}" = "bar" ]
->>>>>>> 6624d34b
 }