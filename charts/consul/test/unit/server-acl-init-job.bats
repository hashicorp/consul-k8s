#!/usr/bin/env bats

load _helpers

@test "serverACLInit/Job: disabled by default" {
  cd `chart_dir`
  assert_empty helm template \
      -s templates/server-acl-init-job.yaml  \
      .
}

@test "serverACLInit/Job: enabled with global.acls.manageSystemACLs=true" {
  cd `chart_dir`
  local actual=$(helm template \
      -s templates/server-acl-init-job.yaml  \
      --set 'global.acls.manageSystemACLs=true' \
      . | tee /dev/stderr |
      yq 'length > 0' | tee /dev/stderr)
  [ "${actual}" = "true" ]
}

@test "serverACLInit/Job: disabled with server=false and global.acls.manageSystemACLs=true" {
  cd `chart_dir`
  assert_empty helm template \
      -s templates/server-acl-init-job.yaml  \
      --set 'global.acls.manageSystemACLs=true' \
      --set 'server.enabled=false' \
      .
}

@test "serverACLInit/Job: enabled with client=false global.acls.manageSystemACLs=true" {
  cd `chart_dir`
  local actual=$(helm template \
      -s templates/server-acl-init-job.yaml  \
      --set 'global.acls.manageSystemACLs=true' \
      --set 'client.enabled=false' \
      . | tee /dev/stderr |
      yq 'length > 0' | tee /dev/stderr)
  [ "${actual}" = "true" ]
}

@test "serverACLInit/Job: disabled when server.updatePartition > 0" {
  cd `chart_dir`
  assert_empty helm template \
      -s templates/server-acl-init-job.yaml  \
      --set 'global.acls.manageSystemACLs=true' \
      --set 'server.updatePartition=1' \
      .
}

@test "serverACLInit/Job: enabled with externalServers.enabled=true global.acls.manageSystemACLs=true, but server.enabled set to false" {
  cd `chart_dir`
  local actual=$(helm template \
      -s templates/server-acl-init-job.yaml  \
      --set 'server.enabled=false' \
      --set 'global.acls.manageSystemACLs=true' \
      --set 'externalServers.enabled=true' \
      --set 'externalServers.hosts[0]=foo.com' \
      . | tee /dev/stderr |
      yq 'length > 0' | tee /dev/stderr)
  [ "${actual}" = "true" ]
}

@test "serverACLInit/Job: fails if both externalServers.enabled=true and server.enabled=true" {
  cd `chart_dir`
  run helm template \
      -s templates/server-acl-init-job.yaml  \
      --set 'server.enabled=true' \
      --set 'externalServers.enabled=true' .
  [ "$status" -eq 1 ]
  [[ "$output" =~ "only one of server.enabled or externalServers.enabled can be set" ]]
}

@test "serverACLInit/Job: fails if both externalServers.enabled=true and server.enabled not set to false" {
  cd `chart_dir`
  run helm template \
      -s templates/server-acl-init-job.yaml  \
      --set 'externalServers.enabled=true' .
  [ "$status" -eq 1 ]
  [[ "$output" =~ "only one of server.enabled or externalServers.enabled can be set" ]]
}

@test "serverACLInit/Job: fails if createReplicationToken=true but manageSystemACLs=false" {
  cd `chart_dir`
  run helm template \
      -s templates/server-acl-init-job.yaml  \
      --set 'global.acls.createReplicationToken=true' .
  [ "$status" -eq 1 ]
  [[ "$output" =~ "if global.acls.createReplicationToken is true, global.acls.manageSystemACLs must be true" ]]
}

# We removed bootstrapACLs, and now fail in case anyone is still using it.
@test "serverACLInit/Job: fails if global.bootstrapACLs is true" {
  cd `chart_dir`
  run helm template \
      -s templates/server-acl-init-job.yaml  \
      --set 'global.bootstrapACLs=true' .
  [ "$status" -eq 1 ]
  [[ "$output" =~ "global.bootstrapACLs was removed, use global.acls.manageSystemACLs instead" ]]
}

@test "serverACLInit/Job: does not set -create-client-token=false when client is enabled (the default)" {
  cd `chart_dir`
  local actual=$(helm template \
      -s templates/server-acl-init-job.yaml  \
      --set 'global.acls.manageSystemACLs=true' \
      . | tee /dev/stderr |
      yq '.spec.template.spec.containers[0].command[2] | contains("-create-client-token=false")' |
      tee /dev/stderr)
  [ "${actual}" = "false" ]
}

@test "serverACLInit/Job: sets -create-client-token=false when client is disabled" {
  cd `chart_dir`
  local actual=$(helm template \
      -s templates/server-acl-init-job.yaml  \
      --set 'global.acls.manageSystemACLs=true' \
      --set 'client.enabled=false' \
      . | tee /dev/stderr |
      yq '.spec.template.spec.containers[0].command[2] | contains("-create-client-token=false")' |
      tee /dev/stderr)
  [ "${actual}" = "true" ]
}

@test "serverACLInit/Job: server address is set to the DNS names of the server stateful set" {
  cd `chart_dir`
  local command=$(helm template \
      -s templates/server-acl-init-job.yaml  \
      --set 'global.acls.manageSystemACLs=true' \
      . | tee /dev/stderr |
      yq '.spec.template.spec.containers[0].command' | tee /dev/stderr)

  local actual
  actual=$(echo $command | jq -r '. | any(contains("-server-address=\"${CONSUL_FULLNAME}-server-0.${CONSUL_FULLNAME}-server.${NAMESPACE}.svc\""))' | tee /dev/stderr)
  [ "${actual}" = "true" ]

  actual=$(echo $command | jq -r '. | any(contains("-server-address=\"${CONSUL_FULLNAME}-server-1.${CONSUL_FULLNAME}-server.${NAMESPACE}.svc\""))' | tee /dev/stderr)
  [ "${actual}" = "true" ]

  actual=$(echo $command | jq -r '. | any(contains("-server-address=\"${CONSUL_FULLNAME}-server-2.${CONSUL_FULLNAME}-server.${NAMESPACE}.svc\""))' | tee /dev/stderr)
  [ "${actual}" = "true" ]
}

#--------------------------------------------------------------------
# dns

@test "serverACLInit/Job: dns acl option enabled with .dns.enabled=-" {
  cd `chart_dir`
  local actual=$(helm template \
      -s templates/server-acl-init-job.yaml  \
      --set 'global.acls.manageSystemACLs=true' \
      . | tee /dev/stderr |
      yq '.spec.template.spec.containers[0].command | any(contains("allow-dns"))' | tee /dev/stderr)
  [ "${actual}" = "true" ]
}

@test "serverACLInit/Job: dns acl option enabled with .dns.enabled=true" {
  cd `chart_dir`
  local actual=$(helm template \
      -s templates/server-acl-init-job.yaml  \
      --set 'global.acls.manageSystemACLs=true' \
      --set 'dns.enabled=true' \
      . | tee /dev/stderr |
      yq '.spec.template.spec.containers[0].command | any(contains("allow-dns"))' | tee /dev/stderr)
  [ "${actual}" = "true" ]
}

@test "serverACLInit/Job: dns acl option disabled with .dns.enabled=false" {
  cd `chart_dir`
  local actual=$(helm template \
      -s templates/server-acl-init-job.yaml  \
      --set 'global.acls.manageSystemACLs=true' \
      --set 'dns.enabled=false' \
      . | tee /dev/stderr |
      yq '.spec.template.spec.containers[0].command | any(contains("allow-dns"))' | tee /dev/stderr)
  [ "${actual}" = "false" ]
}

#--------------------------------------------------------------------
# aclBindingRuleSelector/global.acls.manageSystemACLs

@test "serverACLInit/Job: acl-binding-rule-selector flag set by default" {
  cd `chart_dir`
  local actual=$(helm template \
      -s templates/server-acl-init-job.yaml \
      --set 'global.acls.manageSystemACLs=true' \
      . | tee /dev/stderr |
      yq '.spec.template.spec.containers[0].command | any(contains("-acl-binding-rule-selector=serviceaccount.name!=default"))' | tee /dev/stderr)
  [ "${actual}" = "true" ]
}

@test "serverACLInit/Job: can specify acl-binding-rule-selector" {
  cd `chart_dir`
  local actual=$(helm template \
      -s templates/server-acl-init-job.yaml \
      --set 'connectInject.enabled=true' \
      --set 'global.acls.manageSystemACLs=true' \
      --set 'connectInject.aclBindingRuleSelector="foo"' \
      . | tee /dev/stderr |
      yq '.spec.template.spec.containers[0].command | any(contains("-acl-binding-rule-selector=\"foo\""))' | tee /dev/stderr)
  [ "${actual}" = "true" ]
}

#--------------------------------------------------------------------
# enterpriseLicense

@test "serverACLInit/Job: ent license acl option enabled with server.enterpriseLicense.secretName and server.enterpriseLicense.secretKey set" {
  cd `chart_dir`
  local actual=$(helm template \
      -s templates/server-acl-init-job.yaml  \
      --set 'global.acls.manageSystemACLs=true' \
      --set 'server.enterpriseLicense.secretName=foo' \
      --set 'server.enterpriseLicense.secretKey=bar' \
      . | tee /dev/stderr |
      yq '.spec.template.spec.containers[0].command | any(contains("-create-enterprise-license-token"))' | tee /dev/stderr)
  [ "${actual}" = "true" ]
}

@test "serverACLInit/Job: ent license acl option disabled missing server.enterpriseLicense.secretName" {
  cd `chart_dir`
  local actual=$(helm template \
      -s templates/server-acl-init-job.yaml  \
      --set 'global.acls.manageSystemACLs=true' \
      --set 'server.enterpriseLicense.secretKey=bar' \
      . | tee /dev/stderr |
      yq '.spec.template.spec.containers[0].command | any(contains("-create-enterprise-license-token"))' | tee /dev/stderr)
  [ "${actual}" = "false" ]
}

@test "serverACLInit/Job: ent license acl option disabled missing server.enterpriseLicense.secretKey" {
  cd `chart_dir`
  local actual=$(helm template \
      -s templates/server-acl-init-job.yaml  \
      --set 'global.acls.manageSystemACLs=true' \
      --set 'server.enterpriseLicense.secretName=foo' \
      . | tee /dev/stderr |
      yq '.spec.template.spec.containers[0].command | any(contains("-create-enterprise-license-token"))' | tee /dev/stderr)
  [ "${actual}" = "false" ]
}

#--------------------------------------------------------------------
# client.snapshotAgent

@test "serverACLInit/Job: snapshot agent acl option disabled by default" {
  cd `chart_dir`
  local actual=$(helm template \
      -s templates/server-acl-init-job.yaml  \
      --set 'global.acls.manageSystemACLs=true' \
      . | tee /dev/stderr |
      yq '.spec.template.spec.containers[0].command | any(contains("-create-snapshot-agent-token"))' | tee /dev/stderr)
  [ "${actual}" = "false" ]
}

@test "serverACLInit/Job: snapshot agent acl option enabled with .client.snapshotAgent.enabled=true" {
  cd `chart_dir`
  local actual=$(helm template \
      -s templates/server-acl-init-job.yaml  \
      --set 'global.acls.manageSystemACLs=true' \
      --set 'client.snapshotAgent.enabled=true' \
      . | tee /dev/stderr |
      yq '.spec.template.spec.containers[0].command | any(contains("-create-snapshot-agent-token"))' | tee /dev/stderr)
  [ "${actual}" = "true" ]
}

#--------------------------------------------------------------------
# syncCatalog.enabled

@test "serverACLInit/Job: sync catalog acl option disabled by default" {
  cd `chart_dir`
  local actual=$(helm template \
      -s templates/server-acl-init-job.yaml  \
      --set 'global.acls.manageSystemACLs=true' \
      . | tee /dev/stderr |
      yq '.spec.template.spec.containers[0].command | any(contains("-create-sync-token"))' | tee /dev/stderr)
  [ "${actual}" = "false" ]
}

@test "serverACLInit/Job: sync catalog acl option enabled with .syncCatalog.enabled=true" {
  cd `chart_dir`
  local actual=$(helm template \
      -s templates/server-acl-init-job.yaml  \
      --set 'global.acls.manageSystemACLs=true' \
      --set 'syncCatalog.enabled=true' \
      . | tee /dev/stderr |
      yq '.spec.template.spec.containers[0].command | any(contains("-create-sync-token"))' | tee /dev/stderr)
  [ "${actual}" = "true" ]
}

@test "serverACLInit/Job: sync catalog node name set to 'k8s-sync' by default" {
  cd `chart_dir`
  local actual=$(helm template \
      -s templates/server-acl-init-job.yaml  \
      --set 'global.acls.manageSystemACLs=true' \
      --set 'syncCatalog.enabled=true' \
      . | tee /dev/stderr |
      yq '.spec.template.spec.containers[0].command | any(contains("-sync-consul-node-name=k8s-sync"))' | tee /dev/stderr)
  [ "${actual}" = "true" ]
}

@test "serverACLInit/Job: sync catalog node name set to 'k8s-sync' can be changed" {
  cd `chart_dir`
  local actual=$(helm template \
      -s templates/server-acl-init-job.yaml  \
      --set 'global.acls.manageSystemACLs=true' \
      --set 'syncCatalog.enabled=true' \
      --set 'syncCatalog.consulNodeName=new-node-name' \
      . | tee /dev/stderr |
      yq '.spec.template.spec.containers[0].command | any(contains("-sync-consul-node-name=new-node-name"))' | tee /dev/stderr)
  [ "${actual}" = "true" ]
}

#--------------------------------------------------------------------
# meshGateway.enabled

@test "serverACLInit/Job: mesh gateway acl option disabled by default" {
  cd `chart_dir`
  local actual=$(helm template \
      -s templates/server-acl-init-job.yaml  \
      --set 'global.acls.manageSystemACLs=true' \
      --set 'connectInject.enabled=true' \
      . | tee /dev/stderr |
      yq '.spec.template.spec.containers[0].command | any(contains("-create-mesh-gateway-token"))' | tee /dev/stderr)
  [ "${actual}" = "false" ]
}

@test "serverACLInit/Job: mesh gateway acl option enabled with .meshGateway.enabled=true" {
  cd `chart_dir`
  local actual=$(helm template \
      -s templates/server-acl-init-job.yaml  \
      --set 'global.acls.manageSystemACLs=true' \
      --set 'meshGateway.enabled=true' \
      --set 'connectInject.enabled=true' \
      . | tee /dev/stderr |
      yq '.spec.template.spec.containers[0].command | any(contains("-create-mesh-gateway-token"))' | tee /dev/stderr)
  [ "${actual}" = "true" ]
}

#--------------------------------------------------------------------
# ingressGateways.enabled

@test "serverACLInit/Job: ingress gateways acl options disabled by default" {
  cd `chart_dir`
  local actual=$(helm template \
      -s templates/server-acl-init-job.yaml  \
      --set 'global.acls.manageSystemACLs=true' \
      --set 'connectInject.enabled=true' \
      . | tee /dev/stderr |
      yq '.spec.template.spec.containers[0].command | any(contains("-ingress-gateway-name"))' | tee /dev/stderr)
  [ "${actual}" = "false" ]
}

@test "serverACLInit/Job: ingress gateways acl option enabled with .ingressGateways.enabled=true (single default gateway)" {
  cd `chart_dir`
  local actual=$(helm template \
      -s templates/server-acl-init-job.yaml  \
      --set 'global.acls.manageSystemACLs=true' \
      --set 'ingressGateways.enabled=true' \
      --set 'connectInject.enabled=true' \
      . | tee /dev/stderr |
      yq '.spec.template.spec.containers[0].command | any(contains("-ingress-gateway-name=\"ingress-gateway\""))' | tee /dev/stderr)
  [ "${actual}" = "true" ]
}

@test "serverACLInit/Job: able to define multiple ingress gateways" {
  cd `chart_dir`
  local object=$(helm template \
      -s templates/server-acl-init-job.yaml  \
      --set 'global.acls.manageSystemACLs=true' \
      --set 'ingressGateways.enabled=true' \
      --set 'connectInject.enabled=true' \
      --set 'ingressGateways.gateways[0].name=gateway1' \
      --set 'ingressGateways.gateways[1].name=gateway2' \
      . | tee /dev/stderr |
      yq '.spec.template.spec.containers[0].command[2]' | tee /dev/stderr)

  local actual=$(echo $object |
    yq 'contains("-ingress-gateway-name=\"gateway1\"")' | tee /dev/stderr)
  [ "${actual}" = "true" ]

  local actual=$(echo $object |
    yq 'contains("-ingress-gateway-name=\"gateway2\"")' | tee /dev/stderr)
  [ "${actual}" = "true" ]

  local actual=$(echo $object |
    yq 'indices("-ingress-gateway-name") | length' | tee /dev/stderr)
  [ "${actual}" = 2 ]
}

@test "serverACLInit/Job: ingress gateways acl option enabled with .ingressGateways.enabled=true, namespaces enabled, default namespace" {
  cd `chart_dir`
  local actual=$(helm template \
      -s templates/server-acl-init-job.yaml  \
      --set 'global.acls.manageSystemACLs=true' \
      --set 'ingressGateways.enabled=true' \
      --set 'connectInject.enabled=true' \
      --set 'global.enableConsulNamespaces=true' \
      . | tee /dev/stderr |
      yq '.spec.template.spec.containers[0].command | any(contains("-ingress-gateway-name=\"ingress-gateway.default\""))' | tee /dev/stderr)
  [ "${actual}" = "true" ]
}

@test "serverACLInit/Job: ingress gateways acl option enabled with .ingressGateways.enabled=true, namespaces enabled, no default namespace set" {
  cd `chart_dir`
  local actual=$(helm template \
      -s templates/server-acl-init-job.yaml  \
      --set 'global.acls.manageSystemACLs=true' \
      --set 'ingressGateways.enabled=true' \
      --set 'connectInject.enabled=true' \
      --set 'global.enableConsulNamespaces=true' \
      --set 'ingressGateways.defaults.consulNamespace=' \
      . | tee /dev/stderr |
      yq '.spec.template.spec.containers[0].command | any(contains("-ingress-gateway-name=\"ingress-gateway\""))' | tee /dev/stderr)
  [ "${actual}" = "true" ]
}

@test "serverACLInit/Job: multiple ingress gateways with namespaces enabled provides the correct flag format" {
  cd `chart_dir`
  local object=$(helm template \
      -s templates/server-acl-init-job.yaml  \
      --set 'global.acls.manageSystemACLs=true' \
      --set 'ingressGateways.enabled=true' \
      --set 'connectInject.enabled=true' \
      --set 'global.enableConsulNamespaces=true' \
      --set 'ingressGateways.defaults.consulNamespace=default-namespace' \
      --set 'ingressGateways.gateways[0].name=gateway1' \
      --set 'ingressGateways.gateways[1].name=gateway2' \
      --set 'ingressGateways.gateways[1].consulNamespace=namespace2' \
      . | tee /dev/stderr |
      yq '.spec.template.spec.containers[0].command[2]' | tee /dev/stderr)

  local actual=$(echo $object |
    yq 'contains("-ingress-gateway-name=\"gateway1.default-namespace\"")' | tee /dev/stderr)
  [ "${actual}" = "true" ]

  local actual=$(echo $object |
    yq 'contains("-ingress-gateway-name=\"gateway2.namespace2\"")' | tee /dev/stderr)
  [ "${actual}" = "true" ]

  local actual=$(echo $object |
    yq 'indices("-ingress-gateway-name") | length' | tee /dev/stderr)
  [ "${actual}" = 2 ]
}

#--------------------------------------------------------------------
# terminatingGateways.enabled

@test "serverACLInit/Job: terminating gateways acl options disabled by default" {
  cd `chart_dir`
  local actual=$(helm template \
      -s templates/server-acl-init-job.yaml  \
      --set 'global.acls.manageSystemACLs=true' \
      --set 'connectInject.enabled=true' \
      . | tee /dev/stderr |
      yq '.spec.template.spec.containers[0].command | any(contains("-terminating-gateway-name"))' | tee /dev/stderr)
  [ "${actual}" = "false" ]
}

@test "serverACLInit/Job: terminating gateways acl option enabled with .terminatingGateways.enabled=true (single default gateway)" {
  cd `chart_dir`
  local actual=$(helm template \
      -s templates/server-acl-init-job.yaml  \
      --set 'global.acls.manageSystemACLs=true' \
      --set 'terminatingGateways.enabled=true' \
      --set 'connectInject.enabled=true' \
      . | tee /dev/stderr |
      yq '.spec.template.spec.containers[0].command | any(contains("-terminating-gateway-name=\"terminating-gateway\""))' | tee /dev/stderr)
  [ "${actual}" = "true" ]
}

@test "serverACLInit/Job: able to define multiple terminating gateways" {
  cd `chart_dir`
  local object=$(helm template \
      -s templates/server-acl-init-job.yaml  \
      --set 'global.acls.manageSystemACLs=true' \
      --set 'terminatingGateways.enabled=true' \
      --set 'connectInject.enabled=true' \
      --set 'terminatingGateways.gateways[0].name=gateway1' \
      --set 'terminatingGateways.gateways[1].name=gateway2' \
      . | tee /dev/stderr |
      yq '.spec.template.spec.containers[0].command[2]' | tee /dev/stderr)

  local actual=$(echo $object |
    yq 'contains("-terminating-gateway-name=\"gateway1\"")' | tee /dev/stderr)
  [ "${actual}" = "true" ]

  local actual=$(echo $object |
    yq 'contains("-terminating-gateway-name=\"gateway2\"")' | tee /dev/stderr)
  [ "${actual}" = "true" ]

  local actual=$(echo $object |
    yq 'indices("-terminating-gateway-name") | length' | tee /dev/stderr)
  [ "${actual}" = 2 ]
}

@test "serverACLInit/Job: terminating gateways acl option enabled with .terminatingGateways.enabled=true, namespaces enabled, default namespace" {
  cd `chart_dir`
  local actual=$(helm template \
      -s templates/server-acl-init-job.yaml  \
      --set 'global.acls.manageSystemACLs=true' \
      --set 'terminatingGateways.enabled=true' \
      --set 'connectInject.enabled=true' \
      --set 'global.enableConsulNamespaces=true' \
      . | tee /dev/stderr |
      yq '.spec.template.spec.containers[0].command | any(contains("-terminating-gateway-name=\"terminating-gateway.default\""))' | tee /dev/stderr)
  [ "${actual}" = "true" ]
}

@test "serverACLInit/Job: terminating gateways acl option enabled with .terminatingGateways.enabled=true, namespaces enabled, no default namespace set" {
  cd `chart_dir`
  local actual=$(helm template \
      -s templates/server-acl-init-job.yaml  \
      --set 'global.acls.manageSystemACLs=true' \
      --set 'terminatingGateways.enabled=true' \
      --set 'connectInject.enabled=true' \
      --set 'global.enableConsulNamespaces=true' \
      --set 'terminatingGateways.defaults.consulNamespace=' \
      . | tee /dev/stderr |
      yq '.spec.template.spec.containers[0].command | any(contains("-terminating-gateway-name=\"terminating-gateway\""))' | tee /dev/stderr)
  [ "${actual}" = "true" ]
}

@test "serverACLInit/Job: multiple terminating gateways with namespaces enabled provides the correct flag format" {
  cd `chart_dir`
  local object=$(helm template \
      -s templates/server-acl-init-job.yaml  \
      --set 'global.acls.manageSystemACLs=true' \
      --set 'terminatingGateways.enabled=true' \
      --set 'connectInject.enabled=true' \
      --set 'global.enableConsulNamespaces=true' \
      --set 'terminatingGateways.defaults.consulNamespace=default-namespace' \
      --set 'terminatingGateways.gateways[0].name=gateway1' \
      --set 'terminatingGateways.gateways[1].name=gateway2' \
      --set 'terminatingGateways.gateways[1].consulNamespace=namespace2' \
      . | tee /dev/stderr |
      yq '.spec.template.spec.containers[0].command[2]' | tee /dev/stderr)

  local actual=$(echo $object |
    yq 'contains("-terminating-gateway-name=\"gateway1.default-namespace\"")' | tee /dev/stderr)
  [ "${actual}" = "true" ]

  local actual=$(echo $object |
    yq 'contains("-terminating-gateway-name=\"gateway2.namespace2\"")' | tee /dev/stderr)
  [ "${actual}" = "true" ]

  local actual=$(echo $object |
    yq 'indices("-terminating-gateway-name") | length' | tee /dev/stderr)
  [ "${actual}" = 2 ]
}

#--------------------------------------------------------------------
# global.tls.enabled

@test "serverACLInit/Job: sets TLS flags when global.tls.enabled" {
  cd `chart_dir`
  local command=$(helm template \
      -s templates/server-acl-init-job.yaml  \
      --set 'global.acls.manageSystemACLs=true' \
      --set 'global.tls.enabled=true' \
      . | tee /dev/stderr |
      yq -r '.spec.template.spec.containers[0].command' | tee /dev/stderr)

  local actual
  actual=$(echo $command | jq -r '. | any(contains("-use-https"))' | tee /dev/stderr)
  [ "${actual}" = "true" ]

  actual=$(echo $command | jq -r '. | any(contains("-consul-ca-cert=/consul/tls/ca/tls.crt"))' | tee /dev/stderr)
  [ "${actual}" = "true" ]

  actual=$(echo $command | jq -r '. | any(contains("-server-port=8501"))' | tee /dev/stderr)
  [ "${actual}" = "true" ]
}

@test "serverACLInit/Job: can overwrite CA secret with the provided one" {
  cd `chart_dir`
  local ca_cert_volume=$(helm template \
      -s templates/server-acl-init-job.yaml  \
      --set 'global.acls.manageSystemACLs=true' \
      --set 'global.tls.enabled=true' \
      --set 'global.tls.caCert.secretName=foo-ca-cert' \
      --set 'global.tls.caCert.secretKey=key' \
      --set 'global.tls.caKey.secretName=foo-ca-key' \
      --set 'global.tls.caKey.secretKey=key' \
      . | tee /dev/stderr |
      yq '.spec.template.spec.volumes[] | select(.name=="consul-ca-cert")' | tee /dev/stderr)

  # check that the provided ca cert secret is attached as a volume
  local actual
  actual=$(echo $ca_cert_volume | jq -r '.secret.secretName' | tee /dev/stderr)
  [ "${actual}" = "foo-ca-cert" ]

  # check that the volume uses the provided secret key
  actual=$(echo $ca_cert_volume | jq -r '.secret.items[0].key' | tee /dev/stderr)
  [ "${actual}" = "key" ]
}

@test "serverACLInit/Job: configures server CA to come from vault when vault is enabled" {
  cd `chart_dir`
  local object=$(helm template \
      -s templates/server-acl-init-job.yaml  \
      --set 'global.acls.manageSystemACLs=true' \
      --set 'global.tls.enabled=true' \
      --set 'global.tls.enableAutoEncrypt=true' \
      --set 'global.tls.caCert.secretName=foo' \
      --set 'global.secretsBackend.vault.enabled=true' \
      --set 'global.secretsBackend.vault.consulClientRole=test' \
      --set 'global.secretsBackend.vault.consulServerRole=foo' \
      --set 'global.secretsBackend.vault.consulCARole=carole' \
      . | tee /dev/stderr |
      yq -r '.spec.template' | tee /dev/stderr)

  # Check annotations
  local actual
  actual=$(echo $object | jq -r '.metadata.annotations["vault.hashicorp.com/agent-pre-populate-only"]' | tee /dev/stderr)
  [ "${actual}" = "true" ]
  local actual
  actual=$(echo $object | jq -r '.metadata.annotations["vault.hashicorp.com/agent-inject"]' | tee /dev/stderr)
  [ "${actual}" = "true" ]
  local actual
  actual=$(echo $object | jq -r '.metadata.annotations["vault.hashicorp.com/role"]' | tee /dev/stderr)
  [ "${actual}" = "carole" ]
  local actual
  actual=$(echo $object | jq -r '.metadata.annotations["vault.hashicorp.com/agent-inject-secret-serverca"]' | tee /dev/stderr)
  [ "${actual}" = "foo" ]
  local actual
  actual=$(echo $object | jq -r '.metadata.annotations["vault.hashicorp.com/agent-inject-template-serverca"]' | tee /dev/stderr)
  [ "${actual}" = $'{{- with secret \"foo\" -}}\n{{- .Data.certificate -}}\n{{- end -}}' ]

  # Check that the consul-ca-cert volume is not attached
<<<<<<< HEAD
=======
  local actual=$(echo $object | jq -r '.spec.volumes')
  [ "${actual}" = "null" ]

>>>>>>> 8ca25187
  local actual=$(echo $object | jq -r '.spec.containers[] | select(.name="post-install-job").volumeMounts')
  [ "${actual}" = "null" ]
}

@test "serverACLInit/Job: vault CA is not configured by default" {
  cd `chart_dir`
  local object=$(helm template \
    -s templates/server-acl-init-job.yaml  \
    --set 'global.acls.manageSystemACLs=true' \
    --set 'global.tls.enabled=true' \
    --set 'global.tls.enableAutoEncrypt=true' \
    --set 'global.tls.caCert.secretName=foo' \
    --set 'global.secretsBackend.vault.enabled=true' \
    --set 'global.secretsBackend.vault.consulClientRole=foo' \
    --set 'global.secretsBackend.vault.consulServerRole=test' \
    . | tee /dev/stderr |
      yq -r '.spec.template' | tee /dev/stderr)

  local actual=$(echo $object | yq -r '.metadata.annotations | has("vault.hashicorp.com/agent-extra-secret")')
  [ "${actual}" = "false" ]
  local actual=$(echo $object | yq -r '.metadata.annotations | has("vault.hashicorp.com/ca-cert")')
  [ "${actual}" = "false" ]
}

@test "serverACLInit/Job: vault CA is not configured when secretName is set but secretKey is not" {
  cd `chart_dir`
  local object=$(helm template \
    -s templates/server-acl-init-job.yaml  \
    --set 'global.acls.manageSystemACLs=true' \
    --set 'global.tls.enabled=true' \
    --set 'global.tls.enableAutoEncrypt=true' \
    --set 'global.tls.caCert.secretName=foo' \
    --set 'global.secretsBackend.vault.enabled=true' \
    --set 'global.secretsBackend.vault.consulClientRole=foo' \
    --set 'global.secretsBackend.vault.consulServerRole=test' \
    --set 'global.secretsBackend.vault.ca.secretName=ca' \
    . | tee /dev/stderr |
      yq -r '.spec.template' | tee /dev/stderr)

  local actual=$(echo $object | yq -r '.metadata.annotations | has("vault.hashicorp.com/agent-extra-secret")')
  [ "${actual}" = "false" ]
  local actual=$(echo $object | yq -r '.metadata.annotations | has("vault.hashicorp.com/ca-cert")')
  [ "${actual}" = "false" ]
}

@test "serverACLInit/Job: vault CA is not configured when secretKey is set but secretName is not" {
  cd `chart_dir`
  local object=$(helm template \
    -s templates/server-acl-init-job.yaml  \
    --set 'global.acls.manageSystemACLs=true' \
    --set 'global.tls.enabled=true' \
    --set 'global.tls.enableAutoEncrypt=true' \
    --set 'global.tls.caCert.secretName=foo' \
    --set 'global.secretsBackend.vault.enabled=true' \
    --set 'global.secretsBackend.vault.consulClientRole=foo' \
    --set 'global.secretsBackend.vault.consulServerRole=test' \
    --set 'global.secretsBackend.vault.ca.secretKey=tls.crt' \
    . | tee /dev/stderr |
      yq -r '.spec.template' | tee /dev/stderr)

  local actual=$(echo $object | yq -r '.metadata.annotations | has("vault.hashicorp.com/agent-extra-secret")')
  [ "${actual}" = "false" ]
  local actual=$(echo $object | yq -r '.metadata.annotations | has("vault.hashicorp.com/ca-cert")')
  [ "${actual}" = "false" ]
}

@test "serverACLInit/Job: vault CA is configured when both secretName and secretKey are set" {
  cd `chart_dir`
  local object=$(helm template \
    -s templates/server-acl-init-job.yaml  \
    --set 'global.acls.manageSystemACLs=true' \
    --set 'global.tls.enabled=true' \
    --set 'global.tls.enableAutoEncrypt=true' \
    --set 'global.tls.caCert.secretName=foo' \
    --set 'global.secretsBackend.vault.enabled=true' \
    --set 'global.secretsBackend.vault.consulClientRole=foo' \
    --set 'global.secretsBackend.vault.consulServerRole=test' \
    --set 'global.secretsBackend.vault.ca.secretName=ca' \
    --set 'global.secretsBackend.vault.ca.secretKey=tls.crt' \
    . | tee /dev/stderr |
      yq -r '.spec.template' | tee /dev/stderr)

  local actual=$(echo $object | yq -r '.metadata.annotations."vault.hashicorp.com/agent-extra-secret"')
  [ "${actual}" = "ca" ]
  local actual=$(echo $object | yq -r '.metadata.annotations."vault.hashicorp.com/ca-cert"')
  [ "${actual}" = "/vault/custom/tls.crt" ]
}

#--------------------------------------------------------------------
# namespaces

@test "serverACLInit/Job: namespace options disabled by default" {
  cd `chart_dir`
  local object=$(helm template \
      -s templates/server-acl-init-job.yaml  \
      --set 'global.acls.manageSystemACLs=true' \
      . | tee /dev/stderr |
      yq '.spec.template.spec.containers[0].command' | tee /dev/stderr)

  local actual=$(echo $object |
    yq 'any(contains("enable-namespaces"))' | tee /dev/stderr)
  [ "${actual}" = "false" ]

  local actual=$(echo $object |
    yq 'any(contains("consul-sync-destination-namespace"))' | tee /dev/stderr)
  [ "${actual}" = "false" ]

  local actual=$(echo $object |
    yq 'any(contains("enable-sync-k8s-namespace-mirroring"))' | tee /dev/stderr)
  [ "${actual}" = "false" ]

  local actual=$(echo $object |
    yq 'any(contains("sync-k8s-namespace-mirroring-prefix"))' | tee /dev/stderr)
  [ "${actual}" = "false" ]

  local actual=$(echo $object |
    yq 'any(contains("create-inject-token"))' | tee /dev/stderr)
  [ "${actual}" = "false" ]

  local actual=$(echo $object |
    yq 'any(contains("consul-inject-destination-namespace"))' | tee /dev/stderr)
  [ "${actual}" = "false" ]

  local actual=$(echo $object |
    yq 'any(contains("enable-inject-k8s-namespace-mirroring"))' | tee /dev/stderr)
  [ "${actual}" = "false" ]

  local actual=$(echo $object |
    yq 'any(contains("inject-k8s-namespace-mirroring-prefix"))' | tee /dev/stderr)
  [ "${actual}" = "false" ]
}

#--------------------------------------------------------------------
# namespaces + sync

@test "serverACLInit/Job: sync namespace options not set with namespaces enabled, sync disabled" {
  cd `chart_dir`
  local object=$(helm template \
      -s templates/server-acl-init-job.yaml  \
      --set 'global.acls.manageSystemACLs=true' \
      --set 'global.enableConsulNamespaces=true' \
      --set 'syncCatalog.consulNamespaces.mirroringK8S=true' \
      --set 'syncCatalog.consulNamespaces.mirroringK8SPrefix=k8s-' \
      . | tee /dev/stderr |
      yq '.spec.template.spec.containers[0].command' | tee /dev/stderr)

  local actual=$(echo $object |
    yq 'any(contains("enable-namespaces=true"))' | tee /dev/stderr)
  [ "${actual}" = "true" ]

  local actual=$(echo $object |
    yq 'any(contains("consul-sync-destination-namespace=default"))' | tee /dev/stderr)
  [ "${actual}" = "false" ]

  local actual=$(echo $object |
    yq 'any(contains("enable-sync-k8s-namespace-mirroring"))' | tee /dev/stderr)
  [ "${actual}" = "false" ]

  local actual=$(echo $object |
    yq 'any(contains("sync-k8s-namespace-mirroring-prefix"))' | tee /dev/stderr)
  [ "${actual}" = "false" ]

  local actual=$(echo $object |
    yq 'any(contains("create-inject-token"))' | tee /dev/stderr)
  [ "${actual}" = "false" ]

  local actual=$(echo $object |
    yq 'any(contains("consul-inject-destination-namespace"))' | tee /dev/stderr)
  [ "${actual}" = "false" ]

  local actual=$(echo $object |
    yq 'any(contains("enable-inject-k8s-namespace-mirroring"))' | tee /dev/stderr)
  [ "${actual}" = "false" ]

  local actual=$(echo $object |
    yq 'any(contains("inject-k8s-namespace-mirroring-prefix"))' | tee /dev/stderr)
  [ "${actual}" = "false" ]
}

@test "serverACLInit/Job: sync namespace options set with .global.enableConsulNamespaces=true and sync enabled" {
  cd `chart_dir`
  local object=$(helm template \
      -s templates/server-acl-init-job.yaml  \
      --set 'global.acls.manageSystemACLs=true' \
      --set 'global.enableConsulNamespaces=true' \
      --set 'syncCatalog.enabled=true' \
      . | tee /dev/stderr |
      yq '.spec.template.spec.containers[0].command' | tee /dev/stderr)

  local actual=$(echo $object |
    yq 'any(contains("enable-namespaces=true"))' | tee /dev/stderr)
  [ "${actual}" = "true" ]

  local actual=$(echo $object |
    yq 'any(contains("consul-sync-destination-namespace=default"))' | tee /dev/stderr)
  [ "${actual}" = "true" ]

  local actual=$(echo $object |
    yq 'any(contains("enable-sync-k8s-namespace-mirroring"))' | tee /dev/stderr)
  [ "${actual}" = "false" ]

  local actual=$(echo $object |
    yq 'any(contains("sync-k8s-namespace-mirroring-prefix"))' | tee /dev/stderr)
  [ "${actual}" = "false" ]

  local actual=$(echo $object |
    yq 'any(contains("create-inject-token"))' | tee /dev/stderr)
  [ "${actual}" = "false" ]

  local actual=$(echo $object |
    yq 'any(contains("consul-inject-destination-namespace"))' | tee /dev/stderr)
  [ "${actual}" = "false" ]

  local actual=$(echo $object |
    yq 'any(contains("enable-inject-k8s-namespace-mirroring"))' | tee /dev/stderr)
  [ "${actual}" = "false" ]

  local actual=$(echo $object |
    yq 'any(contains("inject-k8s-namespace-mirroring-prefix"))' | tee /dev/stderr)
  [ "${actual}" = "false" ]
}

@test "serverACLInit/Job: sync mirroring options set with .syncCatalog.consulNamespaces.mirroringK8S=true" {
  cd `chart_dir`
  local object=$(helm template \
      -s templates/server-acl-init-job.yaml  \
      --set 'global.acls.manageSystemACLs=true' \
      --set 'global.enableConsulNamespaces=true' \
      --set 'syncCatalog.enabled=true' \
      --set 'syncCatalog.consulNamespaces.mirroringK8S=true' \
      . | tee /dev/stderr |
      yq '.spec.template.spec.containers[0].command' | tee /dev/stderr)

  local actual=$(echo $object |
    yq 'any(contains("enable-namespaces=true"))' | tee /dev/stderr)
  [ "${actual}" = "true" ]

  local actual=$(echo $object |
    yq 'any(contains("consul-sync-destination-namespace=default"))' | tee /dev/stderr)
  [ "${actual}" = "true" ]

  local actual=$(echo $object |
    yq 'any(contains("enable-sync-k8s-namespace-mirroring=true"))' | tee /dev/stderr)
  [ "${actual}" = "true" ]

  local actual=$(echo $object |
    yq 'any(contains("sync-k8s-namespace-mirroring-prefix"))' | tee /dev/stderr)
  [ "${actual}" = "false" ]

  local actual=$(echo $object |
    yq 'any(contains("create-inject-token"))' | tee /dev/stderr)
  [ "${actual}" = "false" ]

  local actual=$(echo $object |
    yq 'any(contains("consul-inject-destination-namespace"))' | tee /dev/stderr)
  [ "${actual}" = "false" ]

  local actual=$(echo $object |
    yq 'any(contains("enable-inject-k8s-namespace-mirroring"))' | tee /dev/stderr)
  [ "${actual}" = "false" ]

  local actual=$(echo $object |
    yq 'any(contains("inject-k8s-namespace-mirroring-prefix"))' | tee /dev/stderr)
  [ "${actual}" = "false" ]
}

@test "serverACLInit/Job: sync prefix can be set with .syncCatalog.consulNamespaces.mirroringK8SPrefix" {
  cd `chart_dir`
  local object=$(helm template \
      -s templates/server-acl-init-job.yaml  \
      --set 'global.acls.manageSystemACLs=true' \
      --set 'global.enableConsulNamespaces=true' \
      --set 'syncCatalog.enabled=true' \
      --set 'syncCatalog.consulNamespaces.mirroringK8S=true' \
      --set 'syncCatalog.consulNamespaces.mirroringK8SPrefix=k8s-' \
      . | tee /dev/stderr |
      yq '.spec.template.spec.containers[0].command' | tee /dev/stderr)

  local actual=$(echo $object |
    yq 'any(contains("enable-namespaces=true"))' | tee /dev/stderr)
  [ "${actual}" = "true" ]

  local actual=$(echo $object |
    yq 'any(contains("consul-sync-destination-namespace=default"))' | tee /dev/stderr)
  [ "${actual}" = "true" ]

  local actual=$(echo $object |
    yq 'any(contains("enable-sync-k8s-namespace-mirroring=true"))' | tee /dev/stderr)
  [ "${actual}" = "true" ]

  local actual=$(echo $object |
    yq 'any(contains("sync-k8s-namespace-mirroring-prefix=k8s-"))' | tee /dev/stderr)
  [ "${actual}" = "true" ]

  local actual=$(echo $object |
    yq 'any(contains("create-inject-token"))' | tee /dev/stderr)
  [ "${actual}" = "false" ]

  local actual=$(echo $object |
    yq 'any(contains("consul-inject-destination-namespace"))' | tee /dev/stderr)
  [ "${actual}" = "false" ]

  local actual=$(echo $object |
    yq 'any(contains("enable-inject-k8s-namespace-mirroring"))' | tee /dev/stderr)
  [ "${actual}" = "false" ]

  local actual=$(echo $object |
    yq 'any(contains("inject-k8s-namespace-mirroring-prefix"))' | tee /dev/stderr)
  [ "${actual}" = "false" ]
}

#--------------------------------------------------------------------
# namespaces + inject

@test "serverACLInit/Job: inject namespace options not set with namespaces enabled, inject disabled" {
  cd `chart_dir`
  local object=$(helm template \
      -s templates/server-acl-init-job.yaml  \
      --set 'global.acls.manageSystemACLs=true' \
      --set 'global.enableConsulNamespaces=true' \
      --set 'connectInject.consulNamespaces.mirroringK8S=true' \
      --set 'connectInject.consulNamespaces.mirroringK8SPrefix=k8s-' \
      . | tee /dev/stderr |
      yq '.spec.template.spec.containers[0].command' | tee /dev/stderr)

  local actual=$(echo $object |
    yq 'any(contains("enable-namespaces=true"))' | tee /dev/stderr)
  [ "${actual}" = "true" ]

  local actual=$(echo $object |
    yq 'any(contains("consul-sync-destination-namespace=default"))' | tee /dev/stderr)
  [ "${actual}" = "false" ]

  local actual=$(echo $object |
    yq 'any(contains("enable-sync-k8s-namespace-mirroring"))' | tee /dev/stderr)
  [ "${actual}" = "false" ]

  local actual=$(echo $object |
    yq 'any(contains("sync-k8s-namespace-mirroring-prefix"))' | tee /dev/stderr)
  [ "${actual}" = "false" ]

  local actual=$(echo $object |
    yq 'any(contains("create-inject-token"))' | tee /dev/stderr)
  [ "${actual}" = "false" ]

  local actual=$(echo $object |
    yq 'any(contains("consul-inject-destination-namespace"))' | tee /dev/stderr)
  [ "${actual}" = "false" ]

  local actual=$(echo $object |
    yq 'any(contains("enable-inject-k8s-namespace-mirroring"))' | tee /dev/stderr)
  [ "${actual}" = "false" ]

  local actual=$(echo $object |
    yq 'any(contains("inject-k8s-namespace-mirroring-prefix"))' | tee /dev/stderr)
  [ "${actual}" = "false" ]
}

@test "serverACLInit/Job: inject namespace options set with .global.enableConsulNamespaces=true and inject enabled" {
  cd `chart_dir`
  local object=$(helm template \
      -s templates/server-acl-init-job.yaml  \
      --set 'global.acls.manageSystemACLs=true' \
      --set 'global.enableConsulNamespaces=true' \
      --set 'connectInject.enabled=true' \
      . | tee /dev/stderr |
      yq '.spec.template.spec.containers[0].command' | tee /dev/stderr)

  local actual=$(echo $object |
    yq 'any(contains("enable-namespaces=true"))' | tee /dev/stderr)
  [ "${actual}" = "true" ]

  local actual=$(echo $object |
    yq 'any(contains("consul-sync-destination-namespace=default"))' | tee /dev/stderr)
  [ "${actual}" = "false" ]

  local actual=$(echo $object |
    yq 'any(contains("enable-sync-k8s-namespace-mirroring"))' | tee /dev/stderr)
  [ "${actual}" = "false" ]

  local actual=$(echo $object |
    yq 'any(contains("sync-k8s-namespace-mirroring-prefix"))' | tee /dev/stderr)
  [ "${actual}" = "false" ]

  local actual=$(echo $object |
    yq 'any(contains("create-inject-token"))' | tee /dev/stderr)
  [ "${actual}" = "true" ]

  local actual=$(echo $object |
    yq 'any(contains("consul-inject-destination-namespace"))' | tee /dev/stderr)
  [ "${actual}" = "true" ]

  local actual=$(echo $object |
    yq 'any(contains("enable-inject-k8s-namespace-mirroring"))' | tee /dev/stderr)
  [ "${actual}" = "false" ]

  local actual=$(echo $object |
    yq 'any(contains("inject-k8s-namespace-mirroring-prefix"))' | tee /dev/stderr)
  [ "${actual}" = "false" ]
}

@test "serverACLInit/Job: inject mirroring options set with .connectInject.consulNamespaces.mirroringK8S=true" {
  cd `chart_dir`
  local object=$(helm template \
      -s templates/server-acl-init-job.yaml  \
      --set 'global.acls.manageSystemACLs=true' \
      --set 'global.enableConsulNamespaces=true' \
      --set 'connectInject.enabled=true' \
      --set 'connectInject.consulNamespaces.mirroringK8S=true' \
      . | tee /dev/stderr |
      yq '.spec.template.spec.containers[0].command' | tee /dev/stderr)

  local actual=$(echo $object |
    yq 'any(contains("enable-namespaces=true"))' | tee /dev/stderr)
  [ "${actual}" = "true" ]

  local actual=$(echo $object |
    yq 'any(contains("consul-sync-destination-namespace=default"))' | tee /dev/stderr)
  [ "${actual}" = "false" ]

  local actual=$(echo $object |
    yq 'any(contains("enable-sync-k8s-namespace-mirroring=true"))' | tee /dev/stderr)
  [ "${actual}" = "false" ]

  local actual=$(echo $object |
    yq 'any(contains("sync-k8s-namespace-mirroring-prefix"))' | tee /dev/stderr)
  [ "${actual}" = "false" ]

  local actual=$(echo $object |
    yq 'any(contains("create-inject-token"))' | tee /dev/stderr)
  [ "${actual}" = "true" ]

  local actual=$(echo $object |
    yq 'any(contains("consul-inject-destination-namespace"))' | tee /dev/stderr)
  [ "${actual}" = "true" ]

  local actual=$(echo $object |
    yq 'any(contains("enable-inject-k8s-namespace-mirroring"))' | tee /dev/stderr)
  [ "${actual}" = "true" ]

  local actual=$(echo $object |
    yq 'any(contains("inject-k8s-namespace-mirroring-prefix"))' | tee /dev/stderr)
  [ "${actual}" = "false" ]
}

@test "serverACLInit/Job: inject prefix can be set with .connectInject.consulNamespaces.mirroringK8SPrefix" {
  cd `chart_dir`
  local object=$(helm template \
      -s templates/server-acl-init-job.yaml  \
      --set 'global.acls.manageSystemACLs=true' \
      --set 'global.enableConsulNamespaces=true' \
      --set 'connectInject.enabled=true' \
      --set 'connectInject.consulNamespaces.mirroringK8S=true' \
      --set 'connectInject.consulNamespaces.mirroringK8SPrefix=k8s-' \
      . | tee /dev/stderr |
      yq '.spec.template.spec.containers[0].command' | tee /dev/stderr)

  local actual=$(echo $object |
    yq 'any(contains("enable-namespaces=true"))' | tee /dev/stderr)
  [ "${actual}" = "true" ]

  local actual=$(echo $object |
    yq 'any(contains("consul-sync-destination-namespace=default"))' | tee /dev/stderr)
  [ "${actual}" = "false" ]

  local actual=$(echo $object |
    yq 'any(contains("enable-sync-k8s-namespace-mirroring=true"))' | tee /dev/stderr)
  [ "${actual}" = "false" ]

  local actual=$(echo $object |
    yq 'any(contains("sync-k8s-namespace-mirroring-prefix=k8s-"))' | tee /dev/stderr)
  [ "${actual}" = "false" ]

  local actual=$(echo $object |
    yq 'any(contains("create-inject-token"))' | tee /dev/stderr)
  [ "${actual}" = "true" ]

  local actual=$(echo $object |
    yq 'any(contains("consul-inject-destination-namespace"))' | tee /dev/stderr)
  [ "${actual}" = "true" ]

  local actual=$(echo $object |
    yq 'any(contains("enable-inject-k8s-namespace-mirroring"))' | tee /dev/stderr)
  [ "${actual}" = "true" ]

  local actual=$(echo $object |
    yq 'any(contains("inject-k8s-namespace-mirroring-prefix"))' | tee /dev/stderr)
  [ "${actual}" = "true" ]
}

#--------------------------------------------------------------------
# admin partitions

@test "serverACLInit/Job: admin partitions disabled by default" {
  cd `chart_dir`
  local object=$(helm template \
      -s templates/server-acl-init-job.yaml  \
      --set 'global.acls.manageSystemACLs=true' \
      . | tee /dev/stderr |
      yq '.spec.template.spec.containers[0].command' | tee /dev/stderr)

  local actual=$(echo $object |
    yq 'any(contains("enable-partitions"))' | tee /dev/stderr)
  [ "${actual}" = "false" ]

  local actual=$(echo $object |
    yq 'any(contains("partition"))' | tee /dev/stderr)
  [ "${actual}" = "false" ]
}

@test "serverACLInit/Job: admin partitions enabled when admin partitions are enabled" {
  cd `chart_dir`
  local object=$(helm template \
      -s templates/server-acl-init-job.yaml  \
      --set 'global.acls.manageSystemACLs=true' \
      --set 'global.adminPartitions.enabled=true' \
      --set 'global.enableConsulNamespaces=true' \
      . | tee /dev/stderr |
      yq '.spec.template.spec.containers[0].command' | tee /dev/stderr)

  local actual=$(echo $object |
    yq 'any(contains("enable-partitions"))' | tee /dev/stderr)
  [ "${actual}" = "true" ]

  local actual=$(echo $object |
    yq 'any(contains("partition"))' | tee /dev/stderr)
  [ "${actual}" = "true" ]
}

#--------------------------------------------------------------------
# global.acls.createReplicationToken

@test "serverACLInit/Job: -create-acl-replication-token is not set by default" {
  cd `chart_dir`
  local actual=$(helm template \
      -s templates/server-acl-init-job.yaml  \
      --set 'global.acls.manageSystemACLs=true' \
      . | tee /dev/stderr |
      yq '.spec.template.spec.containers[0].command | any(contains("-create-acl-replication-token"))' | tee /dev/stderr)
  [ "${actual}" = "false" ]
}

@test "serverACLInit/Job: -create-acl-replication-token is true when acls.createReplicationToken is true" {
  cd `chart_dir`
  local actual=$(helm template \
      -s templates/server-acl-init-job.yaml  \
      --set 'global.acls.manageSystemACLs=true' \
      --set 'global.acls.createReplicationToken=true' \
      . | tee /dev/stderr |
      yq '.spec.template.spec.containers[0].command | any(contains("-create-acl-replication-token"))' | tee /dev/stderr)
  [ "${actual}" = "true" ]
}

#--------------------------------------------------------------------
# global.acls.replicationToken

@test "serverACLInit/Job: -acl-replication-token-file is not set by default" {
  cd `chart_dir`
  local object=$(helm template \
      -s templates/server-acl-init-job.yaml  \
      --set 'global.acls.manageSystemACLs=true' \
      . | tee /dev/stderr)

  # Test the flag is not set.
  local actual=$(echo "$object" |
    yq '.spec.template.spec.containers[0].command | any(contains("-acl-replication-token-file"))' | tee /dev/stderr)
  [ "${actual}" = "false" ]

  # Test the volume doesn't exist
  local actual=$(echo "$object" |
    yq '.spec.template.spec.volumes | length == 0' | tee /dev/stderr)
  [ "${actual}" = "true" ]

  # Test the volume mount doesn't exist
  local actual=$(echo "$object" |
    yq '.spec.template.spec.containers[0].volumeMounts | length == 0' | tee /dev/stderr)
  [ "${actual}" = "true" ]
}

@test "serverACLInit/Job: -acl-replication-token-file is not set when acls.replicationToken.secretName is set but secretKey is not" {
  cd `chart_dir`
  local object=$(helm template \
      -s templates/server-acl-init-job.yaml  \
      --set 'global.acls.manageSystemACLs=true' \
      --set 'global.acls.replicationToken.secretName=name' \
      . | tee /dev/stderr)

  # Test the flag is not set.
  local actual=$(echo "$object" |
    yq '.spec.template.spec.containers[0].command | any(contains("-acl-replication-token-file"))' | tee /dev/stderr)
  [ "${actual}" = "false" ]

  # Test the volume doesn't exist
  local actual=$(echo "$object" |
    yq '.spec.template.spec.volumes | length == 0' | tee /dev/stderr)
  [ "${actual}" = "true" ]

  # Test the volume mount doesn't exist
  local actual=$(echo "$object" |
    yq '.spec.template.spec.containers[0].volumeMounts | length == 0' | tee /dev/stderr)
  [ "${actual}" = "true" ]
}

@test "serverACLInit/Job: -acl-replication-token-file is not set when acls.replicationToken.secretKey is set but secretName is not" {
  cd `chart_dir`
  local object=$(helm template \
      -s templates/server-acl-init-job.yaml  \
      --set 'global.acls.manageSystemACLs=true' \
      --set 'global.acls.replicationToken.secretKey=key' \
      . | tee /dev/stderr)

  # Test the flag is not set.
  local actual=$(echo "$object" |
    yq '.spec.template.spec.containers[0].command | any(contains("-acl-replication-token-file"))' | tee /dev/stderr)
  [ "${actual}" = "false" ]

  # Test the volume doesn't exist
  local actual=$(echo "$object" |
    yq '.spec.template.spec.volumes | length == 0' | tee /dev/stderr)
  [ "${actual}" = "true" ]

  # Test the volume mount doesn't exist
  local actual=$(echo "$object" |
    yq '.spec.template.spec.containers[0].volumeMounts | length == 0' | tee /dev/stderr)
  [ "${actual}" = "true" ]
}

@test "serverACLInit/Job: -acl-replication-token-file is set when acls.replicationToken.secretKey and secretName are set" {
  cd `chart_dir`
  local object=$(helm template \
      -s templates/server-acl-init-job.yaml  \
      --set 'global.acls.manageSystemACLs=true' \
      --set 'global.acls.replicationToken.secretName=name' \
      --set 'global.acls.replicationToken.secretKey=key' \
      . | tee /dev/stderr)

  # Test the -acl-replication-token-file flag is set.
  local actual=$(echo "$object" |
    yq '.spec.template.spec.containers[0].command | any(contains("-acl-replication-token-file=/consul/acl/tokens/acl-replication-token"))' | tee /dev/stderr)
  [ "${actual}" = "true" ]

  # Test the volume exists
  local actual=$(echo "$object" |
    yq '.spec.template.spec.volumes | map(select(.name == "acl-replication-token")) | length == 1' | tee /dev/stderr)
  [ "${actual}" = "true" ]

  # Test the volume mount exists
  local actual=$(echo "$object" |
    yq '.spec.template.spec.containers[0].volumeMounts | map(select(.name == "acl-replication-token")) | length == 1' | tee /dev/stderr)
  [ "${actual}" = "true" ]
}

#--------------------------------------------------------------------
# externalServers.enabled

@test "serverACLInit/Job: fails if external servers are enabled but externalServers.hosts are not set" {
  cd `chart_dir`
  run helm template \
      -s templates/server-acl-init-job.yaml  \
      --set 'global.acls.manageSystemACLs=true' \
      --set 'server.enabled=false' \
      --set 'externalServers.enabled=true' .
  [ "$status" -eq 1 ]
  [[ "$output" =~ "externalServers.hosts must be set if externalServers.enabled is true" ]]
}

@test "serverACLInit/Job: sets server address if externalServers.hosts are set" {
  cd `chart_dir`
  local actual=$(helm template \
      -s templates/server-acl-init-job.yaml  \
      --set 'global.acls.manageSystemACLs=true' \
      --set 'server.enabled=false' \
      --set 'externalServers.enabled=true' \
      --set 'externalServers.hosts[0]=foo.com' \
      . | tee /dev/stderr |
      yq '.spec.template.spec.containers[0].command | any(contains("-server-address=\"foo.com\""))' | tee /dev/stderr)
  [ "${actual}" = "true" ]
}

@test "serverACLInit/Job: can pass cloud auto-join string to server address via externalServers.hosts" {
  cd `chart_dir`
  local actual=$(helm template \
      -s templates/server-acl-init-job.yaml  \
      --set 'global.acls.manageSystemACLs=true' \
      --set 'server.enabled=false' \
      --set 'externalServers.enabled=true' \
      --set 'externalServers.hosts[0]=provider=my-cloud config=val' \
      . | tee /dev/stderr |
      yq '.spec.template.spec.containers[0].command | any(contains("-server-address=\"provider=my-cloud config=val\""))' | tee /dev/stderr)
  [ "${actual}" = "true" ]
}

@test "serverACLInit/Job: port 8501 is used by default" {
  cd `chart_dir`
  local actual=$(helm template \
      -s templates/server-acl-init-job.yaml  \
      --set 'global.acls.manageSystemACLs=true' \
      --set 'server.enabled=false' \
      --set 'externalServers.enabled=true' \
      --set 'externalServers.hosts[0]=1.1.1.1' \
      . | tee /dev/stderr |
      yq '.spec.template.spec.containers[0].command | any(contains("-server-port=8501"))' | tee /dev/stderr)
  [ "${actual}" = "true" ]
}

@test "serverACLInit/Job: can override externalServers.httpsPort" {
  cd `chart_dir`
  local actual=$(helm template \
      -s templates/server-acl-init-job.yaml  \
      --set 'global.acls.manageSystemACLs=true' \
      --set 'server.enabled=false' \
      --set 'externalServers.enabled=true' \
      --set 'externalServers.hosts[0]=1.1.1.1' \
      --set 'externalServers.httpsPort=443' \
      . | tee /dev/stderr |
      yq '.spec.template.spec.containers[0].command | any(contains("-server-port=443"))' | tee /dev/stderr)
  [ "${actual}" = "true" ]
}

@test "serverACLInit/Job: uses only the port from externalServers.httpsPort if TLS is enabled and externalServers.enabled is false" {
  cd `chart_dir`
  local actual=$(helm template \
      -s templates/server-acl-init-job.yaml  \
      --set 'global.acls.manageSystemACLs=true' \
      --set 'global.tls.enabled=true' \
      --set 'server.enabled=false' \
      --set 'externalServers.enabled=true' \
      --set 'externalServers.hosts[0]=1.1.1.1' \
      --set 'externalServers.httpsPort=443' \
      . | tee /dev/stderr |
      yq '.spec.template.spec.containers[0].command | any(contains("-server-port=8501"))' | tee /dev/stderr)
  [ "${actual}" = "false" ]
}

@test "serverACLInit/Job: doesn't set the CA cert if TLS is enabled and externalServers.useSystemRoots is true" {
  cd `chart_dir`
  local actual=$(helm template \
      -s templates/server-acl-init-job.yaml  \
      --set 'global.acls.manageSystemACLs=true' \
      --set 'global.tls.enabled=true' \
      --set 'server.enabled=false' \
      --set 'externalServers.enabled=true' \
      --set 'externalServers.hosts[0]=1.1.1.1' \
      --set 'externalServers.useSystemRoots=true' \
      . | tee /dev/stderr |
      yq '.spec.template.spec.containers[0].command | any(contains("-consul-ca-cert=/consul/tls/ca/tls.crt"))' | tee /dev/stderr)
  [ "${actual}" = "false" ]
}

@test "serverACLInit/Job: sets the CA cert if TLS is enabled and externalServers.enabled is true but externalServers.useSystemRoots is false" {
  cd `chart_dir`
  local actual=$(helm template \
      -s templates/server-acl-init-job.yaml  \
      --set 'global.acls.manageSystemACLs=true' \
      --set 'global.tls.enabled=true' \
      --set 'server.enabled=false' \
      --set 'externalServers.enabled=true' \
      --set 'externalServers.hosts[0]=1.1.1.1' \
      --set 'externalServers.useSystemRoots=false' \
      . | tee /dev/stderr |
      yq '.spec.template.spec.containers[0].command | any(contains("-consul-ca-cert=/consul/tls/ca/tls.crt"))' | tee /dev/stderr)
  [ "${actual}" = "true" ]
}

@test "serverACLInit/Job: sets the CA cert if TLS is enabled and externalServers.useSystemRoots is true but externalServers.enabled is false" {
  cd `chart_dir`
  local actual=$(helm template \
      -s templates/server-acl-init-job.yaml  \
      --set 'global.acls.manageSystemACLs=true' \
      --set 'global.tls.enabled=true' \
      --set 'externalServers.enabled=false' \
      --set 'externalServers.hosts[0]=1.1.1.1' \
      --set 'externalServers.useSystemRoots=true' \
      . | tee /dev/stderr |
      yq '.spec.template.spec.containers[0].command | any(contains("-consul-ca-cert=/consul/tls/ca/tls.crt"))' | tee /dev/stderr)
  [ "${actual}" = "true" ]
}

@test "serverACLInit/Job: sets TLS server name if externalServers.tlsServerName is set" {
  cd `chart_dir`
  local actual=$(helm template \
      -s templates/server-acl-init-job.yaml  \
      --set 'global.acls.manageSystemACLs=true' \
      --set 'global.tls.enabled=true' \
      --set 'externalServers.tlsServerName=foo' \
      . | tee /dev/stderr |
      yq '.spec.template.spec.containers[0].command | any(contains("-consul-tls-server-name=foo"))' | tee /dev/stderr)
  [ "${actual}" = "true" ]
}

#--------------------------------------------------------------------
# global.acls.bootstrapToken

@test "serverACLInit/Job: -bootstrap-token-file is not set by default" {
  cd `chart_dir`
  local object=$(helm template \
      -s templates/server-acl-init-job.yaml  \
      --set 'global.acls.manageSystemACLs=true' \
      . | tee /dev/stderr)

  # Test the flag is not set.
  local actual=$(echo "$object" |
  yq '.spec.template.spec.containers[0].command | any(contains("-bootstrap-token-file"))' | tee /dev/stderr)
  [ "${actual}" = "false" ]

  # Test the volume doesn't exist
  local actual=$(echo "$object" |
  yq '.spec.template.spec.volumes | length == 0' | tee /dev/stderr)
  [ "${actual}" = "true" ]

  # Test the volume mount doesn't exist
  local actual=$(echo "$object" |
  yq '.spec.template.spec.containers[0].volumeMounts | length == 0' | tee /dev/stderr)
  [ "${actual}" = "true" ]
}

@test "serverACLInit/Job: -bootstrap-token-file is not set when acls.bootstrapToken.secretName is set but secretKey is not" {
  cd `chart_dir`
  local object=$(helm template \
      -s templates/server-acl-init-job.yaml  \
      --set 'global.acls.manageSystemACLs=true' \
      --set 'global.acls.bootstrapToken.secretName=name' \
      . | tee /dev/stderr)

  # Test the flag is not set.
  local actual=$(echo "$object" |
  yq '.spec.template.spec.containers[0].command | any(contains("-bootstrap-token-file"))' | tee /dev/stderr)
  [ "${actual}" = "false" ]

  # Test the volume doesn't exist
  local actual=$(echo "$object" |
  yq '.spec.template.spec.volumes | length == 0' | tee /dev/stderr)
  [ "${actual}" = "true" ]

  # Test the volume mount doesn't exist
  local actual=$(echo "$object" |
  yq '.spec.template.spec.containers[0].volumeMounts | length == 0' | tee /dev/stderr)
  [ "${actual}" = "true" ]
}

@test "serverACLInit/Job: -bootstrap-token-file is not set when acls.bootstrapToken.secretKey is set but secretName is not" {
  cd `chart_dir`
  local object=$(helm template \
      -s templates/server-acl-init-job.yaml  \
      --set 'global.acls.manageSystemACLs=true' \
      --set 'global.acls.bootstrapToken.secretKey=key' \
      . | tee /dev/stderr)

  # Test the flag is not set.
  local actual=$(echo "$object" |
    yq '.spec.template.spec.containers[0].command | any(contains("-bootstrap-token-file"))' | tee /dev/stderr)
  [ "${actual}" = "false" ]

  # Test the volume doesn't exist
  local actual=$(echo "$object" |
  yq '.spec.template.spec.volumes | length == 0' | tee /dev/stderr)
  [ "${actual}" = "true" ]

  # Test the volume mount doesn't exist
  local actual=$(echo "$object" |
  yq '.spec.template.spec.containers[0].volumeMounts | length == 0' | tee /dev/stderr)
  [ "${actual}" = "true" ]
}

@test "serverACLInit/Job: -bootstrap-token-file is set when acls.bootstrapToken.secretKey and secretName are set" {
  cd `chart_dir`
  local object=$(helm template \
      -s templates/server-acl-init-job.yaml  \
      --set 'global.acls.manageSystemACLs=true' \
      --set 'global.acls.bootstrapToken.secretName=name' \
      --set 'global.acls.bootstrapToken.secretKey=key' \
      . | tee /dev/stderr)

  # Test the -bootstrap-token-file flag is set.
  local actual=$(echo "$object" |
  yq '.spec.template.spec.containers[0].command | any(contains("-bootstrap-token-file=/consul/acl/tokens/bootstrap-token"))' | tee /dev/stderr)
  [ "${actual}" = "true" ]

  # Test the volume exists
  local actual=$(echo "$object" |
  yq '.spec.template.spec.volumes | map(select(.name == "bootstrap-token")) | length == 1' | tee /dev/stderr)
  [ "${actual}" = "true" ]

  # Test the volume mount exists
  local actual=$(echo "$object" |
  yq '.spec.template.spec.containers[0].volumeMounts | map(select(.name == "bootstrap-token")) | length == 1' | tee /dev/stderr)
  [ "${actual}" = "true" ]
}

@test "serverACLInit/Job: -bootstrap-token-file is preferred when both acls.bootstrapToken and acls.replicationToken are set" {
  cd `chart_dir`
  local object=$(helm template \
      -s templates/server-acl-init-job.yaml  \
      --set 'global.acls.manageSystemACLs=true' \
      --set 'global.acls.bootstrapToken.secretName=name' \
      --set 'global.acls.bootstrapToken.secretKey=key' \
      --set 'global.acls.replicationToken.secretName=replication' \
      --set 'global.acls.replicationToken.secretKey=token' \
      . | tee /dev/stderr)

  # Test the -bootstrap-token-file flag is set.
  local actual=$(echo "$object" |
  yq '.spec.template.spec.containers[0].command | any(contains("-bootstrap-token-file=/consul/acl/tokens/bootstrap-token"))' | tee /dev/stderr)
  [ "${actual}" = "true" ]

  # Test the volume exists
  local actual=$(echo "$object" |
  yq '.spec.template.spec.volumes | map(select(.name == "bootstrap-token")) | length == 1' | tee /dev/stderr)
  [ "${actual}" = "true" ]

  # Test the volume mount exists
  local actual=$(echo "$object" |
  yq '.spec.template.spec.containers[0].volumeMounts | map(select(.name == "bootstrap-token")) | length == 1' | tee /dev/stderr)
  [ "${actual}" = "true" ]
}

@test "serverACLInit/Job: doesn't set auth method host by default" {
  cd `chart_dir`
  local actual=$(helm template \
      -s templates/server-acl-init-job.yaml  \
      --set 'global.acls.manageSystemACLs=true' \
      --set 'connectInject.enabled=true' \
      . | tee /dev/stderr |
      yq '.spec.template.spec.containers[0].command | any(contains("-inject-auth-method-host"))' | tee /dev/stderr)
  [ "${actual}" = "false" ]
}

@test "serverACLInit/Job: doesn't set auth method host by default when externalServers.k8sAuthMethodHost is provided but externalServers.enabled is false" {
  cd `chart_dir`
  local actual=$(helm template \
      -s templates/server-acl-init-job.yaml  \
      --set 'global.acls.manageSystemACLs=true' \
      --set 'externalServers.k8sAuthMethodHost=foo.com' \
      --set 'connectInject.enabled=true' \
      . | tee /dev/stderr |
      yq '.spec.template.spec.containers[0].command | any(contains("-inject-auth-method-host"))' | tee /dev/stderr)
  [ "${actual}" = "false" ]
}

@test "serverACLInit/Job: can provide custom auth method host" {
  cd `chart_dir`
  local actual=$(helm template \
      -s templates/server-acl-init-job.yaml  \
      --set 'global.acls.manageSystemACLs=true' \
      --set 'connectInject.enabled=true' \
      --set 'server.enabled=false' \
      --set 'externalServers.enabled=true' \
      --set 'externalServers.hosts[0]=foo.com' \
      --set 'externalServers.k8sAuthMethodHost=foo.com' \
      . | tee /dev/stderr|
      yq '.spec.template.spec.containers[0].command | any(contains("-inject-auth-method-host=foo.com"))' | tee /dev/stderr)
  [ "${actual}" = "true" ]
}

#--------------------------------------------------------------------
# controller

@test "serverACLInit/Job: -create-controller-token not set by default" {
  cd `chart_dir`
  local actual=$(helm template \
      -s templates/server-acl-init-job.yaml  \
      --set 'global.acls.manageSystemACLs=true' \
      . | tee /dev/stderr |
      yq '.spec.template.spec.containers[0].command | any(contains("create-controller-token"))' | tee /dev/stderr)
  [ "${actual}" = "false" ]
}

@test "serverACLInit/Job: -create-controller-token set when controller.enabled=true" {
  cd `chart_dir`
  local actual=$(helm template \
      -s templates/server-acl-init-job.yaml  \
      --set 'global.acls.manageSystemACLs=true' \
      --set 'controller.enabled=true' \
      . | tee /dev/stderr |
      yq '.spec.template.spec.containers[0].command | any(contains("create-controller-token"))' | tee /dev/stderr)
  [ "${actual}" = "true" ]
}

#--------------------------------------------------------------------
# global.federation.enabled

@test "serverACLInit/Job: ensure federation is passed when federation is enabled" {
  cd `chart_dir`
  local actual=$(helm template \
      -s templates/server-acl-init-job.yaml  \
      --set 'global.acls.manageSystemACLs=true' \
      --set 'global.federation.enabled=true' \
      --set 'global.tls.enabled=true' \
      --set 'meshGateway.enabled=true' \
      --set 'connectInject.enabled=true' \
      . | tee /dev/stderr |
      yq '.spec.template.spec.containers[0].command | any(contains("-federation"))' | tee /dev/stderr)
  [ "${actual}" = "true" ]
}<|MERGE_RESOLUTION|>--- conflicted
+++ resolved
@@ -626,12 +626,9 @@
   [ "${actual}" = $'{{- with secret \"foo\" -}}\n{{- .Data.certificate -}}\n{{- end -}}' ]
 
   # Check that the consul-ca-cert volume is not attached
-<<<<<<< HEAD
-=======
   local actual=$(echo $object | jq -r '.spec.volumes')
   [ "${actual}" = "null" ]
 
->>>>>>> 8ca25187
   local actual=$(echo $object | jq -r '.spec.containers[] | select(.name="post-install-job").volumeMounts')
   [ "${actual}" = "null" ]
 }
