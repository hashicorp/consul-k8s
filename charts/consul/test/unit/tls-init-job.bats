--- conflicted
+++ resolved
@@ -209,7 +209,6 @@
 }
 
 #--------------------------------------------------------------------
-<<<<<<< HEAD
 # logLevel
 
 @test "tlsInit/Job: use global.logLevel by default" {
@@ -237,7 +236,9 @@
   local actual=$(echo "$cmd" |
     yq 'any(contains("-log-level=error"))' | tee /dev/stderr)
   [ "${actual}" = "true" ]
-=======
+}
+
+#--------------------------------------------------------------------
 # server.containerSecurityContext.tlsInit
 
 @test "tlsInit/Job: securityContext is set when server.containerSecurityContext.tlsInit is set" {
@@ -274,5 +275,4 @@
       . | tee /dev/stderr |
       yq -r '.spec.template.metadata.annotations.foo' | tee /dev/stderr)
   [ "${actual}" = "bar" ]
->>>>>>> 11a18515
 }