--- conflicted
+++ resolved
@@ -161,7 +161,6 @@
 }
 
 #--------------------------------------------------------------------
-<<<<<<< HEAD
 # logLevel
 
 @test "serverACLInitCleanup/Job: use global.logLevel by default" {
@@ -189,7 +188,7 @@
   local actual=$(echo "$cmd" |
     yq 'any(contains("-log-level=debug"))' | tee /dev/stderr)
   [ "${actual}" = "true" ]
-=======
+}
 # resources
 
 @test "serverACLInitCleanup/Job: resources defined by default" {
@@ -211,5 +210,4 @@
       . | tee /dev/stderr |
       yq -r '.spec.template.spec.containers[0].resources.foo' | tee /dev/stderr)
   [ "${actual}" = "bar" ]
->>>>>>> 6624d34b
 }